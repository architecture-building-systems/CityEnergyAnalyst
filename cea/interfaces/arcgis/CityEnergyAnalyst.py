--- conflicted
+++ resolved
@@ -223,13 +223,8 @@
 class PlotsTool(CeaTool):
     def __init__(self):
         self.cea_tool = 'plots'
-<<<<<<< HEAD
-        self.label = 'Plots'
-        self.description = 'Create plots for single or groups of buildings'
-=======
         self.label = 'Plots baseline energy system'
         self.description = 'Create plots for the default energy system of an urban scenario'
->>>>>>> 30790f98
         self.canRunInBackground = False
         self.category = 'Visualization'
 

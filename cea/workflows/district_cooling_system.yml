- config: default
  "general:multiprocessing": on
  "general:project": "${CEA_general_project}/../reference-case-open"
  "radiation:daysim-bin-directory": "${CEA_radiation_daysim-bin-directory}"
- script: extract-reference-case
  parameters:
    destination: "{general:project}/.."
    case: open
- config: .
  "general:scenario-name": baseline
- script: data-initializer
  parameters:
    databases-path: SG
    databases: [archetypes, assemblies, components]
- script: archetypes-mapper
  parameters:
<<<<<<< HEAD
    input-databases:  [comfort, architecture, air-conditioning, internal-loads, supply, schedules]
=======
    input-databases: [comfort, architecture, air-conditioning, internal-loads, supply, schedules]
>>>>>>> c96aa009
- script: weather-helper
  parameters:
    weather: Singapore-Changi_1990_2010_TMY
- script: radiation
- script: schedule-maker
- script: demand
- script: emissions
- script: operation-costs
- script: water-body-potential
- script: sewage-potential
- script: shallow-geothermal-potential
- script: photovoltaic
- script: solar-collector
  parameters:
    type-scpanel: FP
- script: solar-collector
  parameters:
    type-scpanel: ET
- script: photovoltaic-thermal
  parameters:
    type-scpanel: FP
- script: photovoltaic-thermal
  parameters:
    type-scpanel: ET
- script: network-layout
  parameters:
    network-type: DC
    network-model: simplified
- script: thermal-network
  parameters:
    network-type: DC
    network-model: simplified
- script: decentralized
- script: optimization
  parameters:
    district-heating-network: false
    district-cooling-network: true
    number-of-generations: 2
    population-size: 5
    random-seed: 100
- script: multi-criteria-analysis
  parameters:
    generation: 2<|MERGE_RESOLUTION|>--- conflicted
+++ resolved
@@ -14,11 +14,7 @@
     databases: [archetypes, assemblies, components]
 - script: archetypes-mapper
   parameters:
-<<<<<<< HEAD
-    input-databases:  [comfort, architecture, air-conditioning, internal-loads, supply, schedules]
-=======
     input-databases: [comfort, architecture, air-conditioning, internal-loads, supply, schedules]
->>>>>>> c96aa009
 - script: weather-helper
   parameters:
     weather: Singapore-Changi_1990_2010_TMY

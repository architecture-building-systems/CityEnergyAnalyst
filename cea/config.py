from __future__ import print_function

"""
Manage configuration information for the CEA. See the cascading configuration files section in the documentation
for more information on configuration files.
"""
import os
import tempfile
import ConfigParser
import cea.databases


class Configuration(object):
    def __init__(self, scenario=None):
        """Read in configuration information for a scenario (or the default scenario)"""
        self.scenario = scenario
        defaults = {'TEMP': tempfile.gettempdir(),
                    'CEA.SCENARIO': str(scenario),
                    'CEA.DB': os.path.dirname(cea.databases.__file__)}

        self._parser = ConfigParser.SafeConfigParser(defaults=defaults)
        self._parser.read(self._list_configuration_files(scenario))

        if not scenario:
            self.scenario = self.default_scenario
            # re-read configuration from default-scenario
            defaults['CEA.SCENARIO'] = str(self.scenario)
            self._parser = ConfigParser.SafeConfigParser(defaults=defaults)
            self._parser.read(self._list_configuration_files(self.scenario))
<<<<<<< HEAD
            try:
                # add configuration file to default scenario
                self.save()
            except:
                print('failed to save configuration file to default scenario.')
=======
>>>>>>> 3514a4c8

        self.demand = DemandConfiguration(self._parser)
        self.solar = PhotovoltaicConfiguration(self._parser)
        self.radiation_daysim = RadiationDaysimConfiguration(self._parser)
        self.data_helper = DataHelperConfiguration(self._parser)
        self.embodied_energy = EmbodiedEnergyConfiguration(self._parser)

    @property
    def default_scenario(self):
        return self._parser.get('general', 'default-scenario')

    @property
    def region(self):
        return self._parser.get('general', 'region')

    @property
    def weather(self):
        return self._parser.get('general', 'weather')

    @property
    def multiprocessing(self):
        return self._parser.getboolean('general', 'multiprocessing')

    def _list_configuration_files(self, scenario):
        """Return the list of configuration files to try and load for a given scenario. The list is given in order
        of importance, with items at the end of the files overriding files at the beginning of the list."""
        default_config = os.path.join(os.path.dirname(__file__), 'default.config')
        user_config = os.path.expanduser(r'~/cea.config')

        # clone the default configuration file if the user configuration file (~/cea.config) doesn't exist yet
        if not os.path.exists(user_config):
            import shutil
            shutil.copy(default_config, user_config)

        cascade = [
            default_config,
            user_config,
        ]
        if scenario:
            cascade.append(os.path.join(scenario, '..', 'project.config'))
            cascade.append(os.path.join(scenario, 'scenario.config'))
        return cascade

    def save(self):
        """Write this configuration to the scenario folder"""
        assert os.path.exists(self.scenario), "Can't save to scenario: %s" % self.scenario
        scenario_config = os.path.join(self.scenario, 'scenario.config')
        with open(scenario_config, 'w') as f:
            self._parser.write(f)


class DemandConfiguration(object):
    def __init__(self, parser):
        self._parser = parser

    @property
    def heating_season_start(self):
        return self._parser.get('demand', 'heating-season-start')

    @property
    def heating_season_end(self):
        return self._parser.get('demand', 'heating-season-end')

    @property
    def cooling_season_start(self):
        return self._parser.get('demand', 'cooling-season-start')

    @property
    def cooling_season_end(self):
        return self._parser.get('demand', 'cooling-season-end')

    @property
    def use_dynamic_infiltration_calculation(self):
        return self._parser.getboolean('demand', 'use-dynamic-infiltration-calculation')


class PhotovoltaicConfiguration(object):
    def __init__(self, parser):
        self._parser = parser

    # site specific input
    @property
    def date_start(self):
        """format: yyyy-mm-dd"""
        return self._parser.get('solar', 'date-start')

    @date_start.setter
    def date_start(self, value):
        """format: yyy-mm-dd"""
        self._parser.set('solar', 'date-start', value)

    @property
    def type_PVpanel(self):
        """type of panels
        for PVT, please choose type_PVpanel = 'PV1', type_SCpanel = 'SC1'
        PV1: monocrystalline, PV2: poly, PV3: amorphous. please refer to supply system database.
        """
        return self._parser.get('solar', 'type-PVpanel')

    @type_PVpanel.setter
    def type_PVpanel(self, value):
        """type of panels
        for PVT, please choose type_PVpanel = 'PV1', type_SCpanel = 'SC1'
        PV1: monocrystalline, PV2: poly, PV3: amorphous. please refer to supply system database.
        """
        assert value in {'PV1', 'PV2', 'PV3'}, 'invalid PV panel type: %s' % value
        self._parser.set('solar', 'type-PVpanel', value)

    @property
    def type_SCpanel(self):
        """SC1: flat plat collectors, SC2: evacuated tubes"""
        return self._parser.get('solar', 'type-SCpanel')

    @type_SCpanel.setter
    def type_SCpanel(self, value):
        """SC1: flat plat collectors, SC2: evacuated tubes"""
        assert value in {'SC1', 'SC2'}
        self._parser.set('solar', 'type-SCpanel', value)

    # installed locations
    @property
    def panel_on_roof(self):
        """flag for considering panels on roof"""
        return self._parser.getboolean('solar', 'panel-on-roof')

    @panel_on_roof.setter
    def panel_on_roof(self, value):
        """flag for considering panels on roof"""
        self._parser.set('solar', 'panel-on-roof', 'yes' if value else 'no')

    @property
    def panel_on_wall(self):
        """flag for considering panels on wall"""
        return self._parser.getboolean('solar', 'panel-on-wall')

    @panel_on_wall.setter
    def panel_on_wall(self, value):
        """flag for considering panels on wall"""
        self._parser.set('solar', 'panel-on-wall', 'yes' if value else 'no')

    @property
    def min_radiation(self):
        """filtering criteria: at least a minimum production of this % from the maximum in the area."""
        return self._parser.getfloat('solar', 'min-radiation')

    @min_radiation.setter
    def min_radiation(self, value):
        """filtering criteria: at least a minimum production of this % from the maximum in the area."""
        self._parser.set('solar', 'min-radiation', '%.4f' % value)

    # panel spacing
    @property
    def solar_window_solstice(self):
        """desired hours of solar window on the solstice"""
        return self._parser.getint('solar', 'solar-window-solstice')

    @solar_window_solstice.setter
    def solar_window_solstice(self, value):
        """desired hours of solar window on the solstice"""
        self._parser.set('solar', 'solar-window-solstice', '%i' % value)

    @property
    def T_in_SC(self):
        """inlet temperature of solar collectors [C]"""
        return self._parser.getfloat('solar', 'T-in-SC')

    @T_in_SC.setter
    def T_in_SC(self, value):
        """inlet temperature of solar collectors [C]"""
        self._parser.set('solar', 'T-in-SC', value)

    @property
    def T_in_PVT(self):
        """inlet temperature of PVT panels [C]"""
        return self._parser.getfloat('solar', 'T-in-PVT')

    @T_in_PVT.setter
    def T_in_PVT(self, value):
        """inlet temperature of PVT panels [C]"""
        self._parser.set('solar', 'T-in-PVT', value)

    @property
    def dpl(self):
        """pressure losses per length of pipe according to Solar District Heating Guidelines, [Pa/m]"""
        return self._parser.getfloat('solar', 'dpl')

    @property
    def fcr(self):
        """additional loss factor due to accessories"""
        return self._parser.getfloat('solar', 'fcr')

    @property
    def Ro(self):
        """water density [kg/m3]"""
        return self._parser.getfloat('solar', 'Ro')

    @property
    def eff_pumping(self):
        """pump efficiency"""
        return self._parser.getfloat('solar', 'eff-pumping')

    # solar collectors heat losses
    @property
    def k_msc_max(self):
        """linear heat transmittance coefficient of piping (2*pi*k/ln(Do/Di))) [W/mK]"""
        return self._parser.getfloat('solar', 'k-msc-max')

class RadiationDaysimConfiguration(object):

    def __init__(self, parser):
        """
        :param parser: the SafeConfigParser used in the background
        :type parser: ConfigParser.SafeConfigParser
        """
        self._parser = parser

    @property
    def rad_parameters(self):
        return {
            'RAD_N': self._parser.getint('radiation-daysim', 'rad-n'),
            'RAD_AF': self._parser.get('radiation-daysim', 'rad-af'),
            'RAD_AB': self._parser.getint('radiation-daysim', 'rad-ab'),
            'RAD_AD': self._parser.getint('radiation-daysim', 'rad-ad'),
            'RAD_AS': self._parser.getint('radiation-daysim', 'rad-as'),
            'RAD_AR': self._parser.getint('radiation-daysim', 'rad-ar'),
            'RAD_AA': self._parser.getfloat('radiation-daysim', 'rad-aa'),
            'RAD_LR': self._parser.getint('radiation-daysim', 'rad-lr'),
            'RAD_ST': self._parser.getfloat('radiation-daysim', 'rad-st'),
            'RAD_SJ': self._parser.getfloat('radiation-daysim', 'rad-sj'),
            'RAD_LW': self._parser.getfloat('radiation-daysim', 'rad-lw'),
            'RAD_DJ': self._parser.getfloat('radiation-daysim', 'rad-dj'),
            'RAD_DS': self._parser.getfloat('radiation-daysim', 'rad-ds'),
            'RAD_DR': self._parser.getint('radiation-daysim', 'rad-dr'),
            'RAD_DP': self._parser.getint('radiation-daysim', 'rad-dp'),
        }

    @property
    def sensor_parameters(self):
        """Grid for the sensors, use 100 (maximum) if you want only one point per surface"""
        return {
            'X_DIM': self._parser.getint('radiation-daysim', 'sensor-x-dim'),
            'Y_DIM': self._parser.getint('radiation-daysim', 'sensor-y-dim'),
        }


    @property
    def terrain_parameters(self):
        """terrain parameters: e-terrain (reflection for the terrain)"""
        return {
            'e_terrain': self._parser.getfloat('radiation-daysim', 'e-terrain'),
        }

    @property
    def simulation_parameters(self):
        """simulation parameters:

        - n_build_in_chunk: min number of buildings for multiprocessing
        - multiprocessing: if set to true, run the process for chunk size ``n_build_in_chunk``
        """
        return {
            'n_build_in_chunk': self._parser.getint('radiation-daysim', 'n-buildings-in-chunk'),
            'multiprocessing': self._parser.getboolean('radiation-daysim', 'multiprocessing'),
        }

    @property
    def simplification_parameters(self):
        """geometry simplification:
        - zone_geometry: level of simplification of the zone geometry
        - surrounding_geometry: level of simplification of the district geometry
        - consider_windows: boolean to consider or not windows in the geometry
        - consider_floors: boolean to consider or not floors in the geometry
        """
        return {
            'zone_geometry': self._parser.getint('radiation-daysim', 'zone-geometry'),
            'surrounding_geometry': self._parser.getint('radiation-daysim', 'surrounding-geometry'),
            'consider_windows': self._parser.getboolean('radiation-daysim', 'consider-windows'),
            'consider_floors': self._parser.getboolean('radiation-daysim', 'consider-floors'),
        }

class DataHelperConfiguration(object):
    def __init__(self, parser):
        self._parser = parser

    @property
    def archetypes(self):
        return self._parser.get('data-helper', 'archetypes').split()


class EmbodiedEnergyConfiguration(object):
    def __init__(self, parser):
        self._parser = parser

    @property
    def year_to_calculate(self):
        return self._parser.getint('embodied-energy', 'year-to-calculate')


if __name__ == '__main__':
    config = Configuration(r'c:\reference-case-open\baseline')
    print(config.demand.heating_season_start)
    print(config.default_scenario)
    print(config.weather)<|MERGE_RESOLUTION|>--- conflicted
+++ resolved
@@ -27,14 +27,11 @@
             defaults['CEA.SCENARIO'] = str(self.scenario)
             self._parser = ConfigParser.SafeConfigParser(defaults=defaults)
             self._parser.read(self._list_configuration_files(self.scenario))
-<<<<<<< HEAD
             try:
                 # add configuration file to default scenario
                 self.save()
             except:
                 print('failed to save configuration file to default scenario.')
-=======
->>>>>>> 3514a4c8
 
         self.demand = DemandConfiguration(self._parser)
         self.solar = PhotovoltaicConfiguration(self._parser)

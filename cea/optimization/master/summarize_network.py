"""
Hydraulic - thermal network
<<<<<<< HEAD

=======
============================
>>>>>>> b3e47b6f
"""
from __future__ import division

import math
import time

import numpy as np
import pandas as pd

from cea.optimization.constants import K_DH, ZERO_DEGREES_CELSIUS_IN_KELVIN
from cea.resources.geothermal import calc_ground_temperature
from cea.constants import HEAT_CAPACITY_OF_WATER_JPERKGK
from cea.utilities import epwreader


__author__ = "Jimeno A. Fonseca"
__copyright__ = "Copyright 2017, Architecture and Building Systems - ETH Zurich"
__credits__ = ["Sreepathi Bhargava Krishna", "Jimeno A. Fonseca", "Thuy-An Nguyen", "Tim Vollrath", ]
__license__ = "MIT"
__version__ = "0.1"
__maintainer__ = "Daren Thomas"
__email__ = "thomas@arch.ethz.ch"
__status__ = "Production"


def network_main(locator, total_demand, building_names, config, gv, key):
    """
    This function summarizes the distribution demands and will give them as:
    - absolute values (design values = extreme values)
    - hourly operation scheme of input/output of distribution
    :param locator: locator class
    :param total_demand: dataframe with total demand of buildings
    :param building_names: vector with names of buildings
    :param gv: global variables class
    :param key: when called by the optimization, a key will provide an id for the individual
     and the generation.
    :type locator: class
    :type total_demand: list
    :type building_names: vector
    :type gv: class
    :type key: int
    :return: csv file stored in locator.get_optimization_network_results_folder() as fName_result
        where fName_result: FIXME: what?
    :rtype: Nonetype
    """

    t0 = time.clock()
    weather_data = epwreader.epw_reader(config.weather)[['year', 'drybulb_C', 'wetbulb_C','relhum_percent',
                                                              'windspd_ms', 'skytemp_C']]
    ground_temp = calc_ground_temperature(locator, weather_data['drybulb_C'], depth_m=10)
    # import properties of distribution
    network_type = config.thermal_network.network_type
    list_network_name = ['', '']  # config.thermal_network.network_names
    num_buildings_network = total_demand.Name.count()
    if len(list_network_name) == 0:
        network_name = ''
        pipes_tot_length = pd.read_csv(locator.get_optimization_network_edge_list_file(network_type, network_name),
                                       usecols=['pipe length']).sum().values
    else:
        for i, network_name in enumerate(list_network_name):
            if i == 0:
                pipes_tot_length = pd.read_csv(
                    locator.get_optimization_network_edge_list_file(network_type, network_name),
                    usecols=['pipe length']).sum().values
            else:
                pipes_tot_length = pipes_tot_length + pd.read_csv(
                    locator.get_optimization_network_edge_list_file(network_type, network_name),
                    usecols=['pipe length']).sum().values

    ntwk_length = pipes_tot_length.sum() * num_buildings_network / gv.num_tot_buildings

    # empty vectors
    buildings = []
    substations = []
    Qcdata_netw_total_kWh = np.zeros(8760)
    mcpdata_netw_total_kWperC = np.zeros(8760)
    Ecaf_netw_total_kWh = np.zeros(8760)
    Electr_netw_total_W = np.zeros(8760)
    mdot_heat_netw_all_kgpers = np.zeros(8760)
    mdot_cool_space_cooling_and_refrigeration_netw_all_kgpers = np.zeros(8760)
    mdot_cool_space_cooling_data_center_and_refrigeration_netw_all_kgpers = np.zeros(8760)
    Q_DH_building_netw_total_W = np.zeros(8760)
    Q_DC_building_netw_space_cooling_and_refrigeration_total_W = np.zeros(8760)
    Q_DC_building_netw_space_cooling_data_center_and_refrigeration_total_W = np.zeros(8760)
    sum_tret_mdot_heat = np.zeros(8760)
    sum_tret_mdot_cool_space_cooling_and_refrigeration = np.zeros(8760)
    sum_tret_mdot_cool_space_cooling_data_center_and_refrigeration = np.zeros(8760)
    mdot_heat_netw_min_kgpers = np.zeros(8760) + 1E6
    mdot_cool_space_cooling_and_refrigeration_netw_min_kgpers = np.zeros(8760) + 1E6
    mdot_cool_space_cooling_data_center_and_refrigeration_netw_min_kgpers = np.zeros(8760) + 1E6
    iteration = 0

    for building_name in building_names:
        buildings.append(pd.read_csv(locator.get_demand_results_file(building_name),
                                     usecols=['DATE', 'mcpdataf_kWperC', 'Qcdataf_kWh', 'Ecaf_kWh']))
        substations.append(pd.read_csv(locator.get_optimization_substations_results_file(building_name),
                                       usecols=['Electr_array_all_flat_W', 'mdot_DH_result_kgpers',
                                                'mdot_space_cooling_and_refrigeration_result_kgpers',
                                                'mdot_space_cooling_data_center_and_refrigeration_result_kgpers',
                                                'Q_heating_W', 'Q_dhw_W',
                                                'Q_space_cooling_and_refrigeration_W',
                                                'Q_space_cooling_data_center_and_refrigeration_W',
                                                'T_return_DH_result_K',
                                                'T_return_DC_space_cooling_and_refrigeration_result_K',
                                                'T_return_DC_space_cooling_data_center_and_refrigeration_result_K',
                                                'T_supply_DH_result_K',
                                                'T_supply_DC_space_cooling_and_refrigeration_result_K',
                                                'T_supply_DC_space_cooling_data_center_and_refrigeration_result_K']))

        Qcdata_netw_total_kWh += buildings[iteration].Qcdataf_kWh.values
        mcpdata_netw_total_kWperC += buildings[iteration].mcpdataf_kWperC.values
        Ecaf_netw_total_kWh += buildings[iteration].Ecaf_kWh.values
        Electr_netw_total_W += substations[iteration].Electr_array_all_flat_W.values
        mdot_heat_netw_all_kgpers += substations[iteration].mdot_DH_result_kgpers.values
        mdot_cool_space_cooling_and_refrigeration_netw_all_kgpers += substations[iteration].mdot_space_cooling_and_refrigeration_result_kgpers.values
        mdot_cool_space_cooling_data_center_and_refrigeration_netw_all_kgpers += substations[iteration].mdot_space_cooling_data_center_and_refrigeration_result_kgpers.values
        Q_DH_building_netw_total_W += (
                substations[iteration].Q_heating_W.values + substations[iteration].Q_dhw_W.values)
        Q_DC_building_netw_space_cooling_and_refrigeration_total_W += (substations[iteration].Q_space_cooling_and_refrigeration_W.values)
        Q_DC_building_netw_space_cooling_data_center_and_refrigeration_total_W += (substations[iteration].Q_space_cooling_data_center_and_refrigeration_W.values)
        sum_tret_mdot_heat += substations[iteration].T_return_DH_result_K.values * substations[
            iteration].mdot_DH_result_kgpers.values
        sum_tret_mdot_cool_space_cooling_and_refrigeration += substations[
                                                                  iteration].T_return_DC_space_cooling_and_refrigeration_result_K.values * \
                                                              substations[iteration].mdot_space_cooling_and_refrigeration_result_kgpers.values
        sum_tret_mdot_cool_space_cooling_data_center_and_refrigeration += substations[
                                                                  iteration].T_return_DC_space_cooling_data_center_and_refrigeration_result_K.values * \
                                                              substations[iteration].mdot_space_cooling_data_center_and_refrigeration_result_kgpers.values

        # evaluate minimum flows
        mdot_heat_netw_min_kgpers = np.vectorize(calc_min_flow)(mdot_heat_netw_min_kgpers,
                                                                substations[iteration].mdot_DH_result_kgpers.values)
        mdot_cool_space_cooling_and_refrigeration_netw_min_kgpers = np.vectorize(calc_min_flow)(mdot_cool_space_cooling_and_refrigeration_netw_min_kgpers,
                                                                substations[iteration].mdot_space_cooling_and_refrigeration_result_kgpers.values)
        mdot_cool_space_cooling_data_center_and_refrigeration_netw_min_kgpers = np.vectorize(calc_min_flow)(mdot_cool_space_cooling_data_center_and_refrigeration_netw_min_kgpers,
                                                                substations[iteration].mdot_space_cooling_data_center_and_refrigeration_result_kgpers.values)
        iteration += 1

    # calculate thermal losses of distribution
    T_DHN_withoutlosses_re_K = np.vectorize(calc_return_temp)(sum_tret_mdot_heat, mdot_heat_netw_all_kgpers)

    T_DHN_withoutlosses_sup_K = np.vectorize(calc_supply_temp)(T_DHN_withoutlosses_re_K,
                                                               Q_DH_building_netw_total_W,
                                                               mdot_heat_netw_all_kgpers,
                                                               HEAT_CAPACITY_OF_WATER_JPERKGK, "DH")

    T_DCN_space_cooling_and_refrigeration_withoutlosses_re_K = np.vectorize(calc_return_temp)(sum_tret_mdot_cool_space_cooling_and_refrigeration,
                                                                                              mdot_cool_space_cooling_and_refrigeration_netw_all_kgpers)
    T_DCN_space_cooling_and_refrigeration_withoutlosses_sup_K = np.vectorize(calc_supply_temp)(T_DCN_space_cooling_and_refrigeration_withoutlosses_re_K,
                                                                                               Q_DC_building_netw_space_cooling_and_refrigeration_total_W,
                                                                                               mdot_cool_space_cooling_and_refrigeration_netw_all_kgpers,
                                                                                               HEAT_CAPACITY_OF_WATER_JPERKGK, "DC")

    T_DCN_space_cooling_data_center_and_refrigeration_withoutlosses_re_K = np.vectorize(calc_return_temp)(sum_tret_mdot_cool_space_cooling_data_center_and_refrigeration,
                                                                                                          mdot_cool_space_cooling_data_center_and_refrigeration_netw_all_kgpers)
    T_DCN_space_cooling_data_center_and_refrigeration_withoutlosses_sup_K = np.vectorize(calc_supply_temp)(T_DCN_space_cooling_data_center_and_refrigeration_withoutlosses_re_K,
                                                                                                           Q_DC_building_netw_space_cooling_data_center_and_refrigeration_total_W,
                                                                                                           mdot_cool_space_cooling_data_center_and_refrigeration_netw_all_kgpers,
                                                                                                           HEAT_CAPACITY_OF_WATER_JPERKGK, "DC")



    Q_DH_losses_sup_W = np.vectorize(calc_piping_thermal_losses_heating)(T_DHN_withoutlosses_sup_K,
                                                                 mdot_heat_netw_all_kgpers, mdot_heat_netw_min_kgpers,
                                                                 ntwk_length, ground_temp, K_DH, HEAT_CAPACITY_OF_WATER_JPERKGK)

    Q_DH_losses_re_W = np.vectorize(calc_piping_thermal_losses_heating)(T_DHN_withoutlosses_re_K,
                                                                mdot_heat_netw_all_kgpers, mdot_heat_netw_min_kgpers,
                                                                ntwk_length, ground_temp, K_DH, HEAT_CAPACITY_OF_WATER_JPERKGK)
    Q_DH_losses_W = Q_DH_losses_sup_W + Q_DH_losses_re_W
    Q_DHNf_W = Q_DH_building_netw_total_W + Q_DH_losses_W

    Q_DC_space_cooling_and_refrigeration_losses_sup_W = np.vectorize(calc_piping_thermal_losses_cooling)(Q_DC_building_netw_space_cooling_and_refrigeration_total_W)
    Q_DC_space_cooling_data_center_and_refrigeration_losses_sup_W = np.vectorize(calc_piping_thermal_losses_cooling)(Q_DC_building_netw_space_cooling_data_center_and_refrigeration_total_W)


    Q_DC_space_cooling_and_refrigeration_losses_re_W = np.vectorize(calc_piping_thermal_losses_cooling)(Q_DC_building_netw_space_cooling_and_refrigeration_total_W)
    Q_DC_space_cooling_data_center_and_refrigeration_losses_re_W = np.vectorize(calc_piping_thermal_losses_cooling)(Q_DC_building_netw_space_cooling_data_center_and_refrigeration_total_W)

    Q_DC_space_cooling_and_refrigeration_losses_W = Q_DC_space_cooling_and_refrigeration_losses_sup_W + Q_DC_space_cooling_and_refrigeration_losses_re_W
    Q_DC_space_cooling_data_center_and_refrigeration_losses_W = Q_DC_space_cooling_data_center_and_refrigeration_losses_sup_W + Q_DC_space_cooling_data_center_and_refrigeration_losses_re_W

    Q_DCNf_space_cooling_and_refrigeration_W = Q_DC_building_netw_space_cooling_and_refrigeration_total_W + Q_DC_space_cooling_and_refrigeration_losses_W
    Q_DCNf_space_cooling_data_center_and_refrigeration_W = Q_DC_building_netw_space_cooling_data_center_and_refrigeration_total_W + Q_DC_space_cooling_data_center_and_refrigeration_losses_W


    T_DHN_re_K = np.vectorize(calc_temp_withlosses)(T_DHN_withoutlosses_re_K,
                                                    Q_DH_losses_re_W, mdot_heat_netw_all_kgpers,
                                                    HEAT_CAPACITY_OF_WATER_JPERKGK, "negative")

    T_DHN_sup_K = np.vectorize(calc_temp_withlosses)(T_DHN_withoutlosses_sup_K,
                                                     Q_DH_losses_sup_W, mdot_heat_netw_all_kgpers,
                                                     HEAT_CAPACITY_OF_WATER_JPERKGK, "positive")

    T_DCN_space_cooling_and_refrigeration_re_K = np.vectorize(calc_temp_withlosses)(T_DCN_space_cooling_and_refrigeration_withoutlosses_re_K,
                                                                                    Q_DC_space_cooling_and_refrigeration_losses_re_W,
                                                                                    mdot_cool_space_cooling_and_refrigeration_netw_all_kgpers,
                                                                                    HEAT_CAPACITY_OF_WATER_JPERKGK, "positive")

    T_DCN_space_cooling_data_center_and_refrigeration_re_K = np.vectorize(calc_temp_withlosses)(T_DCN_space_cooling_data_center_and_refrigeration_withoutlosses_re_K,
                                                                                    Q_DC_space_cooling_data_center_and_refrigeration_losses_re_W,
                                                                                    mdot_cool_space_cooling_data_center_and_refrigeration_netw_all_kgpers,
                                                                                    HEAT_CAPACITY_OF_WATER_JPERKGK, "positive")

    T_DCN_space_cooling_and_refrigeration_sup_K = np.vectorize(calc_temp_withlosses)(T_DCN_space_cooling_and_refrigeration_withoutlosses_sup_K,
                                                                                     Q_DC_space_cooling_and_refrigeration_losses_sup_W,
                                                                                     mdot_cool_space_cooling_and_refrigeration_netw_all_kgpers,
                                                                                     HEAT_CAPACITY_OF_WATER_JPERKGK, "negative")

    T_DCN_space_cooling_data_center_and_refrigeration_sup_K = np.vectorize(calc_temp_withlosses)(T_DCN_space_cooling_data_center_and_refrigeration_withoutlosses_sup_K,
                                                                                     Q_DC_space_cooling_data_center_and_refrigeration_losses_sup_W,
                                                                                     mdot_cool_space_cooling_data_center_and_refrigeration_netw_all_kgpers,
                                                                                     HEAT_CAPACITY_OF_WATER_JPERKGK, "negative")

    day_of_max_heatmassflow_fin = np.zeros(8760)
    day_of_max_heatmassflow = find_index_of_max(mdot_heat_netw_all_kgpers)
    day_of_max_heatmassflow_fin[:] = day_of_max_heatmassflow

    for i in range(8760):
        if T_DCN_space_cooling_data_center_and_refrigeration_sup_K[i] > T_DCN_space_cooling_data_center_and_refrigeration_re_K[i]:
            print (i)

        if T_DCN_space_cooling_and_refrigeration_sup_K[i] > T_DCN_space_cooling_and_refrigeration_re_K[i]:
            print (i)


    date = pd.read_csv(locator.get_demand_results_file(building_names[0])).DATE.values
    results = pd.DataFrame({"DATE": date,
                            "mdot_DH_netw_total_kgpers": mdot_heat_netw_all_kgpers,
                            "mdot_cool_space_cooling_and_refrigeration_netw_all_kgpers": mdot_cool_space_cooling_and_refrigeration_netw_all_kgpers,
                            "mdot_cool_space_cooling_data_center_and_refrigeration_netw_all_kgpers": mdot_cool_space_cooling_data_center_and_refrigeration_netw_all_kgpers,
                            "Q_DHNf_W": Q_DHNf_W,
                            "Q_DCNf_space_cooling_and_refrigeration_W": Q_DCNf_space_cooling_and_refrigeration_W,
                            "Q_DCNf_space_cooling_data_center_and_refrigeration_W": Q_DCNf_space_cooling_data_center_and_refrigeration_W,
                            "T_DHNf_re_K": T_DHN_re_K,
                            "T_DCNf_space_cooling_and_refrigeration_re_K": T_DCN_space_cooling_and_refrigeration_re_K,
                            "T_DCNf_space_cooling_data_center_and_refrigeration_re_K": T_DCN_space_cooling_data_center_and_refrigeration_re_K,
                            "T_DHNf_sup_K": T_DHN_sup_K,
                            "T_DCNf_space_cooling_and_refrigeration_sup_K": T_DCN_space_cooling_and_refrigeration_sup_K,
                            "T_DCNf_space_cooling_data_center_and_refrigeration_sup_K": T_DCN_space_cooling_data_center_and_refrigeration_sup_K,
                            "Qcdata_netw_total_kWh": Qcdata_netw_total_kWh,
                            "Ecaf_netw_total_kWh": Ecaf_netw_total_kWh,
                            "day_of_max_heatmassflow": day_of_max_heatmassflow,
                            "mcpdata_netw_total_kWperC": mcpdata_netw_total_kWperC,
                            "Electr_netw_total_W": Electr_netw_total_W,
                            "Q_DH_losses_W": Q_DH_losses_W,
                            "Q_DC_space_cooling_and_refrigeration_losses_W": Q_DC_space_cooling_and_refrigeration_losses_W,
                            "Q_DC_space_cooling_data_center_and_refrigeration_losses_W": Q_DC_space_cooling_data_center_and_refrigeration_losses_W})

    # the key depicts weather this is the distribution of all customers or a distribution of a gorup of them.
    if key == 'all':
        results.to_csv(locator.get_optimization_network_all_results_summary(key), index=False)
    else:
        results.to_csv(locator.get_optimization_network_results_summary(key), index=False)

    print time.clock() - t0, "seconds process time for Network summary for configuration", key, "\n"


# ============================
# Supply and return temperatures
# ============================

def calc_temp_withlosses(t0_K, Q_W, m_kgpers, cp, case):
    """
    This function calculates the new temperature of the distribution including losses
    :param t0_K: current distribution temperature
    :param Q_W: thermal losses in the corresponding network (either supply or return)
    :param m_kgpers: mass flow rate
    :param cp: specific heat capacity
    :param case: "positive": if there is an addition to the losses, :negative" otherwise
    :type t0_K: float
    :type Q_W: float
    :type m_kgpers: float
    :type cp: float
    :type case: string
    :return: t1: new temperature of the distribution accounting for thermal losses in the grid
    :rtype: float
    """
    if m_kgpers > 0:
        if case == "positive":
            t1_K = t0_K + Q_W / (m_kgpers * cp)
        else:
            t1_K = t0_K - Q_W / (m_kgpers * cp)
    else:
        t1_K = ZERO_DEGREES_CELSIUS_IN_KELVIN
    return t1_K


def calc_return_temp(sum_t_m, sum_m):
    """
    This function calculates the return temperature of the distribution for a time step
    It is a weighted average of all the return temperatures (from the substations) in the network
    This is an approximation of the return temperature of the network to the centralized plant
    :param sum_t_m: sum of temperature times mass flow rate
    :param sum_m: sum of mass flow rate
    :type sum_t_m: float
    :type sum_m: float
    :return: tr: vector return temperature
    :rtype: float
    """
    if sum_m > 0:
        tr_K = sum_t_m / sum_m
    else:
        tr_K = ZERO_DEGREES_CELSIUS_IN_KELVIN
    return tr_K


def calc_supply_temp(tr, Q, m, cp, case):
    """
    This function calculates the supply temperature of the distribution for a time step.
    :param tr: current return temperature
    :param Q: load including thermal losses
    :param m: mass flow rate
    :param cp: specific heat capacity
    :param case: 'DH' or something else??
    :type tr: float
    :type Q: float
    :type m: float
    :type cp: float
    :type case: string
    :return: ts: new temperature of the distribution accounting for thermal losses in the grid
    :rtype: float
    """
    if m > 0:
        if case == "DH":
            ts_K = tr + Q / (m * cp)
        else:
            ts_K = tr - Q / (m * cp)
    else:
        ts_K = ZERO_DEGREES_CELSIUS_IN_KELVIN
    return ts_K


# ============================
# Thermal losses
# ============================

def calc_piping_thermal_losses_heating(Tnet_K, m_max_kgpers, m_min_kgpers, L, Tg, K, cp):
    """
    This function estimates the average thermal losses of a distribution for an hour of the year
    :param Tnet_K: current temperature of the pipe
    :param m_max_kgpers: maximum mass flow rate in the pipe
    :param m_min_kgpers: minimum mass flow rate in the pipe
    :param L: length of the pipe
    :param Tg: ground temperature
    :param K: linear transmittance coefficient (it accounts for insulation and pipe diameter)
    :param cp: specific heat capacity
    :type Tnet_K: float
    :type m_max_kgpers: float
    :type m_min_kgpers: float
    :type L: float
    :type Tg: float
    :type K: float
    :type cp: float
    :return: Qloss: thermal lossess in the pipe.
    :rtype: float
    """
    if m_min_kgpers != 1E6:  # control variable see function fn.calc_min_flow
        mavg = (m_max_kgpers + m_min_kgpers) / 2
        Tx = Tg + (Tnet_K - Tg) * math.exp(-K * L / (mavg * cp))
        Qloss = (Tnet_K - Tx) * mavg * cp
    else:
        Qloss = 0
    return Qloss

def calc_piping_thermal_losses_cooling(Total_load_per_hour_W):
    """
    This function estimates the average thermal losses of a distribution for an hour of the year
    :param Tnet_K: current temperature of the pipe
    :param m_max_kgpers: maximum mass flow rate in the pipe
    :param m_min_kgpers: minimum mass flow rate in the pipe
    :param L: length of the pipe
    :param Tg: ground temperature
    :param K: linear transmittance coefficient (it accounts for insulation and pipe diameter)
    :param cp: specific heat capacity
    :type Tnet_K: float
    :type m_max_kgpers: float
    :type m_min_kgpers: float
    :type L: float
    :type Tg: float
    :type K: float
    :type cp: float
    :return: Qloss: thermal lossess in the pipe.
    :rtype: float
    """
    Qloss = 0.05 * Total_load_per_hour_W #FixMe: Link the value directly to the thermal network matrix
    return Qloss


# ============================
# Mass flow rates
# ============================

def calc_min_flow(m0, m1):
    """
    This function calculates the minimum flow of a distribution by comparison of two vectors.
    this is useful when looking up at multiple buildings in a for loop.
    :param m0: last minimum mass flow rate
    :param m1: current minimum mass flow rate
    :type m0: float
    :type m1: float
    :return: mmin: new minimum mass flow rate
    :rtype: float
    """
    if m0 == 0:
        m0 = 1E6
    if m1 > 0:
        mmin = min(m0, m1)
    else:
        mmin = m0
    return mmin


def find_index_of_max(array):
    """
    Returns the index of an array on which the maximum value is at.
    :param array: ndarray, Array of observations. Each row represents a day and each column
        the hourly data of that day
    :type array: list

    :return: max_index_hour : integer, max_index_hour : tells on what hour it happens (hour of the year)
        to use: e.g. data_array[max_index_hour] will give the maximum data of the year

    :rtype: list

    """

    max_value = -abs(np.amax(array))

    max_index_hour = 0

    for k in range(len(array)):
        if array[k] > max_value:
            max_value = array[k]
            max_index_hour = k

    return max_index_hour<|MERGE_RESOLUTION|>--- conflicted
+++ resolved
@@ -1,10 +1,6 @@
 """
 Hydraulic - thermal network
-<<<<<<< HEAD
-
-=======
-============================
->>>>>>> b3e47b6f
+
 """
 from __future__ import division
 
@@ -422,14 +418,11 @@
     """
     Returns the index of an array on which the maximum value is at.
     :param array: ndarray, Array of observations. Each row represents a day and each column
-        the hourly data of that day
+    the hourly data of that day
     :type array: list
-
     :return: max_index_hour : integer, max_index_hour : tells on what hour it happens (hour of the year)
-        to use: e.g. data_array[max_index_hour] will give the maximum data of the year
-
+     to use: e.g. data_array[max_index_hour] will give the maximum data of the year
     :rtype: list
-
     """
 
     max_value = -abs(np.amax(array))

import cea.globalvar
import cea.inputlocator
from cea.technologies.thermal_network.network_layout.connectivity_potential import calc_connectivity_network
from cea.technologies.thermal_network.network_layout.substations_location import calc_substation_location
from cea.technologies.thermal_network.network_layout.steiner_spanning_tree import calc_steiner_spanning_tree
import cea.config
import os

__author__ = "Jimeno A. Fonseca"
__copyright__ = "Copyright 2017, Architecture and Building Systems - ETH Zurich"
__credits__ = ["Jimeno A. Fonseca"]
__license__ = "MIT"
__version__ = "0.1"
__maintainer__ = "Daren Thomas"
__email__ = "cea@arch.ethz.ch"
__status__ = "Production"


def network_layout(config, locator, plant_building_names, output_name_network="", optimization_flag=False):
    # Local variables
    weight_field = 'Shape_Leng'
    type_mat_default = config.network_layout.type_mat
    pipe_diameter_default = config.network_layout.pipe_diameter
    type_network = config.network_layout.network_type
    create_plant = config.network_layout.create_plant
    input_buildings_shp = locator.get_zone_geometry()
    connected_buildings = config.network_layout.buildings
    output_substations_shp = locator.get_temporary_file("nodes_buildings.shp")
    path_streets_shp = locator.get_street_network()  # shapefile with the stations
    path_potential_network = locator.get_temporary_file("potential_network.shp") # shapefile, location of output.
    total_demand_location = locator.get_total_demand()

    # Calculate points where the substations will be located
    calc_substation_location(input_buildings_shp, output_substations_shp, connected_buildings)

    # Calculate potential network
<<<<<<< HEAD
    calc_connectivity_network(path_default_arcgis_db, path_streets_shp, output_substations_shp,
=======
    calc_connectivity_network(path_streets_shp, output_substations_shp,
>>>>>>> fd57f8f1
                              path_potential_network)

    # calc minimum spanning tree and save results to disk
    output_edges = locator.get_network_layout_edges_shapefile(type_network, output_name_network)
    output_nodes = locator.get_network_layout_nodes_shapefile(type_network, output_name_network)
    output_network_folder = locator.get_input_network_folder(type_network, output_name_network)
    # calc_minimum_spanning_tree(path_potential_network, output_network_folder, output_substations_shp, output_edges,
    #                            output_nodes, weight_field, type_mat_default, pipe_diameter_default)
    disconnected_building_names = config.thermal_network.disconnected_buildings
    calc_steiner_spanning_tree(path_potential_network, output_network_folder, output_substations_shp, output_edges,
                               output_nodes, weight_field, type_mat_default, pipe_diameter_default, type_network,
                               total_demand_location, create_plant, config.network_layout.allow_looped_networks,
                               optimization_flag, plant_building_names, disconnected_building_names)


def main(config):
    assert os.path.exists(config.scenario), 'Scenario not found: %s' % config.scenario
    locator = cea.inputlocator.InputLocator(scenario=config.scenario)
    plant_building_names = []  # Placeholder, this is only used in Network optimization
    network_layout(config, locator, plant_building_names)


if __name__ == '__main__':
    main(cea.config.Configuration())<|MERGE_RESOLUTION|>--- conflicted
+++ resolved
@@ -34,11 +34,7 @@
     calc_substation_location(input_buildings_shp, output_substations_shp, connected_buildings)
 
     # Calculate potential network
-<<<<<<< HEAD
-    calc_connectivity_network(path_default_arcgis_db, path_streets_shp, output_substations_shp,
-=======
     calc_connectivity_network(path_streets_shp, output_substations_shp,
->>>>>>> fd57f8f1
                               path_potential_network)
 
     # calc minimum spanning tree and save results to disk

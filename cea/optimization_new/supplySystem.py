--- conflicted
+++ resolved
@@ -342,34 +342,18 @@
                 if 'PV' in component_model:
                     # Take the solar profile in case PV is used and calculate the unsed energy to be sold on the grid
                     main_energy_flow = copy(self.component_energy_outputs[placement][component_model][ec_code])
-<<<<<<< HEAD
-                    demand_prior_solar = copy(demand)
-                    demand = demand - main_energy_flow
-                    # Keep the remaining PV production and send it to the grid
-                    if (main_energy_flow - demand_prior_solar).profile.sum() > 0:
-                        self.component_energy_outputs[placement][component_model][ec_code] = (main_energy_flow -
-                                                                                              demand_prior_solar)
-=======
                     demand_prior_PV = copy(demand)
                     demand = demand - main_energy_flow
                     # Keep the remaining PV production and send it to the grid
                     if (main_energy_flow - demand_prior_PV).profile.sum() > 0:
                         self.component_energy_outputs[placement][component_model][ec_code] = (main_energy_flow -
                                                                                               demand_prior_PV)
->>>>>>> a6598914
                     else:
                         del self.component_energy_outputs[placement][component_model][ec_code]
 
                 elif 'SC' in component_model:
                     # Take the solar profile in case SC is used
                     main_energy_flow = copy(self.component_energy_outputs[placement][component_model][ec_code])
-<<<<<<< HEAD
-                    demand = demand - main_energy_flow
-                    # Delete the remaining hot water flow since no thermal storage is considered and the flow is not
-                    # needed
-                    del self.component_energy_outputs[placement][component_model][ec_code]
-
-=======
                     demand_prior_SC = copy(demand)
                     demand = demand - main_energy_flow
                     # Keep the remaining SC production and send it to the thermal storage
@@ -390,7 +374,7 @@
 
                     else:
                         del self.component_energy_outputs[placement][component_model][ec_code]
->>>>>>> a6598914
+
                 else:
                     demand = demand - main_energy_flow
 
@@ -405,10 +389,6 @@
                 else:
                     demand.profile = pd.Series([0] * len(demand.profile))
 
-<<<<<<< HEAD
-
-=======
->>>>>>> a6598914
             if not isclose(max(demand.profile), 0, abs_tol=1e-09):
                 raise ValueError(f'The installed component capacity was insufficient and demand could not be met. '
                                  f'An additional {max(demand.profile)} kW of capacity to produce '

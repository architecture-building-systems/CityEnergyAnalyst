from __future__ import division
import pandas as pd
import numpy as np
import random
import cea.globalvar
import cea.inputlocator
import cea.config

__author__ = "Jimeno A. Fonseca"
__copyright__ = "Copyright 2015, Architecture and Building Systems - ETH Zurich"
__credits__ = ["Jimeno A. Fonseca", "Daren Thomas", "Martin Mosteiro"]
__license__ = "MIT"
__version__ = "0.1"
__maintainer__ = "Daren Thomas"
__email__ = "cea@arch.ethz.ch"
__status__ = "Production"


def calc_schedules(region, list_uses, archetype_schedules, bpr, archetype_values, stochastic_occupancy):
    """
    Given schedule data for archetypal building uses, `calc_schedule` calculates the schedule for a building
    with possibly a mixed schedule as defined in `building_uses` using a weighted average approach. The schedules are
    normalized such that the final demands and internal gains are calculated from the specified building properties and
    not the archetype values. Depending on the value given to `stochastic_occupancy` either the deterministic or
    stochastic model of occupancy will be used.

    The script generates the following schedules:
    - ``people``: number of people at each hour [in p]
    - ``ve``: ventilation demand schedule normalized by the archetypal ventilation demand per person [in (l/s)/(l/p/s)]
    - ``Qs``: sensible heat gain due to occupancy normalized by the archetypal gains per person [in W/(Wp)]
    - ``X``: moisture gain due to occupants normalized by the archetypal gains per person [in (g/h)/(g/p/h)]
    - ``Ea``: electricity demand for appliances at each hour normalized by the archetypal demand per m2 [in W/(W/m2)]
    - ``El``: electricity demand for lighting at each hour normalized by the archetypal demand per m2 [in W/(W/m2)]
    - ``Epro``: electricity demand for process at each hour normalized by the archetypal demand per m2 [in W/(W/m2)]
    - ``Ere``: electricity demand for refrigeration at each hour normalized by the archetypal demand per m2 [W/(W/m2)]
    - ``Ed``: electricity demand for data centers at each hour normalized by the archetypal demand per m2 [in W/(W/m2)]
    - ``Vww``: domestic hot water schedule at each hour normalized by the archetypal demand [in (l/h)/(l/p/d)]
    - ``Vw``: total water schedule at each hour normalized by the archetypal demand [in (l/h)/(l/p/d)]
    - ``Qhpro``: heating demand for process at each hour normalized by the archetypal demand per m2 [in W/(W/m2)]

    :param list_uses: The list of uses used in the project
    :type list_uses: list

    :param archetype_schedules: The list of schedules defined for the project - in the same order as `list_uses`
    :type archetype_schedules: list[ndarray[float]]

    :param bpr: a collection of building properties for the building used for thermal loads calculation
    :type bpr: BuildingPropertiesRow

    :param archetype_values: occupant density, ventilation and internal loads for each archetypal occupancy type
    :type archetype_values: dict[str:array]
    
    :param stochastic_occupancy: a boolean that states whether the stochastic occupancy model (True) or the 
        deterministic one (False) should be used
    :type stochastic_occupancy: Boolean

    :returns schedules: a dictionary containing the weighted average schedules for: occupancy; ventilation demand;
        sensible heat and moisture gains due to occupancy; electricity demand for appliances, lighting, processes,
        refrigeration and data centers; demand for water and domestic hot water
    :rtype: dict[array]
    """
    occupancy = bpr.occupancy

<<<<<<< HEAD
    occupant_schedules = ['people', 've', 'Qs', 'X']
    electrical_schedules = ['Ea', 'El', 'Ere', 'Ed']
    water_schedules = ['Vww', 'Vw']
    process_schedules = ['Epro', 'Qhpro']
    # schedule_codes define which archetypal schedule should be used for the given schedule
    schedule_codes = {'occupants': 0, 'electricity': 1, 'water': 2, 'processes': 3}
=======
    # calculate average occupant density for the building
    people_per_square_meter = 0
    for num in range(len(list_uses)):
        people_per_square_meter += bpr.occupancy[list_uses[num]] * archetype_values['people'][num]

    # no need to calculate occupancy if people_per_square_meter == 0
    if people_per_square_meter > 0:
        if stochastic_occupancy:
            schedules = calc_stochastic_schedules(archetype_schedules, archetype_values, bpr, list_uses,
                                                  people_per_square_meter)
        else:
            schedules = calc_deterministic_schedules(archetype_schedules, archetype_values, bpr, list_uses,
                                                     people_per_square_meter)
    else:
        schedules = {}
        # occupant-related schedules are 0 since there are no occupants
        for schedule in ['people', 've', 'Qs', 'X', 'Vww', 'Vw']:
            schedules[schedule] = np.zeros(8760)
        # electricity and process schedules may be greater than 0
        for schedule in ['Ea', 'El', 'Ere', 'Ed', 'Epro', 'Qhpro']:
            codes = {'Ea': 1, 'El': 1, 'Ere': 1, 'Ed': 1, 'Epro': 3, 'Qhpro': 3}
            schedules[schedule] = bpr.rc_model['Aef'] * \
                                  calc_remaining_schedules_deterministic(archetype_schedules,
                                                                         archetype_values[schedule], list_uses,
                                                                         bpr.occupancy, codes[schedule],
                                                                         archetype_values['people'])

    return schedules
>>>>>>> dcdee7a0


def calc_deterministic_schedules(archetype_schedules, archetype_values, bpr, list_uses, people_per_square_meter):
    """
    Calculate the profile of deterministic occupancy for each each type of use in the building based on archetypal
    schedules. For variables that depend on the number of people, the schedule needs to be calculated by number of
    people for each use at each time step, not the share of the occupancy for each, so the schedules for humidity gains,
    heat gains and ventilation demand are also calculated based on the archetypal values for these properties.
    These are then normalized so that the user provided value and not the archetypal one is used for the demand
    calculations.
        e.g.: For humidity gains, X, for each use i
              sum of (schedule[i]*archetypal_X[i]*share_of_area[i])/sum of (X[i]*share_of_area[i])
              This generates a normalized schedule for X for a given building, which is then multiplied by the
              user-supplied value for humidity gains in the building.

    :param archetype_schedules: defined in calc_schedules
    :param archetype_values: defined in calc_schedules
    :param bpr: defined in calc_schedules
    :param list_uses: defined in calc_schedules
    :param people_per_square_meter: defined in calc_schedules

    :return schedules: dict containing the deterministic schedules for occupancy, humidity gains, ventilation and heat
        gains due to occupants for a given building with single or mixed uses
    :rtype schedules: dict
    """

    # define schedules and codes
    occupant_schedules = ['ve', 'Qs', 'X']
    electricity_schedules = ['Ea', 'El', 'Ere', 'Ed']
    water_schedules = ['Vww', 'Vw']
    process_schedules = ['Epro', 'Qhpro']

    # schedule_codes define which archetypal schedule should be used for the given schedule
    schedule_codes = {'people': 0, 'electricity': 1, 'water': 2, 'processes': 3}

    # start empty schedules
    schedules = {}
    normalizing_values = {}
    for schedule in ['people'] + occupant_schedules + electricity_schedules + water_schedules + process_schedules:
        schedules[schedule] = np.zeros(8760, dtype=float)
        normalizing_values[schedule] = 0.0
    for num in range(len(list_uses)):
<<<<<<< HEAD
        people_per_square_meter += occupancy[list_uses[num]] * archetype_values['people'][num]

    # no need to calculate occupancy if people_per_square_meter == 0
    if people_per_square_meter > 0:
        if stochastic_occupancy:
            schedules = calc_stochastic_occupancy_schedule(archetype_schedules, archetype_values, bpr, list_uses,
                                                           occupant_schedules, people_per_square_meter)
        else:
            schedules = calc_deterministic_occupancy_schedule(archetype_schedules, archetype_values, bpr, list_uses,
                                                              occupant_schedules, people_per_square_meter)
    else:
        schedules = {}
        for schedule in occupant_schedules:
            schedules[schedule] = np.zeros(8760)

    # create remaining schedules
    for schedule in electrical_schedules:
        schedules[schedule] = calc_remaining_schedules(archetype_schedules, archetype_values[schedule], list_uses,
                                                       occupancy, schedule_codes['electricity'], bpr.rc_model['Aef'])
    for schedule in water_schedules:
        schedules[schedule] = calc_remaining_schedules(archetype_schedules, archetype_values[schedule], list_uses,
                                                       occupancy, schedule_codes['water'], bpr.rc_model['Aef'])
    for schedule in process_schedules:
        schedules[schedule] = calc_remaining_schedules(archetype_schedules, archetype_values[schedule], list_uses,
                                                       occupancy, schedule_codes['processes'], bpr.rc_model['Aef'])

    return schedules


def calc_deterministic_occupancy_schedule(archetype_schedules, archetype_values, bpr, list_uses,
                                          occupant_schedules, people_per_square_meter):
    '''
    Calculate the profile of deterministic occupancy for each each type of use in the building based on archetypal
    schedules. For variables that depend on the number of people, the schedule needs to be calculated by number of
    people for each use at each time step, not the share of the occupancy for each, so the schedules for humidity gains,
    heat gains and ventilation demand are also calculated based on the archetypal values for these properties.
    These are then normalized so that the user provided value and not the archetypal one is used for the demand
    calculations.
        e.g.: For humidity gains, X, for each use i
              sum of (schedule[i]*archetypal_X[i]*share_of_area[i])/sum of (X[i]*share_of_area[i])
              This generates a normalized schedule for X for a given building, which is then multiplied by the
              user-supplied value for humidity gains in the building.


    :param archetype_schedules: defined in calc_schedules
    :param archetype_values: defined in calc_schedules
    :param bpr: defined in calc_schedules
    :param list_uses: defined in calc_schedules
    :param occupant_schedules: defined in calc_schedules
    :param people_per_square_meter: defined in calc_schedules

    :return schedules: dict containing the deterministic schedules for occupancy, humidity gains, ventilation and heat
        gains due to occupants for a given building with single or mixed uses
    :rtype schedules: dict
    '''
    schedules = {}
    normalizing_values = {}
    current_schedule = np.zeros(8760, dtype=float)
    for schedule in occupant_schedules:
        schedules[schedule] = current_schedule
        normalizing_values[schedule] = 0.0
    for num in range(len(list_uses)):
        if bpr.occupancy[list_uses[num]] > 0:
            current_share_of_use = bpr.occupancy[list_uses[num]]
            if archetype_values['people'][num] != 0:  # do not consider when the value is 0
                current_schedule = np.rint(np.array(archetype_schedules[num][0]) * archetype_values['people'][num] *
                                           current_share_of_use * bpr.rc_model['Af'])
                schedules['people'] += current_schedule
                for label in occupant_schedules:
                    if label != 'people':
                        current_archetype_values = archetype_values[label]
                        if current_archetype_values[num] != 0:  # do not consider when the value is 0
                            normalizing_values[label] += current_archetype_values[num] * archetype_values['people'][
                                num] * current_share_of_use / people_per_square_meter
                            schedules[label] = np.vectorize(calc_average)(schedules[label], current_schedule,
                                                                          current_archetype_values[num])

    for label in occupant_schedules:
        if label != 'people':
            if normalizing_values[label] == 0:
                schedules[label] = np.zeros(8760)
            else:
                schedules[label] = schedules[label] / normalizing_values[label]

    return schedules


def calc_stochastic_occupancy_schedule(archetype_schedules, archetype_values, bpr, list_uses,
                                       occupant_schedules, people_per_square_meter):
    '''
    Calculate the profile of random occupancy for each occupant in each type of use in the building. Each profile is
    calculated individually with a randomly-selected mobility parameter mu.

    For each use in the building, occupant presence at each time t is calculated based on the stochastic occupancy model
    by Page et al. (2008). Occupant presence is modeled based on the probability of occupant presence at the current and
    next time step as given by the occupant schedules used in the deterministic model. The mobility parameter for each
    occupant is selected at random from the vector of mobility parameters assumed by Sandoval et al. (2017). Based on
    the type of activity and occupant presence, the

    :param archetype_schedules: defined in calc_schedules
    :param archetype_values: defined in calc_schedules
    :param list_uses: defined in calc_schedules
    :param bpr: defined in calc_schedules
    :param occupant_schedules: defined in calc_schedules
    :param people_per_square_meter: defined in calc_schedules

    :return schedules: dict containing the stochastic schedules for occupancy, humidity gains, ventilation and heat
        gains due to occupants for a given building with single or mixed uses
    :rtype schedules: dict

    .. [Page, J., et al., 2008] Page, J., et al. A generalised stochastic model for the simulation of occupant presence.
        Energy and Buildings, Vol. 40, No. 2, 2008, pp 83-98.
    .. [Sandoval, D., et al., 2017] Sandoval, D., et al. How low exergy buildings and distributed electricity storage
        can contribute to flexibility within the demand side. Applied Energy, Vol. 187, No. 1, 2017, pp. 116-127.
    '''

    # start empty schedules
    schedules = {}
    for schedule in occupant_schedules:
        schedules[schedule] = np.zeros(8760)

    # vector of mobility parameters
    mu_v = [0.18, 0.33, 0.54, 0.67, 0.82, 1.22, 1.50, 3.0, 5.67]
    len_mu_v = len(mu_v)

    normalizing_values = {'ve': 0.0, 'Qs': 0.0, 'X': 0.0}
    for num in range(len(list_uses)):
        current_share_of_use = bpr.occupancy[list_uses[num]]
        if current_share_of_use > 0:
            occupants_in_current_use = int(archetype_values['people'][num] * current_share_of_use * bpr.rc_model['Af'])
            archetype_schedule = archetype_schedules[num][0]
            for occupant in range(occupants_in_current_use):
                mu = mu_v[int(len_mu_v * random.random())]
                occupant_pattern = calc_individual_occupant_schedule(mu, archetype_schedule, list_uses[num])
                schedules['people'] += occupant_pattern
                for label in occupant_schedules:
                    if label != 'people':
                        schedules[label] = np.vectorize(calc_average)(schedules[label], occupant_pattern,
                                                                      archetype_values[label][num])
            for label in occupant_schedules:
                if label != 'people':
                    current_archetype_values = archetype_values[label]
                    if current_archetype_values[num] != 0:  # do not consider when the value is 0
                        normalizing_values[label] += current_archetype_values[num] * archetype_values['people'][num] * \
                                                     current_share_of_use / people_per_square_meter

    for label in occupant_schedules:
        if label != 'people':
            if normalizing_values[label] == 0:
                schedules[label] = np.zeros(8760)
            else:
                schedules[label] /= normalizing_values[label]

    return schedules


def calc_individual_occupant_schedule(mu, archetype_schedule, current_use):
    '''
    Calculates the stochastic occupancy pattern for an individual based on Page et al. (2007).

    :param mu: parameter of mobility
    :type mu: float
    :param archetype_schedule: schedule of occupancy for the corresponding archetype
    :type archetype_schedule: list[float]
    :param current_use: use type of the current zone (e.g. 'OFFICE')
    :type current_use: str

    :return pattern: yearly occupancy pattern for a given occupant in a given occupancy type
    :rtype pattern: list[int]
    '''

    # assign initial state: assume equal to the archetypal occupancy schedule at t = 0
    state = archetype_schedule[0]

    # start list of occupancy states throughout the year
    pattern = []
    pattern.append(state)

    # calculate probability of presence for each hour of the year
    for i in range(len(archetype_schedule[:-1])):
        # get probability of presence at t and t+1 from archetypal schedule
        p_0 = archetype_schedule[i]
        p_1 = archetype_schedule[i + 1]
        # calculate probability of transition from absence to presence (T01) and from presence to presence (T11)
        T01, T11 = calculate_transition_probabilities(mu, p_0, p_1)

=======
        if bpr.occupancy[list_uses[num]] > 0:
            current_share_of_use = bpr.occupancy[list_uses[num]]
            if archetype_values['people'][num] != 0:  # do not consider when the value is 0
                current_schedule = np.rint(np.array(archetype_schedules[num][0]) * archetype_values['people'][num] *
                                           current_share_of_use * bpr.rc_model['Af'])
                schedules['people'] += current_schedule
                for label in occupant_schedules:
                    current_archetype_values = archetype_values[label]
                    if current_archetype_values[num] != 0:  # do not consider when the value is 0
                        normalizing_values[label] += current_archetype_values[num] * archetype_values['people'][
                            num] * current_share_of_use / people_per_square_meter
                        schedules[label] = np.vectorize(calc_average)(schedules[label], current_schedule,
                                                                      current_archetype_values[num])

    for label in occupant_schedules:
        if normalizing_values[label] == 0:
            schedules[label] = np.zeros(8760)
        else:
            schedules[label] = schedules[label] / normalizing_values[label]

    # create remaining schedules
    for schedule in electricity_schedules:
        schedules[schedule] = calc_remaining_schedules_deterministic(archetype_schedules, archetype_values[schedule],
                                                                     list_uses, bpr.occupancy,
                                                                     schedule_codes['electricity'],
                                                                     archetype_values['people']) * bpr.rc_model['Aef']
    for schedule in water_schedules:
        schedules[schedule] = calc_remaining_schedules_deterministic(archetype_schedules, archetype_values[schedule],
                                                                     list_uses, bpr.occupancy, schedule_codes['water'],
                                                                     archetype_values['people']) * \
                              bpr.rc_model['Af'] * people_per_square_meter
    for schedule in process_schedules:
        schedules[schedule] = calc_remaining_schedules_deterministic(archetype_schedules, archetype_values[schedule],
                                                                     list_uses, bpr.occupancy,
                                                                     schedule_codes['processes'],
                                                                     archetype_values['people']) * bpr.rc_model['Aef']

    return schedules


def calc_stochastic_schedules(archetype_schedules, archetype_values, bpr, list_uses, people_per_square_meter):
    """
    Calculate the profile of random occupancy for each occupant in each type of use in the building. Each profile is
    calculated individually with a randomly-selected mobility parameter mu.

    For each use in the building, occupant presence at each time t is calculated based on the stochastic occupancy model
    by Page et al. (2008). Occupant presence is modeled based on the probability of occupant presence at the current and
    next time step as given by the occupant schedules used in the deterministic model. The mobility parameter for each
    occupant is selected at random from the vector of mobility parameters assumed by Sandoval et al. (2017). Based on
    the type of activity and occupant presence, the

    :param archetype_schedules: defined in calc_schedules
    :param archetype_values: defined in calc_schedules
    :param list_uses: defined in calc_schedules
    :param bpr: defined in calc_schedules
    :param people_per_square_meter: defined in calc_schedules

    :return schedules: dict containing the stochastic schedules for occupancy, humidity gains, ventilation and heat
        gains due to occupants for a given building with single or mixed uses
    :rtype schedules: dict

    .. [Page, J., et al., 2008] Page, J., et al. A generalised stochastic model for the simulation of occupant presence.
        Energy and Buildings, Vol. 40, No. 2, 2008, pp 83-98.
    .. [Sandoval, D., et al., 2017] Sandoval, D., et al. How low exergy buildings and distributed electricity storage
        can contribute to flexibility within the demand side. Applied Energy, Vol. 187, No. 1, 2017, pp. 116-127.
    """

    # define schedules and codes
    occupant_schedules = ['ve', 'Qs', 'X']
    electricity_schedules = ['Ea', 'El', 'Ere', 'Ed']
    water_schedules = ['Vww', 'Vw']
    process_schedules = ['Epro', 'Qhpro']
    # schedule_codes define which archetypal schedule should be used for the given schedule
    schedule_codes = {'people': 0, 'electricity': 1, 'water': 2, 'processes': 3}

    # start empty schedules
    schedules = {}
    normalizing_values = {}
    for schedule in ['people'] + occupant_schedules + electricity_schedules + water_schedules + process_schedules:
        schedules[schedule] = np.zeros(8760)
        normalizing_values[schedule] = 0.0

    # vector of mobility parameters
    mu_v = [0.18, 0.33, 0.54, 0.67, 0.82, 1.22, 1.50, 3.0, 5.67]
    len_mu_v = len(mu_v)

    for num in range(len(list_uses)):
        current_share_of_use = bpr.occupancy[list_uses[num]]
        current_stochastic_schedule = np.zeros(8760)
        if current_share_of_use > 0:
            occupants_in_current_use = int(archetype_values['people'][num] * current_share_of_use * bpr.rc_model['Af'])
            archetype_schedule = archetype_schedules[num][0]
            for occupant in range(occupants_in_current_use):
                mu = mu_v[int(len_mu_v * random.random())]
                occupant_pattern = calc_individual_occupant_schedule(mu, archetype_schedule)
                current_stochastic_schedule += occupant_pattern
                schedules['people'] += occupant_pattern
                for label in occupant_schedules:
                    schedules[label] = np.vectorize(calc_average)(schedules[label], occupant_pattern,
                                                                  archetype_values[label][num])

            for label in occupant_schedules:
                current_archetype_values = archetype_values[label]
                if current_archetype_values[num] != 0:  # do not consider when the value is 0
                    normalizing_values[label] += current_archetype_values[num] * archetype_values['people'][num] * \
                                                 current_share_of_use / people_per_square_meter

            # for all other schedules, the database schedule is normalized by the schedule for people and then 
            # multiplied by the number of people from the stochastic calculation
            current_stochastic_schedule /= occupants_in_current_use
            unoccupied_times = np.array([i == 0 for i in archetype_schedules[num][schedule_codes['people']]])
            normalized_schedule = make_normalized_stochastic_schedule(current_stochastic_schedule,
                                                                      archetype_schedules[num][
                                                                          schedule_codes['people']],
                                                                      unoccupied_times)
            # since electricity demand is != 0 when the number of occupants is 0,
            # share_time_occupancy_density = 1 if there are no occupants and equal to the normalized schedule otherwise
            share_time_occupancy_density = unoccupied_times + (1 - unoccupied_times) * normalized_schedule

            # calculate remaining schedules
            for label in electricity_schedules:
                if archetype_values[label][num] != 0:
                    normalizing_values[label], schedules[label] = calc_remaining_schedules_stochastic(
                        normalizing_values[label], archetype_values[label][num], current_share_of_use,
                        bpr.rc_model['Aef'], schedules[label], archetype_schedules[num][schedule_codes['electricity']],
                        share_time_occupancy_density)
            for label in water_schedules:
                if archetype_values[label][num] != 0:
                    normalizing_values[label], schedules[label] = calc_remaining_schedules_stochastic(
                        normalizing_values[label], archetype_values[label][num], current_share_of_use,
                        bpr.rc_model['Af'], schedules[label], archetype_schedules[num][schedule_codes['water']],
                        share_time_occupancy_density * archetype_values['people'][num])
            for label in process_schedules:
                if archetype_values[label][num] != 0:
                    normalizing_values[label], schedules[label] = calc_remaining_schedules_stochastic(
                        normalizing_values[label], archetype_values[label][num], current_share_of_use,
                        bpr.rc_model['Aef'], schedules[label], archetype_schedules[num][schedule_codes['processes']],
                        share_time_occupancy_density)

    for label in occupant_schedules + electricity_schedules + process_schedules + water_schedules:
        if normalizing_values[label] == 0:
            schedules[label] = np.zeros(8760)
        else:
            schedules[label] /= normalizing_values[label]

    return schedules


def calc_individual_occupant_schedule(mu, archetype_schedule):
    """
    Calculates the stochastic occupancy pattern for an individual based on Page et al. (2007).

    :param mu: parameter of mobility
    :type mu: float
    :param archetype_schedule: schedule of occupancy for the corresponding archetype
    :type archetype_schedule: list[float]

    :return pattern: yearly occupancy pattern for a given occupant in a given occupancy type
    :rtype pattern: list[int]
    """

    # assign initial state: assume equal to the archetypal occupancy schedule at t = 0
    state = archetype_schedule[0]

    # start list of occupancy states throughout the year
    pattern = [state]

    # calculate probability of presence for each hour of the year
    for i in range(len(archetype_schedule[:-1])):
        # get probability of presence at t and t+1 from archetypal schedule
        p_0 = archetype_schedule[i]
        p_1 = archetype_schedule[i + 1]
        # calculate probability of transition from absence to presence (T01) and from presence to presence (T11)
        T01, T11 = calculate_transition_probabilities(mu, p_0, p_1)

>>>>>>> dcdee7a0
        if state == 1:
            next = get_random_presence(T11)
        else:
            next = get_random_presence(T01)

        pattern.append(next)
<<<<<<< HEAD

        state = next

    return pattern


def calculate_transition_probabilities(mu, P0, P1):
    '''
    Calculates the transition probabilities at a given time step as defined by Page et al. (2007).
    These are the probability of arriving (T01) and the probability of staying in (T11) given the parameter of mobility
    mu, the probability of the present state (P0), and the probability of the next state t+1 (P1).

    :param mu: parameter of mobility
    :type mu: float
    :param P0: probability of presence at the current time step t
    :type P0: float
    :param P1: probability of presence at the next time step t+1
    :type P1: float

    :return T01: probability of transition from absence to presence at current time step
    :rtype T01: float
    :return T11: probability of transition from presence to presence at current time step
    :rtype T11: float
    '''

    # Calculate mobility factor fraction from Page et al. equation 5
    m = (mu - 1) / (mu + 1)
    # Calculate transition probability of arriving and transition probability of staying
    T01 = (m) * P0 + P1
    if P0 != 0:
        T11 = ((P0 - 1) / P0) * (m * P0 + P1) + P1 / P0
    else:
        T11 = 0

    # For some instances of mu the probabilities are bigger than 1, so the min function is used in the return statement.
    return min(1, T01), min(1, T11)


def get_random_presence(p):
    '''
    Get the current occupant state (presence=1 or absence=0) at the current time step given a probability p.

    :param p: A probability (e.g. T01, T11)
    :type p: float

    Returns the randomly-chosen state (0 or 1).
    '''
    # Calculate probability of presence
    P1 = int(p * 100)
    # Calculate probability of absence
    P0 = 100 - P1

    # Create population of possible values and choose one value
    weighted_choices = [(1, P1), (0, P0)]
    population = [val for val, cnt in weighted_choices for i in range(cnt)]

    return random.choice(population)

def calc_remaining_schedules(archetype_schedules, archetype_values, list_uses, occupancy, schedule_code, area):
    '''
    This script calculates the schedule for electricity, hot water or process energy demand. The resulted schedules are
    normalized so that when multiplied by the user-given normalized demand for the entire building is given, the hourly
    demand for each of these services at a given time t is calculated.

    For a given demand type X (electricity/hot water/process energy demand) and occupancy type i, each schedule is
    defined as (sum of schedule[i]*X[i]*share_of_area[i])/(sum of X[i]*share_of_area[i]).
    
    :param archetype_schedules: defined in calc_schedules
    :param archetype_values: defined in calc_schedules
    :param list_uses: defined in calc_schedules
    :param occupancy: defined in calc_schedules
    :param schedule_code: defined in calc_schedules

    :return: normalized schedule for a given occupancy type
    '''
    current_schedule = np.zeros(8760)
    normalizing_value = 0.0
    for num in range(len(list_uses)):
        if archetype_values[num] != 0:  # do not consider when the value is 0
            current_share_of_use = occupancy[list_uses[num]]
            # for variables that depend on the number of people, the schedule needs to be calculated by number of
            # people for each use at each time step, not the share of the occupancy for each
            share_time_occupancy_density = archetype_values[num] * current_share_of_use
            normalizing_value += share_time_occupancy_density
            current_schedule = np.vectorize(calc_average)(current_schedule, archetype_schedules[num][schedule_code],
                                                          share_time_occupancy_density)
    if normalizing_value == 0:
        return current_schedule * 0
    else:
        return current_schedule / normalizing_value * area

=======
        state = next

    return pattern


def calculate_transition_probabilities(mu, P0, P1):
    """
    Calculates the transition probabilities at a given time step as defined by Page et al. (2007).
    These are the probability of arriving (T01) and the probability of staying in (T11) given the parameter of mobility
    mu, the probability of the present state (P0), and the probability of the next state t+1 (P1).

    :param mu: parameter of mobility
    :type mu: float
    :param P0: probability of presence at the current time step t
    :type P0: float
    :param P1: probability of presence at the next time step t+1
    :type P1: float

    :return T01: probability of transition from absence to presence at current time step
    :rtype T01: float
    :return T11: probability of transition from presence to presence at current time step
    :rtype T11: float
    """

    # Calculate mobility factor fraction from Page et al. equation 5
    m = (mu - 1) / (mu + 1)
    # Calculate transition probability of arriving and transition probability of staying
    T01 = (m) * P0 + P1
    if P0 != 0:
        T11 = ((P0 - 1) / P0) * (m * P0 + P1) + P1 / P0
    else:
        T11 = 0

    # For some instances of mu the probabilities are bigger than 1, so the min function is used in the return statement.
    return min(1, T01), min(1, T11)


def get_random_presence(p):
    """
    Get the current occupant state (presence=1 or absence=0) at the current time step given a probability p.

    :param p: A probability (e.g. T01, T11)
    :type p: float

    Returns the randomly-chosen state (0 or 1).
    """

    # Calculate probability of presence
    P1 = int(p * 100)
    # Calculate probability of absence
    P0 = 100 - P1

    # Create population of possible values and choose one value
    weighted_choices = [(1, P1), (0, P0)]
    population = [val for val, cnt in weighted_choices for i in range(cnt)]

    return random.choice(population)


def calc_remaining_schedules_deterministic(archetype_schedules, archetype_values, list_uses, occupancy, schedule_code,
                                           archetype_occupants):
    """
    This script calculates the schedule for electricity, hot water or process energy demand. The resulted schedules are
    normalized so that when multiplied by the user-given normalized demand for the entire building is given, the hourly
    demand for each of these services at a given time t is calculated.

    For a given demand type X (electricity/hot water/process energy demand) and occupancy type i, each schedule is
    defined as (sum of schedule[i]*X[i]*share_of_area[i])/(sum of X[i]*share_of_area[i]).

    :param archetype_schedules: defined in calc_schedules
    :param archetype_values: defined in calc_schedules
    :param list_uses: defined in calc_schedules
    :param occupancy: defined in calc_schedules
    :param schedule_code: defined in calc_schedules
    :param archetype_occupants: occupants for the given building function according to archetype

    :return: normalized schedule for a given occupancy type
    """

    current_schedule = np.zeros(8760)
    normalizing_value = 0.0
    for num in range(len(list_uses)):
        if archetype_values[num] != 0:  # do not consider when the value is 0
            if occupancy[list_uses[num]] > 0:
                current_share_of_use = occupancy[list_uses[num]]
                if schedule_code == 2:
                    # for variables that depend on the number of people, the schedule needs to be calculated by number
                    # of people for each use at each time step, not the share of the occupancy for each
                    share_time_occupancy_density = archetype_values[num] * current_share_of_use * \
                                                   archetype_occupants[num]
                else:
                    share_time_occupancy_density = archetype_values[num] * current_share_of_use

                normalizing_value += share_time_occupancy_density

                current_schedule = np.vectorize(calc_average)(current_schedule, archetype_schedules[num][schedule_code],
                                                              share_time_occupancy_density)

    if normalizing_value == 0:
        return current_schedule * 0
    else:
        return current_schedule / normalizing_value


def calc_remaining_schedules_stochastic(normalizing_value, archetype_value, current_share_of_use, reference_area,
                                        schedule, archetype_schedule, share_time_occupancy_density):
    """
    This script calculates the schedule for electricity, hot water or process energy demand when the stochastic model of
    occupancy is used. The resulted schedules are normalized so that when multiplied by the user-given normalized demand
    for the entire building is given, the hourly demand for each of these services at a given time t is calculated.

    For a given demand type X (electricity/hot water/process energy demand) and occupancy type i, each schedule is
    defined as (sum of schedule[i]*X[i]*share_of_area[i])/(sum of X[i]*share_of_area[i]).

    Unlike calc_remaining_schedules_deterministic, the schedule for each of these services in this case is calculated
    by multiplying the deterministic schedule for the given service by the normalized stochastic schedule of occupancy.

    :param normalizing_value: normalizing value for the current schedule
    :param archetype_value: defined in calc_schedules
    :param current_share_of_use: share of the current use in the total area of the building
    :param reference_area: area for the calculation of the given service, either 'Aef' or 'Af'
    :param schedule: current schedule being calculated
    :param archetype_schedule: archetypal schedule of the current service
    :param share_time_occupancy_density: normalizing schedule to calculate the effect of stochastic occupancy on the
    schedule for the current service; equals the number of people according to the stochastic model divided by the
    number of people according to the deterministic schedule; equals 1 if there are no occupants in the building

    :return normalizing_value: updated normalizing value for the current schedule
    :return schedule: updated schedule for the current service
    """

    normalizing_value += archetype_value * current_share_of_use
    schedule = np.vectorize(calc_average)(schedule, archetype_schedule, (current_share_of_use * reference_area) *
                                          archetype_value * share_time_occupancy_density)

    return normalizing_value, schedule


def make_normalized_stochastic_schedule(stochastic_schedule, deterministic_schedule, unoccupied_times):
    """
    Creates a normalized stochastic schedule where for each time t the value is the number of people
    generated by the stochastic schedule divided by the number of people according to the deterministic
    schedule. At times when the building is unoccupied, the value is defined as 1 to avoid division errors.

    :param stochastic_schedule: occupant schedule generated by the stochastic model
    :type stochastic_schedule: ndarray[float]
    :param deterministic_schedule: occupant schedule generated by the deterministic model
    :type deterministic_schedule: ndarray[float]
    :param unoccupied_times: array containing booleans that state whether the building is occupied or not
    :type unoccupied_times: ndarray[Boolean]
    :param current_share_of_use: percentage of the building area that corresponds to the current building function
    :type current_share_of_use: float
    :return: array containing the normalized stochastic schedule
    :rtype: ndarray[float]
    """

    return stochastic_schedule / (unoccupied_times + (1 - unoccupied_times) * deterministic_schedule)

>>>>>>> dcdee7a0

def get_yearly_vectors(dates, occ_schedules, el_schedules, dhw_schedules, pro_schedules, month_schedule):
    """
    For a given use type, this script generates yearly schedules for occupancy, electricity demand,
    hot water demand, process electricity demand based on the daily and monthly schedules obtained from the
    archetype database.

    :param dates: dates and times throughout the year
    :type dates: DatetimeIndex
    :param occ_schedules: occupancy schedules for a weekdays, Saturdays and Sundays from the archetype database
    :type occ_schedules: list[array]
    :param el_schedules: electricity schedules for a weekdays, Saturdays and Sundays from the archetype database
    :type el_schedules: list[array]
    :param dhw_schedules: domestic hot water schedules for a weekdays, Saturdays and Sundays from the archetype
        database
    :type dhw_schedules: list[array]
    :param pro_schedules: process electricity schedules for a weekdays, Saturdays and Sundays from the archetype
        database
    :type pro_schedules: list[array]
    :param month_schedule: monthly schedules from the archetype database
    :type month_schedule: ndarray

    :return occ: occupancy schedule for each hour of the year
    :rtype occ: list[float]
    :return el: electricity schedule for each hour of the year
    :rtype el: list[float]
    :return dhw: domestic hot water schedule for each hour of the year
    :rtype dhw: list[float]
    :return pro: process electricity schedule for each hour of the year
    :rtype pro: list[float]
<<<<<<< HEAD

=======
>>>>>>> dcdee7a0
    """

    occ, el, dhw, pro = ([] for i in range(4))

    if dhw_schedules[0].sum() != 0:
        dhw_weekday_max = dhw_schedules[0].sum() ** -1
    else:
        dhw_weekday_max = 0

    if dhw_schedules[1].sum() != 0:
        dhw_sat_max = dhw_schedules[1].sum() ** -1
    else:
        dhw_sat_max = 0

    if dhw_schedules[2].sum() != 0:
        dhw_sun_max = dhw_schedules[2].sum() ** -1
    else:
        dhw_sun_max = 0

    for date in dates:
        month_year = month_schedule[date.month - 1]
        hour_day = date.hour
        dayofweek = date.dayofweek
        if 0 <= dayofweek < 5:  # weekday
            occ.append(occ_schedules[0][hour_day] * month_year)
            el.append(el_schedules[0][hour_day] * month_year)
            dhw.append(dhw_schedules[0][hour_day] * month_year * dhw_weekday_max)  # normalized dhw demand flow rates
            pro.append(pro_schedules[0][hour_day] * month_year)
        elif dayofweek is 5:  # saturday
            occ.append(occ_schedules[1][hour_day] * month_year)
            el.append(el_schedules[1][hour_day] * month_year)
            dhw.append(dhw_schedules[1][hour_day] * month_year * dhw_sat_max)  # normalized dhw demand flow rates
            pro.append(pro_schedules[1][hour_day] * month_year)
        else:  # sunday
            occ.append(occ_schedules[2][hour_day] * month_year)
            el.append(el_schedules[2][hour_day] * month_year)
            dhw.append(dhw_schedules[2][hour_day] * month_year * dhw_sun_max)  # normalized dhw demand flow rates
            pro.append(pro_schedules[2][hour_day] * month_year)

    return occ, el, dhw, pro


def read_schedules(use, x):
    """
    This function reads the occupancy, electricity, domestic hot water, process electricity and monthly schedules for a
    given use type from the schedules database.

    :param use: occupancy type (e.g. 'SCHOOL')
    :type use: str
    :param x: Excel worksheet containing the schedule database for a given occupancy type from the archetypes database
    :type x: DataFrame

    :return occ: the daily occupancy schedule for the given occupancy type
    :rtype occ: list[array]
    :return el: the daily electricity schedule for the given occupancy type
    :rtype el: list[array]
    :return dhw: the daily domestic hot water schedule for the given occupancy type
    :rtype dhw: list[array]
    :return pro: the daily process electricity schedule for the given occupancy type
    :rtype pro: list[array]
    :return month: the monthly schedule for the given occupancy type
    :rtype month: ndarray
    :return area_per_occupant: the occupants per square meter for the given occupancy type
    :rtype area_per_occupant: int
    """

    # read schedules from excel file
    occ = [x['Weekday_1'].values[:24], x['Saturday_1'].values[:24], x['Sunday_1'].values[:24]]
    el = [x['Weekday_2'].values[:24], x['Saturday_2'].values[:24], x['Sunday_2'].values[:24]]
    dhw = [x['Weekday_3'].values[:24], x['Saturday_3'].values[:24], x['Sunday_3'].values[:24]]
    month = x['month'].values[:12]

    if use == "INDUSTRIAL":
        pro = [x['Weekday_4'].values[:24], x['Saturday_4'].values[:24], x['Sunday_4'].values[:24]]
    else:
        pro = [np.zeros(24), np.zeros(24), np.zeros(24)]

    # read area per occupant
    area_per_occupant = x['density'].values[:1][0]

    return occ, el, dhw, pro, month, area_per_occupant


# read schedules and archetypal values from excel file
def schedule_maker(region, dates, locator, list_uses):
    """
    Reads schedules from the archetype schedule Excel file along with the corresponding internal loads and ventilation
    demands.

    :param dates: dates and times throughout the year
    :type dates: DatetimeIndex
    :param locator: an instance of InputLocator set to the scenario
    :type locator: InputLocator
    :param list_uses: list of occupancy types used in the scenario
    :type list_uses: list

    :return schedules: yearly schedule for each occupancy type used in the project
    :rtype schedules: list[tuple]
    :return archetype_values: dict containing the values for occupant density  (in people/m2) internal loads and
        ventilation demand for each occupancy type used in the project
    :rtype archetype_values: dict[list[float]]
    """

    # get internal loads and indoor comfort from archetypes
    archetypes_internal_loads = pd.read_excel(locator.get_archetypes_properties(region), 'INTERNAL_LOADS').set_index(
        'Code')
    archetypes_indoor_comfort = pd.read_excel(locator.get_archetypes_properties(region), 'INDOOR_COMFORT').set_index(
        'Code')

    # create empty lists of archetypal schedules, occupant densities and each archetype's ventilation and internal loads
    schedules, occ_densities, Qs_Wm2, X_ghm2, Vww_ldm2, Vw_ldm2, Ve_lsm2, Qhpro_Wm2, Ea_Wm2, El_Wm2, Epro_Wm2, \
<<<<<<< HEAD
    Ere_Wm2, Ed_Wm2 = [], [], [], [], [], [], [], [], [], [], [], [], []
=======
    Ere_Wm2, Ed_Wm2 = ([] for i in range(13))
>>>>>>> dcdee7a0

    for use in list_uses:
        # read from archetypes_schedules and properties
        archetypes_schedules = pd.read_excel(locator.get_archetypes_schedules(region), use).T

        # read lists of every daily profile
        occ_schedules, el_schedules, dhw_schedules, pro_schedules, month_schedule, area_per_occupant = read_schedules(
            use, archetypes_schedules)

        # get occupancy density per schedule in a list
        if area_per_occupant != 0:
            occ_densities.append(1 / area_per_occupant)
        else:
            occ_densities.append(area_per_occupant)

        # get internal loads per schedule in a list
        Ea_Wm2.append(archetypes_internal_loads['Ea_Wm2'][use])
        El_Wm2.append(archetypes_internal_loads['El_Wm2'][use])
        Epro_Wm2.append(archetypes_internal_loads['Epro_Wm2'][use])
        Ere_Wm2.append(archetypes_internal_loads['Ere_Wm2'][use])
        Ed_Wm2.append(archetypes_internal_loads['Ed_Wm2'][use])
        Qs_Wm2.append(archetypes_internal_loads['Qs_Wp'][use])
        X_ghm2.append(archetypes_internal_loads['X_ghp'][use])
        Vww_ldm2.append(archetypes_internal_loads['Vww_lpd'][use])
        Vw_ldm2.append(archetypes_internal_loads['Vw_lpd'][use])
        Ve_lsm2.append(archetypes_indoor_comfort['Ve_lps'][use])
        Qhpro_Wm2.append(archetypes_internal_loads['Qhpro_Wm2'][use])

        # get yearly schedules in a list
        schedule = get_yearly_vectors(dates, occ_schedules, el_schedules, dhw_schedules, pro_schedules, month_schedule)
        schedules.append(schedule)

    archetype_values = {'people': occ_densities, 'Qs': Qs_Wm2, 'X': X_ghm2, 'Ea': Ea_Wm2, 'El': El_Wm2,
                        'Epro': Epro_Wm2, 'Ere': Ere_Wm2, 'Ed': Ed_Wm2, 'Vww': Vww_ldm2,
                        'Vw': Vw_ldm2, 've': Ve_lsm2, 'Qhpro': Qhpro_Wm2}

    return schedules, archetype_values


def calc_average(last, current, share_of_use):
<<<<<<< HEAD
    '''
    function to calculate the weighted average of schedules
    '''
=======
    """
    function to calculate the weighted average of schedules
    """
>>>>>>> dcdee7a0
    return last + current * share_of_use


def main(config):
    from cea.demand.building_properties import BuildingProperties

    gv = cea.globalvar.GlobalVariables()
    gv.config = config
    locator = cea.inputlocator.InputLocator(scenario=config.scenario)
    config.demand.buildings = locator.get_zone_building_names()[0]
    date = pd.date_range(gv.date_start, periods=8760, freq='H')
    building_properties = BuildingProperties(locator, gv, True, 'CH', False)
    bpr = building_properties[locator.get_zone_building_names()[0]]
    list_uses = ['OFFICE', 'INDUSTRIAL']
    bpr.occupancy = {'OFFICE': 0.5, 'INDUSTRIAL': 0.5}
    use_stochastic_occupancy = config.demand.use_stochastic_occupancy

    # calculate schedules
    archetype_schedules, archetype_values = schedule_maker('CH', date, locator, list_uses)
    return calc_schedules('CH', list_uses, archetype_schedules, bpr, archetype_values, use_stochastic_occupancy)


if __name__ == '__main__':
    main(cea.config.Configuration())<|MERGE_RESOLUTION|>--- conflicted
+++ resolved
@@ -59,16 +59,7 @@
         refrigeration and data centers; demand for water and domestic hot water
     :rtype: dict[array]
     """
-    occupancy = bpr.occupancy
-
-<<<<<<< HEAD
-    occupant_schedules = ['people', 've', 'Qs', 'X']
-    electrical_schedules = ['Ea', 'El', 'Ere', 'Ed']
-    water_schedules = ['Vww', 'Vw']
-    process_schedules = ['Epro', 'Qhpro']
-    # schedule_codes define which archetypal schedule should be used for the given schedule
-    schedule_codes = {'occupants': 0, 'electricity': 1, 'water': 2, 'processes': 3}
-=======
+
     # calculate average occupant density for the building
     people_per_square_meter = 0
     for num in range(len(list_uses)):
@@ -97,7 +88,6 @@
                                                                          archetype_values['people'])
 
     return schedules
->>>>>>> dcdee7a0
 
 
 def calc_deterministic_schedules(archetype_schedules, archetype_values, bpr, list_uses, people_per_square_meter):
@@ -140,194 +130,6 @@
         schedules[schedule] = np.zeros(8760, dtype=float)
         normalizing_values[schedule] = 0.0
     for num in range(len(list_uses)):
-<<<<<<< HEAD
-        people_per_square_meter += occupancy[list_uses[num]] * archetype_values['people'][num]
-
-    # no need to calculate occupancy if people_per_square_meter == 0
-    if people_per_square_meter > 0:
-        if stochastic_occupancy:
-            schedules = calc_stochastic_occupancy_schedule(archetype_schedules, archetype_values, bpr, list_uses,
-                                                           occupant_schedules, people_per_square_meter)
-        else:
-            schedules = calc_deterministic_occupancy_schedule(archetype_schedules, archetype_values, bpr, list_uses,
-                                                              occupant_schedules, people_per_square_meter)
-    else:
-        schedules = {}
-        for schedule in occupant_schedules:
-            schedules[schedule] = np.zeros(8760)
-
-    # create remaining schedules
-    for schedule in electrical_schedules:
-        schedules[schedule] = calc_remaining_schedules(archetype_schedules, archetype_values[schedule], list_uses,
-                                                       occupancy, schedule_codes['electricity'], bpr.rc_model['Aef'])
-    for schedule in water_schedules:
-        schedules[schedule] = calc_remaining_schedules(archetype_schedules, archetype_values[schedule], list_uses,
-                                                       occupancy, schedule_codes['water'], bpr.rc_model['Aef'])
-    for schedule in process_schedules:
-        schedules[schedule] = calc_remaining_schedules(archetype_schedules, archetype_values[schedule], list_uses,
-                                                       occupancy, schedule_codes['processes'], bpr.rc_model['Aef'])
-
-    return schedules
-
-
-def calc_deterministic_occupancy_schedule(archetype_schedules, archetype_values, bpr, list_uses,
-                                          occupant_schedules, people_per_square_meter):
-    '''
-    Calculate the profile of deterministic occupancy for each each type of use in the building based on archetypal
-    schedules. For variables that depend on the number of people, the schedule needs to be calculated by number of
-    people for each use at each time step, not the share of the occupancy for each, so the schedules for humidity gains,
-    heat gains and ventilation demand are also calculated based on the archetypal values for these properties.
-    These are then normalized so that the user provided value and not the archetypal one is used for the demand
-    calculations.
-        e.g.: For humidity gains, X, for each use i
-              sum of (schedule[i]*archetypal_X[i]*share_of_area[i])/sum of (X[i]*share_of_area[i])
-              This generates a normalized schedule for X for a given building, which is then multiplied by the
-              user-supplied value for humidity gains in the building.
-
-
-    :param archetype_schedules: defined in calc_schedules
-    :param archetype_values: defined in calc_schedules
-    :param bpr: defined in calc_schedules
-    :param list_uses: defined in calc_schedules
-    :param occupant_schedules: defined in calc_schedules
-    :param people_per_square_meter: defined in calc_schedules
-
-    :return schedules: dict containing the deterministic schedules for occupancy, humidity gains, ventilation and heat
-        gains due to occupants for a given building with single or mixed uses
-    :rtype schedules: dict
-    '''
-    schedules = {}
-    normalizing_values = {}
-    current_schedule = np.zeros(8760, dtype=float)
-    for schedule in occupant_schedules:
-        schedules[schedule] = current_schedule
-        normalizing_values[schedule] = 0.0
-    for num in range(len(list_uses)):
-        if bpr.occupancy[list_uses[num]] > 0:
-            current_share_of_use = bpr.occupancy[list_uses[num]]
-            if archetype_values['people'][num] != 0:  # do not consider when the value is 0
-                current_schedule = np.rint(np.array(archetype_schedules[num][0]) * archetype_values['people'][num] *
-                                           current_share_of_use * bpr.rc_model['Af'])
-                schedules['people'] += current_schedule
-                for label in occupant_schedules:
-                    if label != 'people':
-                        current_archetype_values = archetype_values[label]
-                        if current_archetype_values[num] != 0:  # do not consider when the value is 0
-                            normalizing_values[label] += current_archetype_values[num] * archetype_values['people'][
-                                num] * current_share_of_use / people_per_square_meter
-                            schedules[label] = np.vectorize(calc_average)(schedules[label], current_schedule,
-                                                                          current_archetype_values[num])
-
-    for label in occupant_schedules:
-        if label != 'people':
-            if normalizing_values[label] == 0:
-                schedules[label] = np.zeros(8760)
-            else:
-                schedules[label] = schedules[label] / normalizing_values[label]
-
-    return schedules
-
-
-def calc_stochastic_occupancy_schedule(archetype_schedules, archetype_values, bpr, list_uses,
-                                       occupant_schedules, people_per_square_meter):
-    '''
-    Calculate the profile of random occupancy for each occupant in each type of use in the building. Each profile is
-    calculated individually with a randomly-selected mobility parameter mu.
-
-    For each use in the building, occupant presence at each time t is calculated based on the stochastic occupancy model
-    by Page et al. (2008). Occupant presence is modeled based on the probability of occupant presence at the current and
-    next time step as given by the occupant schedules used in the deterministic model. The mobility parameter for each
-    occupant is selected at random from the vector of mobility parameters assumed by Sandoval et al. (2017). Based on
-    the type of activity and occupant presence, the
-
-    :param archetype_schedules: defined in calc_schedules
-    :param archetype_values: defined in calc_schedules
-    :param list_uses: defined in calc_schedules
-    :param bpr: defined in calc_schedules
-    :param occupant_schedules: defined in calc_schedules
-    :param people_per_square_meter: defined in calc_schedules
-
-    :return schedules: dict containing the stochastic schedules for occupancy, humidity gains, ventilation and heat
-        gains due to occupants for a given building with single or mixed uses
-    :rtype schedules: dict
-
-    .. [Page, J., et al., 2008] Page, J., et al. A generalised stochastic model for the simulation of occupant presence.
-        Energy and Buildings, Vol. 40, No. 2, 2008, pp 83-98.
-    .. [Sandoval, D., et al., 2017] Sandoval, D., et al. How low exergy buildings and distributed electricity storage
-        can contribute to flexibility within the demand side. Applied Energy, Vol. 187, No. 1, 2017, pp. 116-127.
-    '''
-
-    # start empty schedules
-    schedules = {}
-    for schedule in occupant_schedules:
-        schedules[schedule] = np.zeros(8760)
-
-    # vector of mobility parameters
-    mu_v = [0.18, 0.33, 0.54, 0.67, 0.82, 1.22, 1.50, 3.0, 5.67]
-    len_mu_v = len(mu_v)
-
-    normalizing_values = {'ve': 0.0, 'Qs': 0.0, 'X': 0.0}
-    for num in range(len(list_uses)):
-        current_share_of_use = bpr.occupancy[list_uses[num]]
-        if current_share_of_use > 0:
-            occupants_in_current_use = int(archetype_values['people'][num] * current_share_of_use * bpr.rc_model['Af'])
-            archetype_schedule = archetype_schedules[num][0]
-            for occupant in range(occupants_in_current_use):
-                mu = mu_v[int(len_mu_v * random.random())]
-                occupant_pattern = calc_individual_occupant_schedule(mu, archetype_schedule, list_uses[num])
-                schedules['people'] += occupant_pattern
-                for label in occupant_schedules:
-                    if label != 'people':
-                        schedules[label] = np.vectorize(calc_average)(schedules[label], occupant_pattern,
-                                                                      archetype_values[label][num])
-            for label in occupant_schedules:
-                if label != 'people':
-                    current_archetype_values = archetype_values[label]
-                    if current_archetype_values[num] != 0:  # do not consider when the value is 0
-                        normalizing_values[label] += current_archetype_values[num] * archetype_values['people'][num] * \
-                                                     current_share_of_use / people_per_square_meter
-
-    for label in occupant_schedules:
-        if label != 'people':
-            if normalizing_values[label] == 0:
-                schedules[label] = np.zeros(8760)
-            else:
-                schedules[label] /= normalizing_values[label]
-
-    return schedules
-
-
-def calc_individual_occupant_schedule(mu, archetype_schedule, current_use):
-    '''
-    Calculates the stochastic occupancy pattern for an individual based on Page et al. (2007).
-
-    :param mu: parameter of mobility
-    :type mu: float
-    :param archetype_schedule: schedule of occupancy for the corresponding archetype
-    :type archetype_schedule: list[float]
-    :param current_use: use type of the current zone (e.g. 'OFFICE')
-    :type current_use: str
-
-    :return pattern: yearly occupancy pattern for a given occupant in a given occupancy type
-    :rtype pattern: list[int]
-    '''
-
-    # assign initial state: assume equal to the archetypal occupancy schedule at t = 0
-    state = archetype_schedule[0]
-
-    # start list of occupancy states throughout the year
-    pattern = []
-    pattern.append(state)
-
-    # calculate probability of presence for each hour of the year
-    for i in range(len(archetype_schedule[:-1])):
-        # get probability of presence at t and t+1 from archetypal schedule
-        p_0 = archetype_schedule[i]
-        p_1 = archetype_schedule[i + 1]
-        # calculate probability of transition from absence to presence (T01) and from presence to presence (T11)
-        T01, T11 = calculate_transition_probabilities(mu, p_0, p_1)
-
-=======
         if bpr.occupancy[list_uses[num]] > 0:
             current_share_of_use = bpr.occupancy[list_uses[num]]
             if archetype_values['people'][num] != 0:  # do not consider when the value is 0
@@ -503,106 +305,12 @@
         # calculate probability of transition from absence to presence (T01) and from presence to presence (T11)
         T01, T11 = calculate_transition_probabilities(mu, p_0, p_1)
 
->>>>>>> dcdee7a0
         if state == 1:
             next = get_random_presence(T11)
         else:
             next = get_random_presence(T01)
 
         pattern.append(next)
-<<<<<<< HEAD
-
-        state = next
-
-    return pattern
-
-
-def calculate_transition_probabilities(mu, P0, P1):
-    '''
-    Calculates the transition probabilities at a given time step as defined by Page et al. (2007).
-    These are the probability of arriving (T01) and the probability of staying in (T11) given the parameter of mobility
-    mu, the probability of the present state (P0), and the probability of the next state t+1 (P1).
-
-    :param mu: parameter of mobility
-    :type mu: float
-    :param P0: probability of presence at the current time step t
-    :type P0: float
-    :param P1: probability of presence at the next time step t+1
-    :type P1: float
-
-    :return T01: probability of transition from absence to presence at current time step
-    :rtype T01: float
-    :return T11: probability of transition from presence to presence at current time step
-    :rtype T11: float
-    '''
-
-    # Calculate mobility factor fraction from Page et al. equation 5
-    m = (mu - 1) / (mu + 1)
-    # Calculate transition probability of arriving and transition probability of staying
-    T01 = (m) * P0 + P1
-    if P0 != 0:
-        T11 = ((P0 - 1) / P0) * (m * P0 + P1) + P1 / P0
-    else:
-        T11 = 0
-
-    # For some instances of mu the probabilities are bigger than 1, so the min function is used in the return statement.
-    return min(1, T01), min(1, T11)
-
-
-def get_random_presence(p):
-    '''
-    Get the current occupant state (presence=1 or absence=0) at the current time step given a probability p.
-
-    :param p: A probability (e.g. T01, T11)
-    :type p: float
-
-    Returns the randomly-chosen state (0 or 1).
-    '''
-    # Calculate probability of presence
-    P1 = int(p * 100)
-    # Calculate probability of absence
-    P0 = 100 - P1
-
-    # Create population of possible values and choose one value
-    weighted_choices = [(1, P1), (0, P0)]
-    population = [val for val, cnt in weighted_choices for i in range(cnt)]
-
-    return random.choice(population)
-
-def calc_remaining_schedules(archetype_schedules, archetype_values, list_uses, occupancy, schedule_code, area):
-    '''
-    This script calculates the schedule for electricity, hot water or process energy demand. The resulted schedules are
-    normalized so that when multiplied by the user-given normalized demand for the entire building is given, the hourly
-    demand for each of these services at a given time t is calculated.
-
-    For a given demand type X (electricity/hot water/process energy demand) and occupancy type i, each schedule is
-    defined as (sum of schedule[i]*X[i]*share_of_area[i])/(sum of X[i]*share_of_area[i]).
-    
-    :param archetype_schedules: defined in calc_schedules
-    :param archetype_values: defined in calc_schedules
-    :param list_uses: defined in calc_schedules
-    :param occupancy: defined in calc_schedules
-    :param schedule_code: defined in calc_schedules
-
-    :return: normalized schedule for a given occupancy type
-    '''
-    current_schedule = np.zeros(8760)
-    normalizing_value = 0.0
-    for num in range(len(list_uses)):
-        if archetype_values[num] != 0:  # do not consider when the value is 0
-            current_share_of_use = occupancy[list_uses[num]]
-            # for variables that depend on the number of people, the schedule needs to be calculated by number of
-            # people for each use at each time step, not the share of the occupancy for each
-            share_time_occupancy_density = archetype_values[num] * current_share_of_use
-            normalizing_value += share_time_occupancy_density
-            current_schedule = np.vectorize(calc_average)(current_schedule, archetype_schedules[num][schedule_code],
-                                                          share_time_occupancy_density)
-    if normalizing_value == 0:
-        return current_schedule * 0
-    else:
-        return current_schedule / normalizing_value * area
-
-=======
         state = next
 
     return pattern
@@ -761,7 +469,6 @@
 
     return stochastic_schedule / (unoccupied_times + (1 - unoccupied_times) * deterministic_schedule)
 
->>>>>>> dcdee7a0
 
 def get_yearly_vectors(dates, occ_schedules, el_schedules, dhw_schedules, pro_schedules, month_schedule):
     """
@@ -792,10 +499,6 @@
     :rtype dhw: list[float]
     :return pro: process electricity schedule for each hour of the year
     :rtype pro: list[float]
-<<<<<<< HEAD
-
-=======
->>>>>>> dcdee7a0
     """
 
     occ, el, dhw, pro = ([] for i in range(4))
@@ -907,11 +610,7 @@
 
     # create empty lists of archetypal schedules, occupant densities and each archetype's ventilation and internal loads
     schedules, occ_densities, Qs_Wm2, X_ghm2, Vww_ldm2, Vw_ldm2, Ve_lsm2, Qhpro_Wm2, Ea_Wm2, El_Wm2, Epro_Wm2, \
-<<<<<<< HEAD
-    Ere_Wm2, Ed_Wm2 = [], [], [], [], [], [], [], [], [], [], [], [], []
-=======
     Ere_Wm2, Ed_Wm2 = ([] for i in range(13))
->>>>>>> dcdee7a0
 
     for use in list_uses:
         # read from archetypes_schedules and properties
@@ -952,15 +651,9 @@
 
 
 def calc_average(last, current, share_of_use):
-<<<<<<< HEAD
-    '''
+    """
     function to calculate the weighted average of schedules
-    '''
-=======
-    """
-    function to calculate the weighted average of schedules
-    """
->>>>>>> dcdee7a0
+    """
     return last + current * share_of_use
 
 

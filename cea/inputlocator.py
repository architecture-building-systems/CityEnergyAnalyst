--- conflicted
+++ resolved
@@ -1060,23 +1060,11 @@
         """scenario/outputs/data/surrogate/neural_network_folder"""
         return os.path.join(self.get_neural_network_folder(), name+'.csv')
 
-<<<<<<< HEAD
-    def get_dashboard_yml(self):
-        """<project>/dashboard.yml"""
-
-        if not os.path.exists(dashboard_yml):
-            # create a default dashboard_yml file for this scenario
-            import yaml
-            import cea.plots
-            dashboard = yaml.load(os.path.join(os.path.dirname(cea.plots.__file__), 'default_dashboard.yml'))
-        return dashboard_yml
-=======
     def are_equal(self, path_a, path_b):
         """Checks to see if two paths are equal"""
         path_a = os.path.normcase(os.path.normpath(os.path.realpath(os.path.abspath(path_a))))
         path_b = os.path.normcase(os.path.normpath(os.path.realpath(os.path.abspath(path_b))))
         return path_a == path_b
->>>>>>> 0e33a0ee
 
 class ReferenceCaseOpenLocator(InputLocator):
     """This is a special InputLocator that extracts the builtin reference case

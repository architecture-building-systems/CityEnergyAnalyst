--- conflicted
+++ resolved
@@ -161,7 +161,7 @@
     parameters: ['general:scenario', water-body]
 
   - name: photovoltaic-thermal
-    label: Photovoltaic-thermal panels
+    label: Photovoltaic-thermal Panels
     description: Calculate electricity & heat production from photovoltaic / thermal technologies
     interfaces: [cli, dashboard]
     module: cea.technologies.solar.photovoltaic_thermal
@@ -233,7 +233,7 @@
 Networks:
 
   - name: network-layout
-    label: Thermal network Part I - layout
+    label: Thermal network Part I (layout)
     description: Create a potential layout of the network with the minimum spanning tree
     interfaces: [cli, dashboard]
     module: cea.technologies.network_layout.main
@@ -244,7 +244,7 @@
       - [get_zone_geometry]
 
   - name: thermal-network
-    label: Thermal network Part II - simulation
+    label: Thermal network Part II (simulation)
     description: Solve the thermal hydraulic network
     interfaces: [cli, dashboard]
     module: cea.technologies.thermal_network.thermal_network
@@ -257,40 +257,23 @@
       - [get_database_conversion_systems]
       - [get_weather_file]
 
-Optimisation:
+Optimization:
 
   - name: thermal-network-optimization
-    label: Thermal network optimisation
-    description: Optimise network design variables (plant locations, pipe layout,...)
+    label: Thermal network optimization
+    description: Optimize network design variables (plant locations, layout,...)
     interfaces: [cli]
     module: cea.technologies.thermal_network.thermal_network_optimization
     parameters: ['general:scenario', 'general:multiprocessing', 'general:number-of-cpus-to-keep-free',
                  thermal-network-optimization]
 
   - name: decentralized
-    label: Supply system Part I - decentralised
-    description: Run optimisation for decentralised operation
+    label: Supply system Part I (decentralized)
+    description: Run optimization for decentralized operation
     interfaces: [cli, dashboard]
     module: cea.optimization.preprocessing.decentralized_building_main
     parameters: ['general:scenario', 'decentralized', 'general:multiprocessing', 'general:number-of-cpus-to-keep-free']
 
-<<<<<<< HEAD
-  - name: optimization
-    label: Supply system Part II - centralised
-    description: Run optimisation for centralised operation
-    interfaces: [cli, dashboard]
-    module: cea.optimization.optimization_main
-    parameters: ['general:debug', 'general:scenario', 'general:multiprocessing', 'general:number-of-cpus-to-keep-free', optimization]
-    input-files:
-      - [get_street_network]
-      - [get_total_demand]
-      - [get_water_body_potential]
-      - [get_sewage_heat_potential]
-      - [get_geothermal_potential]
-
-  - name: optimization-new
-    label: Supply system part II - centralised (beta)
-=======
 #  - name: optimization
 #    label: Supply system Part II (centralized)
 #    description: Run optimization for centralized operation
@@ -306,7 +289,6 @@
 
   - name: optimization-new
     label: Supply system part II (centralized)
->>>>>>> b66267e7
     description: This optimisation script is projected to replace 'Supply System Part II (centralized)', but is currently still in its final testing phase
     interfaces: [cli, dashboard]
     module: cea.optimization_new.domain
@@ -340,41 +322,16 @@
     parameters: [ 'general:scenario', sensitivity-analysis-tools]
 
   - name: batch-process-workflow
-<<<<<<< HEAD
-    label: Batch process Workflow (beta)
-    description: "Batch process some or all scenarios under this project. Design the CEA workflow below. Change the default settings under the respective tool tabs and Save to Config."
-=======
     label: Batch process Workflow
     description: "Batch process the current scenario or all scenarios under this project. Design the CEA workflow below. Change the default settings under the respective tool tabs and Save to Config."
->>>>>>> b66267e7
     interfaces: [ cli, dashboard ]
     module: cea.utilities.batch_process_workflow
     parameters: ['general:scenario', batch-process-workflow]
 
-  - name: result-reader-summary
-    label: Result reader - summary (beta)
-    description: "Summarise the CEA results (excluding optimisation) of some or all scenarios under this project."
-    interfaces: [ cli, dashboard ]
-    module: cea.utilities.result_reader_summary
-    parameters: ['general:scenario', result-reader-summary]
-
-  - name: result-reader-analysis
-    label: Result reader - analysis (beta)
-    description: "Analyse the CEA results of some or all scenarios under this project, and calculate UBEM performance indicators as follows. 
-    They are: (EUIs) energy use intensity [MWh/m2/yr],
-    on-site solar use indicators including solar energy penetration [-], self-consumption [-], and self-sufficiency [-],
-    capacity factors for photovoltaic panels [-], district heating (cooling) plants [-] and pumps [-].
-    The CEA Team is exploring possibilities and potentials to expand this feature to include more metrics and/or presentation formats. 
-    Reach out to us if you want to share your idea.
-    "
-    interfaces: [ cli, dashboard ]
-    module: cea.utilities.result_reader_analysis
-    parameters: ['general:scenario', result-reader-analysis]
-
   - name: data-migrator
     label: Data migrator
     description: "Migrate older scenario inputs to the latest version.
-                  Please consider running this for scenario created before v3.22.0
+                  Please consider running this for scenario created before v3.22.
                   NOTE: This cannot be undone - save a copy of the scenario first."
     interfaces: [ cli]
     module: cea.datamanagement.data_migrator

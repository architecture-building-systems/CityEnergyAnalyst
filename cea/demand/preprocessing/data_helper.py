--- conflicted
+++ resolved
@@ -324,31 +324,13 @@
     return properties_df
 
 
-<<<<<<< HEAD:cea/demand/preprocessing/properties.py
-def run_as_script(scenario_path=None, prop_thermal_flag=False, prop_architecture_flag=True, prop_hvac_flag=True,
-                  prop_comfort_flag=True, prop_internal_loads_flag=True):
-
-=======
 def main(config):
->>>>>>> refs/remotes/origin/master:cea/demand/preprocessing/data_helper.py
     """
     Run the properties script with input from the reference case and compare the results. This ensures that changes
     made to this script (e.g. refactorings) do not stop the script from working and also that the results stay the same.
     """
-<<<<<<< HEAD:cea/demand/preprocessing/properties.py
     import cea.config
     config = cea.config.Configuration()
-
-    if not scenario_path:
-        scenario_path = config.scenario
-    locator = cea.inputlocator.InputLocator(scenario_path=scenario_path)
-    properties(locator=locator, prop_architecture_flag=prop_architecture_flag,
-               prop_hvac_flag=prop_hvac_flag, prop_comfort_flag=prop_comfort_flag,
-               prop_internal_loads_flag=prop_internal_loads_flag)
-=======
-    assert os.path.exists(config.scenario), 'Scenario not found: %s' % config.scenario
-    locator = cea.inputlocator.InputLocator(scenario=config.scenario)
->>>>>>> refs/remotes/origin/master:cea/demand/preprocessing/data_helper.py
 
     print('Running data-helper with scenario = %s' % config.scenario)
     print('Running data-helper with archetypes = %s' % config.data_helper.archetypes)
@@ -358,6 +340,8 @@
     prop_comfort_flag = 'comfort' in config.data_helper.archetypes
     prop_internal_loads_flag = 'internal-loads' in config.data_helper.archetypes
 
+    locator=cea.inputlocator.InputLocator(config.scenario)
+
     data_helper(locator=locator, config=config, prop_architecture_flag=prop_architecture_flag,
                 prop_hvac_flag=prop_hvac_flag, prop_comfort_flag=prop_comfort_flag,
                 prop_internal_loads_flag=prop_internal_loads_flag)

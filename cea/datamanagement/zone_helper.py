--- conflicted
+++ resolved
@@ -68,19 +68,11 @@
               'if we do not get any data we assume 4 floors per building')
 
         print('Warning! you have not indicated height above ground for the buildings, '
-<<<<<<< HEAD
-              'we are reverting to data stored in Open Street Maps (It might not be accurate at all),'
-              'if we do not find data in OSM for a particular building, we estimate it based on the number of floors,'
-              'multiplied by a pre-defined floor-to-floor height')
-
-        # Check which attributes the OSM has, Sometimes it does not have any and indicate the data source
-=======
               'we are importing data from Open Street Maps (It might not be accurate at all),'
               'if we do not find data in OSM for a particular building, we estimate it based on the number of floors,'
               'multiplied by a pre-defined floor-to-floor height')
 
         # Check which attributes OSM has (sometimes it does not have any) and indicate the data source
->>>>>>> 6e210c2c
         if 'building:levels' not in list_of_columns:
             shapefile['building:levels'] = [3] * no_buildings
             shapefile['REFERENCE'] = "CEA - assumption"
@@ -117,11 +109,6 @@
             #  Once the radiation script can process underground buildings, this step might need to be revised.
             shapefile["height_ag"] = shapefile["height_ag"].where(shapefile["height_ag"] != 0,
                                                                   shapefile["floors_ag"] * constants.H_F).astype(float)
-<<<<<<< HEAD
-
-        else:
-            shapefile["height_ag"] = shapefile["floors_ag"] * constants.H_F
-=======
         else:
             shapefile["height_ag"] = shapefile["floors_ag"] * constants.H_F
 
@@ -140,7 +127,6 @@
         # add missing floors and height below ground
         shapefile.loc[shapefile.height_bg.isna(), "height_bg"] = [buildings_height_below_ground] * no_buildings
         shapefile.loc[shapefile.floors_bg.isna(), "floors_bg"] = [buildings_floors_below_ground] * no_buildings
->>>>>>> 6e210c2c
     else:
         shapefile['REFERENCE'] = "User - assumption"
         if buildings_height is None and buildings_floors is not None:
@@ -152,16 +138,9 @@
         else:  # both are not none
             shapefile["height_ag"] = [buildings_height] * no_buildings
             shapefile["floors_ag"] = [buildings_floors] * no_buildings
-<<<<<<< HEAD
-
-    # add fields for floors and height below ground
-    shapefile["height_bg"] = [buildings_height_below_ground] * no_buildings
-    shapefile["floors_bg"] = [buildings_floors_below_ground] * no_buildings
-=======
         # add fields for floors and height below ground
         shapefile["height_bg"] = [buildings_height_below_ground] * no_buildings
         shapefile["floors_bg"] = [buildings_floors_below_ground] * no_buildings
->>>>>>> 6e210c2c
 
     # add description
     if "description" in list_of_columns:

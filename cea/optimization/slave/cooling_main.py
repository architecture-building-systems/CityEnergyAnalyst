"""
Disctrict Cooling Network Calculations.

Use free cooling from Lake as long as possible ( HP Lake operation from slave)
If Lake exhausted, then use other supply technologies

"""
from __future__ import division

import numpy as np
import pandas as pd
import cea.inputlocator

from cea.constants import HOURS_IN_YEAR
from cea.optimization.constants import T_TANK_FULLY_DISCHARGED_K, DT_COOL, VCC_T_COOL_IN, ACH_T_IN_FROM_CHP_K
from cea.optimization.master import cost_model
from cea.optimization.slave.cooling_resource_activation import calc_vcc_CT_operation, cooling_resource_activator
from cea.optimization.slave.daily_storage.load_leveling import LoadLevelingDailyStorage
from cea.technologies.cogeneration import calc_cop_CCGT
from cea.technologies.thermal_network.thermal_network import calculate_ground_temperature
from cea.technologies.chiller_absorption import  AbsorptionChiller

__author__ = "Sreepathi Bhargava Krishna"
__copyright__ = "Copyright 2015, Architecture and Building Systems - ETH Zurich"
__credits__ = ["Sreepathi Bhargava Krishna", "Shanshan Hsieh", "Thuy-An Nguyen", "Tim Vollrath", "Jimeno A. Fonseca"]
__license__ = "MIT"
__version__ = "0.1"
__maintainer__ = "Daren Thomas"
__email__ = "cea@arch.ethz.ch"
__status__ = "Production"


def district_cooling_network(locator,
                             master_to_slave_variables,
                             config,
                             prices,
                             network_features):
    """
    Computes the parameters for the cooling of the complete DCN

    :param cea.inputlocator.InputLocator locator: path to res folder
    :param network_features: network features
    :param prices: Prices imported from the database
    :type locator: string
    :type network_features: class
    :type prices: class
    :return: costs, co2, prim
    :rtype: tuple
    """

    # THERMAL STORAGE + NETWORK
    # Import Temperatures from Network Summary:
    Q_thermal_req_W, \
    T_district_cooling_return_K, \
    T_district_cooling_supply_K, \
    mdot_kgpers = calc_network_summary_DCN(locator, master_to_slave_variables)

    # Initialize daily storage calss
    T_ground_K = calculate_ground_temperature(locator)
    daily_storage = LoadLevelingDailyStorage(master_to_slave_variables.Storage_cooling_on,
                                             master_to_slave_variables.Storage_cooling_size_W,
                                             min(T_district_cooling_supply_K) - DT_COOL,
                                             max(T_district_cooling_return_K) - DT_COOL,
                                             T_TANK_FULLY_DISCHARGED_K,
                                             np.mean(T_ground_K)
                                             )

    # Import Data - potentials lake heat
    if master_to_slave_variables.WS_BaseVCC_on == 1 or master_to_slave_variables.WS_PeakVCC_on == 1:
        HPlake_Data = pd.read_csv(locator.get_water_body_potential())
        Q_therm_Lake = np.array(HPlake_Data['QLake_kW']) * 1E3
        total_WS_VCC_installed = master_to_slave_variables.WS_BaseVCC_size_W + master_to_slave_variables.WS_PeakVCC_size_W
        Q_therm_Lake_W = [x if x < total_WS_VCC_installed else total_WS_VCC_installed for x in Q_therm_Lake]
        T_source_average_Lake_K = np.array(HPlake_Data['Ts_C']) + 273
    else:
        Q_therm_Lake_W = np.zeros(HOURS_IN_YEAR)
        T_source_average_Lake_K = np.zeros(HOURS_IN_YEAR)

    # get properties of technology used in this script
<<<<<<< HEAD
    absorption_chiller = AbsorptionChiller(pd.read_excel(locator.get_database_supply_systems(), sheet_name="Absorption_chiller"), 'double')
=======
    ACH_prop = AbsorptionChiller(pd.read_excel(locator.get_database_supply_systems(), sheet_name="Absorption_chiller"), 'double')
>>>>>>> e60af690
    CCGT_prop = calc_cop_CCGT(master_to_slave_variables.NG_Trigen_CCGT_size_W, ACH_T_IN_FROM_CHP_K, "NG")

    # intitalize variables
    Q_Trigen_NG_gen_W = np.zeros(HOURS_IN_YEAR)
    Q_BaseVCC_WS_gen_W = np.zeros(HOURS_IN_YEAR)
    Q_PeakVCC_WS_gen_W = np.zeros(HOURS_IN_YEAR)
    Q_BaseVCC_AS_gen_W = np.zeros(HOURS_IN_YEAR)
    Q_PeakVCC_AS_gen_W = np.zeros(HOURS_IN_YEAR)
    Q_DailyStorage_gen_directload_W = np.zeros(HOURS_IN_YEAR)

    E_Trigen_NG_gen_W = np.zeros(HOURS_IN_YEAR)
    E_BaseVCC_AS_req_W = np.zeros(HOURS_IN_YEAR)
    E_PeakVCC_AS_req_W = np.zeros(HOURS_IN_YEAR)
    E_BaseVCC_WS_req_W = np.zeros(HOURS_IN_YEAR)
    E_PeakVCC_WS_req_W = np.zeros(HOURS_IN_YEAR)
    NG_Trigen_req_W = np.zeros(HOURS_IN_YEAR)
    Q_BackupVCC_AS_gen_W = np.zeros(HOURS_IN_YEAR)

    Q_Trigen_NG_gen_directload_W = np.zeros(HOURS_IN_YEAR)
    Q_BaseVCC_WS_gen_directload_W = np.zeros(HOURS_IN_YEAR)
    Q_PeakVCC_WS_gen_directload_W = np.zeros(HOURS_IN_YEAR)
    Q_BaseVCC_AS_gen_directload_W = np.zeros(HOURS_IN_YEAR)
    Q_PeakVCC_AS_gen_directload_W = np.zeros(HOURS_IN_YEAR)
    Q_BackupVCC_AS_directload_W = np.zeros(HOURS_IN_YEAR)

    for hour in range(HOURS_IN_YEAR):  # cooling supply for all buildings excluding cooling loads from data centers
        if Q_thermal_req_W[hour] > 0.0:  # only if there is a cooling load!
            daily_storage, \
            thermal_output, \
            electricity_output, \
            gas_output = cooling_resource_activator(Q_thermal_req_W[hour],
                                                    T_district_cooling_supply_K[hour],
                                                    T_district_cooling_return_K[hour],
                                                    Q_therm_Lake_W[hour],
                                                    T_source_average_Lake_K[hour],
                                                    daily_storage,
                                                    T_ground_K[hour],
                                                    master_to_slave_variables,
                                                    absorption_chiller,
                                                    CCGT_prop)

            Q_DailyStorage_gen_directload_W[hour] = thermal_output['Q_DailyStorage_gen_directload_W']
            Q_Trigen_NG_gen_directload_W[hour] = thermal_output['Q_Trigen_NG_gen_directload_W']
            Q_BaseVCC_WS_gen_directload_W[hour] = thermal_output['Q_BaseVCC_WS_gen_directload_W']
            Q_PeakVCC_WS_gen_directload_W[hour] = thermal_output['Q_PeakVCC_WS_gen_directload_W']
            Q_BaseVCC_AS_gen_directload_W[hour] = thermal_output['Q_BaseVCC_AS_gen_directload_W']
            Q_PeakVCC_AS_gen_directload_W[hour] = thermal_output['Q_PeakVCC_AS_gen_directload_W']
            Q_BackupVCC_AS_directload_W[hour] = thermal_output['Q_BackupVCC_AS_directload_W']

            Q_Trigen_NG_gen_W[hour] = thermal_output['Q_Trigen_NG_gen_W']
            Q_BaseVCC_WS_gen_W[hour] = thermal_output['Q_BaseVCC_WS_gen_W']
            Q_PeakVCC_WS_gen_W[hour] = thermal_output['Q_PeakVCC_WS_gen_W']
            Q_BaseVCC_AS_gen_W[hour] = thermal_output['Q_BaseVCC_AS_gen_W']
            Q_PeakVCC_AS_gen_W[hour] = thermal_output['Q_PeakVCC_AS_gen_W']
            Q_BackupVCC_AS_gen_W[hour] = thermal_output['Q_BackupVCC_AS_gen_W']

            E_BaseVCC_WS_req_W[hour] = electricity_output['E_BaseVCC_WS_req_W']
            E_PeakVCC_WS_req_W[hour] = electricity_output['E_PeakVCC_WS_req_W']
            E_BaseVCC_AS_req_W[hour] = electricity_output['E_BaseVCC_AS_req_W']
            E_PeakVCC_AS_req_W[hour] = electricity_output['E_PeakVCC_AS_req_W']
            E_Trigen_NG_gen_W[hour] = electricity_output['E_Trigen_NG_gen_W']

            NG_Trigen_req_W[hour] = gas_output['NG_Trigen_req_W']

    #calculate the electrical capacity as a function of the peak produced by the turbine
    master_to_slave_variables.NG_Trigen_CCGT_size_electrical_W = E_Trigen_NG_gen_W.max()

    # BACK-UPP VCC - AIR SOURCE
    master_to_slave_variables.AS_BackupVCC_size_W = np.amax(Q_BackupVCC_AS_gen_W)
    if master_to_slave_variables.AS_BackupVCC_size_W != 0.0:
        master_to_slave_variables.AS_BackupVCC_on = 1
        Q_BackupVCC_AS_gen_W, E_BackupVCC_AS_req_W = np.vectorize(calc_vcc_CT_operation)(Q_BackupVCC_AS_gen_W,
                                                                                         T_district_cooling_return_K,
                                                                                         T_district_cooling_supply_K,
                                                                                         VCC_T_COOL_IN)
    else:
        E_BackupVCC_AS_req_W = np.zeros(HOURS_IN_YEAR)

    # CAPEX (ANNUAL, TOTAL) AND OPEX (FIXED, VAR, ANNUAL) GENERATION UNITS
    mdotnMax_kgpers = np.amax(mdot_kgpers)
    performance_costs_generation, \
    district_cooling_capacity_installed = cost_model.calc_generation_costs_capacity_installed_cooling(locator,
                                                                                                      master_to_slave_variables,
                                                                                                      config,
                                                                                                      mdotnMax_kgpers
                                                                                                      )
    # CAPEX (ANNUAL, TOTAL) AND OPEX (FIXED, VAR, ANNUAL) STORAGE UNITS
    performance_costs_storage = cost_model.calc_generation_costs_cooling_storage(locator,
                                                                                 master_to_slave_variables,
                                                                                 config,
                                                                                 daily_storage
                                                                                 )

    # CAPEX (ANNUAL, TOTAL) AND OPEX (FIXED, VAR, ANNUAL) NETWORK
    performance_costs_network, \
    E_used_district_cooling_network_W = cost_model.calc_network_costs_cooling(locator,
                                                                              master_to_slave_variables,
                                                                              network_features,
                                                                              "DC",
                                                                              prices)

    # MERGE COSTS AND EMISSIONS IN ONE FILE
    performance = dict(performance_costs_generation, **performance_costs_storage)
    district_cooling_costs = dict(performance, **performance_costs_network)

    # SAVE
    district_cooling_generation_dispatch = {
        # demand of the network
        "Q_districtcooling_sys_req_W": Q_thermal_req_W,

        # ENERGY GENERATION TO DIRECT LOAD
        # from storage
        "Q_DailyStorage_gen_directload_W": Q_DailyStorage_gen_directload_W,
        # cooling
        "Q_Trigen_NG_gen_directload_W": Q_Trigen_NG_gen_directload_W,
        "Q_BaseVCC_WS_gen_directload_W": Q_BaseVCC_WS_gen_directload_W,
        "Q_PeakVCC_WS_gen_directload_W": Q_PeakVCC_WS_gen_directload_W,
        "Q_BaseVCC_AS_gen_directload_W": Q_BaseVCC_AS_gen_directload_W,
        "Q_PeakVCC_AS_gen_directload_W": Q_PeakVCC_AS_gen_directload_W,
        "Q_BackupVCC_AS_directload_W": Q_BackupVCC_AS_directload_W,

        # ENERGY GENERATION TOTAL
        # cooling
        "Q_Trigen_NG_gen_W": Q_Trigen_NG_gen_W,
        "Q_BaseVCC_WS_gen_W": Q_BaseVCC_WS_gen_W,
        "Q_PeakVCC_WS_gen_W": Q_PeakVCC_WS_gen_W,
        "Q_BaseVCC_AS_gen_W": Q_BaseVCC_AS_gen_W,
        "Q_PeakVCC_AS_gen_W": Q_PeakVCC_AS_gen_W,
        "Q_BackupVCC_AS_W": Q_BackupVCC_AS_gen_W,

        # electricity
        "E_Trigen_NG_gen_W": E_Trigen_NG_gen_W
    }

    district_cooling_electricity_requirements_dispatch = {
        # ENERGY REQUIREMENTS
        # Electricity
        "E_DCN_req_W": E_used_district_cooling_network_W,
        "E_BaseVCC_WS_req_W": E_BaseVCC_WS_req_W,
        "E_PeakVCC_WS_req_W": E_PeakVCC_WS_req_W,
        "E_BaseVCC_AS_req_W": E_BaseVCC_AS_req_W,
        "E_PeakVCC_AS_req_W": E_PeakVCC_AS_req_W,
        "E_BackupVCC_AS_req_W": E_BackupVCC_AS_req_W,
    }

    district_cooling_fuel_requirements_dispatch = {
        # fuels
        "NG_Trigen_req_W": NG_Trigen_req_W
    }

    # PLOT RESULTS

    return district_cooling_costs, \
           district_cooling_generation_dispatch, \
           district_cooling_electricity_requirements_dispatch, \
           district_cooling_fuel_requirements_dispatch, \
           district_cooling_capacity_installed


def calc_network_summary_DCN(locator, master_to_slave_vars):
    # if there is a district heating network on site and there is server_heating
    district_heating_network = master_to_slave_vars.DHN_exists
    if district_heating_network and master_to_slave_vars.WasteServersHeatRecovery == 1:
        df = pd.read_csv(locator.get_optimization_network_results_summary('DC',
                                                                          master_to_slave_vars.network_data_file_cooling))
        df = df.fillna(0)
        T_sup_K = df['T_DCNf_space_cooling_and_refrigeration_sup_K'].values
        T_re_K = df['T_DCNf_space_cooling_and_refrigeration_re_K'].values
        mdot_kgpers = df['mdot_cool_space_cooling_and_refrigeration_netw_all_kgpers'].values
        Q_cooling_req_W = df['Q_DCNf_space_cooling_and_refrigeration_W'].values
    else:
        df = pd.read_csv(locator.get_optimization_network_results_summary('DC',
                                                                          master_to_slave_vars.network_data_file_cooling))
        df = df.fillna(0)
        T_sup_K = df['T_DCNf_space_cooling_data_center_and_refrigeration_sup_K'].values
        T_re_K = df['T_DCNf_space_cooling_data_center_and_refrigeration_re_K'].values
        mdot_kgpers = df['mdot_cool_space_cooling_data_center_and_refrigeration_netw_all_kgpers'].values
        Q_cooling_req_W = df['Q_DCNf_space_cooling_data_center_and_refrigeration_W'].values

    return Q_cooling_req_W, T_re_K, T_sup_K, mdot_kgpers<|MERGE_RESOLUTION|>--- conflicted
+++ resolved
@@ -77,11 +77,7 @@
         T_source_average_Lake_K = np.zeros(HOURS_IN_YEAR)
 
     # get properties of technology used in this script
-<<<<<<< HEAD
     absorption_chiller = AbsorptionChiller(pd.read_excel(locator.get_database_supply_systems(), sheet_name="Absorption_chiller"), 'double')
-=======
-    ACH_prop = AbsorptionChiller(pd.read_excel(locator.get_database_supply_systems(), sheet_name="Absorption_chiller"), 'double')
->>>>>>> e60af690
     CCGT_prop = calc_cop_CCGT(master_to_slave_variables.NG_Trigen_CCGT_size_W, ACH_T_IN_FROM_CHP_K, "NG")
 
     # intitalize variables
@@ -162,12 +158,11 @@
 
     # CAPEX (ANNUAL, TOTAL) AND OPEX (FIXED, VAR, ANNUAL) GENERATION UNITS
     mdotnMax_kgpers = np.amax(mdot_kgpers)
-    performance_costs_generation, \
-    district_cooling_capacity_installed = cost_model.calc_generation_costs_capacity_installed_cooling(locator,
-                                                                                                      master_to_slave_variables,
-                                                                                                      config,
-                                                                                                      mdotnMax_kgpers
-                                                                                                      )
+    performance_costs_generation = cost_model.calc_generation_costs_cooling(locator,
+                                                                            master_to_slave_variables,
+                                                                            config,
+                                                                            mdotnMax_kgpers
+                                                                            )
     # CAPEX (ANNUAL, TOTAL) AND OPEX (FIXED, VAR, ANNUAL) STORAGE UNITS
     performance_costs_storage = cost_model.calc_generation_costs_cooling_storage(locator,
                                                                                  master_to_slave_variables,
@@ -237,8 +232,7 @@
     return district_cooling_costs, \
            district_cooling_generation_dispatch, \
            district_cooling_electricity_requirements_dispatch, \
-           district_cooling_fuel_requirements_dispatch, \
-           district_cooling_capacity_installed
+           district_cooling_fuel_requirements_dispatch
 
 
 def calc_network_summary_DCN(locator, master_to_slave_vars):

# -*- coding: utf-8 -*-
"""
furnaces
"""
from __future__ import division
import pandas as pd
from math import log
from cea.optimization.constants import FURNACE_FUEL_COST_WET, FURNACE_FUEL_COST_DRY

__author__ = "Thuy-An Nguyen"
__copyright__ = "Copyright 2015, Architecture and Building Systems - ETH Zurich"
__credits__ = ["Thuy-An Nguyen", "Tim Vollrath", "Jimeno A. Fonseca"]
__license__ = "MIT"
__version__ = "0.1"
__maintainer__ = "Daren Thomas"
__email__ = "cea@arch.ethz.ch"
__status__ = "Production"


# performance model

def calc_eta_furnace(Q_load, Q_design, T_return_to_boiler, MOIST_TYPE, gv):

    """
    Efficiency for co-generation plant with wood chip furnace, based on LHV.
    Electricity is produced through organic rankine cycle.

    Capacity : 1-10 [MW], Minimum Part Load: 30% of P_design
    Source: POLYCITY HANDBOOK 2012

    :type Q_load : float
    :param Q_load: Load of time step

    :type Q_design : float
    :param Q_design: Design Load of Boiler

    :type T_return_to_boiler : float
    :param T_return_to_boiler: return temperature to the boiler

    :type MOIST_TYPE : float
    :param MOIST_TYPE: moisture type of the fuel, set in MasterToSlaveVariables ('wet' or 'dry')

    up to 6MW_therm_out Capacity proven!
    = 8 MW th (burner)

    :rtype eta_therm : float
    :returns eta_therm: thermal Efficiency of Furnace (LHV), in abs. numbers

    :rtype eta_el : float
    :returns eat_el: electric efficiency of Furnace (LHV), in abs. numbers

    :rtyp;e Q_aux : float
    :returns Q_aux: auxiliary power for Plant operation [W]

    """

    phi = float(Q_load) / float(Q_design)
    
    # calculate plant thermal efficiency
    if phi > gv.Furn_min_Load:

        #Implement Curves provided by http://www.greenshootscontrols.net/?p=153
        x = [0.2, 0.3, 0.4, 0.5, 0.6, 0.7, 0.8, 0.9, 1] # part load regime, phi = Q / Q_max
        y = [0.77, 0.79, 0.82, 0.84, 0.845, 0.85, 0.853, 0.854, 0.855]

        # do the interpolation
        eff_of_phi = interpolate.interp1d(x, y, kind='linear')

        # get input variables
        eta_therm = eff_of_phi(phi)

    else:
        eta_therm = 0


    # calculate plant electrical efficiency
    if phi < gv.Furn_min_electric:
        eta_el = 0


    else:
        x = [2/7.0, 3/7.0, 4/7.0, 5/7.0, 6/7.0, 1] # part load regime, phi = Q / Q_max
        y = [0.025, 0.0625, 0.102, 0.127, 0.146, 0.147]
        eff_el_of_phi = interpolate.interp1d(x, y, kind='cubic')
        eta_el = eff_el_of_phi(phi)



    # Return Temperature Dependency
    x = [0,15.5, 21, 26.7, 32.2, 37.7, 43.3, 49, 54.4, 60, 65.6, 71.1, 100] # Return Temperature Dependency
    y = [96.8,96.8, 96.2, 95.5, 94.7, 93.2, 91.2, 88.9, 87.3, 86.3, 86.0, 85.9, 85.8] # Return Temperature Dependency
    eff_of_T_return = interpolate.interp1d(x, y, kind='linear')

    eff_therm_tot = eff_of_T_return(T_return_to_boiler - 273) * eta_therm / eff_of_T_return(60)

    if MOIST_TYPE == "dry":
        eff_therm_tot = eff_of_T_return(T_return_to_boiler - 273) * eta_therm / eff_of_T_return(60) + 0.087 # 8.7 % efficiency gain when using dry fuel
        eta_el += 0.087

    Q_therm_prim = Q_load / eff_therm_tot  # primary energy requirement

    Q_aux = gv.Boiler_P_aux * Q_therm_prim # 0.026 Wh/Wh= 26kWh_el/MWh_th_prim,

    return eff_therm_tot, eta_el, Q_aux


# operation costs

def furnace_op_cost(Q_therm_W, Q_design_W, T_return_to_boiler_K, MOIST_TYPE, lca, hour):
    """
    Calculates the operation cost of a furnace plant (only operation, no annualized cost!)

    :type Q_therm_W : float
    :param Q_therm_W: thermal energy required from furnace plant in [Wh]

    :type Q_design_W : float
    :param Q_design_W: Design Load of Boiler [W]

    :type T_return_to_boiler_K : float
    :param T_return_to_boiler_K: return temperature to the boiler

    :type MOIST_TYPE : float
    :param MOIST_TYPE: moisture type of the fuel, set in MasterToSlaveVariables ('wet' or 'dry')

    :rtype C_furn : float
    :returns C_furn: Total generation cost for required load (per hour) in [CHF], including profits from electricity sold

    :rtype C_furn_per_kWh : float
    :returns C_furn_per_kWh: cost generation per kWh thermal energy  produced in [Rp / kWh], including profits from
    electricity sold

    :rtype Q_primary : float
    :returns Q_primary: required thermal energy per hour [Wh] of wood chips

    :rtype E_furn_el_produced : float
    :returns E_furn_el_produced: electricity produced by furnace plant in [Wh]
    """

    #if Q_load / Q_design < 0.3:
    #    raise ModelError

    ## Iterating for efficiency as Q_therm is given as input
    eta_therm_in = 0.6
    eta_therm_real = 1.0
    i = 0

    # Iterating for thermal efficiency and required load
    while 0.999 >= abs(eta_therm_in/eta_therm_real):
        if i != 0:
            eta_therm_in = eta_therm_real
        i += 1
        Q_th_load_W = Q_therm_W / eta_therm_real # primary energy needed
        if Q_design_W < Q_th_load_W:
            Q_th_load_W = Q_design_W - 1

        Furnace_eff = Furnace_eff(Q_th_load_W, Q_design_W, T_return_to_boiler_K, MOIST_TYPE)

        eta_therm_real, eta_el, Q_aux_W = Furnace_eff

        if eta_therm_real == 0:
            eta_el = 0
            Q_aux_W = 0

            break

    Q_prim_W = Q_th_load_W
    Q_th_load_W = Q_therm_W

    if MOIST_TYPE == "dry":
        C_furn_therm = Q_prim_W * FURNACE_FUEL_COST_DRY #  [CHF / Wh] fuel cost of thermal energy
        C_furn_el_sold = (Q_prim_W * eta_el - Q_aux_W)* lca.ELEC_PRICE[hour] #  [CHF / Wh] cost gain by selling el. to the grid.
        C_furn = C_furn_therm - C_furn_el_sold
        C_furn_per_Wh = C_furn / Q_th_load_W

    else:
        C_furn_therm = Q_th_load_W * 1 / eta_therm_real * FURNACE_FUEL_COST_WET
        C_furn_el_sold = (Q_prim_W * eta_el - Q_aux_W) * lca.ELEC_PRICE[hour]
        C_furn = C_furn_therm - C_furn_el_sold
        C_furn_per_Wh = C_furn / Q_th_load_W # in CHF / Wh

    E_furn_el_produced = eta_el * Q_prim_W - Q_aux_W

    return C_furn, C_furn_per_Wh, Q_prim_W, Q_th_load_W, E_furn_el_produced



# investment and maintenance costs

def calc_Cinv_furnace(Q_design_W, Q_annual_W, config, locator, technology_type):
    """
    Calculates the annualized investment cost of a Furnace
    based on Bioenergy 2020 (AFO) and POLYCITY Ostfildern 

    :type Q_design_W : float
    :param Q_design_W: Design Load of Boiler
        
    :type Q_annual_W : float
    :param Q_annual_W: annual thermal Power output [Wh]

    :param gv: globalvar.py

    :rtype InvC_return : float
    :returns InvC_return: total investment Cost for building the plant
    
    :rtype InvCa : float
    :returns InvCa: annualized investment costs in [CHF] including O&M
        
    """
<<<<<<< HEAD
    furnace_cost_data = pd.read_excel(locator.get_supply_systems(config.region), sheet_name="Furnace")
=======
    furnace_cost_data = pd.read_excel(locator.get_supply_systems(), sheetname="Furnace")
>>>>>>> 2d053b4b
    furnace_cost_data = furnace_cost_data[furnace_cost_data['code'] == technology_type]
    # if the Q_design is below the lowest capacity available for the technology, then it is replaced by the least
    # capacity for the corresponding technology from the database
    if Q_design_W < furnace_cost_data.iloc[0]['cap_min']:
        Q_design_W = furnace_cost_data.iloc[0]['cap_min']
    furnace_cost_data = furnace_cost_data[
        (furnace_cost_data['cap_min'] <= Q_design_W) & (furnace_cost_data['cap_max'] > Q_design_W)]

    Inv_a = furnace_cost_data.iloc[0]['a']
    Inv_b = furnace_cost_data.iloc[0]['b']
    Inv_c = furnace_cost_data.iloc[0]['c']
    Inv_d = furnace_cost_data.iloc[0]['d']
    Inv_e = furnace_cost_data.iloc[0]['e']
    Inv_IR = (furnace_cost_data.iloc[0]['IR_%']) / 100
    Inv_LT = furnace_cost_data.iloc[0]['LT_yr']
    Inv_OM = furnace_cost_data.iloc[0]['O&M_%'] / 100

    InvC = Inv_a + Inv_b * (Q_design_W) ** Inv_c + (Inv_d + Inv_e * Q_design_W) * log(Q_design_W)

    Capex_a_furnace_USD = InvC * (Inv_IR) * (1 + Inv_IR) ** Inv_LT / ((1 + Inv_IR) ** Inv_LT - 1)
    Opex_fixed_furnace_USD = Capex_a_furnace_USD * Inv_OM
    Capex_furnace_USD = InvC

    
    return Capex_a_furnace_USD, Opex_fixed_furnace_USD, Capex_furnace_USD
<|MERGE_RESOLUTION|>--- conflicted
+++ resolved
@@ -206,11 +206,7 @@
     :returns InvCa: annualized investment costs in [CHF] including O&M
         
     """
-<<<<<<< HEAD
-    furnace_cost_data = pd.read_excel(locator.get_supply_systems(config.region), sheet_name="Furnace")
-=======
-    furnace_cost_data = pd.read_excel(locator.get_supply_systems(), sheetname="Furnace")
->>>>>>> 2d053b4b
+    furnace_cost_data = pd.read_excel(locator.get_supply_systems(), sheet_name="Furnace")
     furnace_cost_data = furnace_cost_data[furnace_cost_data['code'] == technology_type]
     # if the Q_design is below the lowest capacity available for the technology, then it is replaced by the least
     # capacity for the corresponding technology from the database

"""
Substation Model
"""
import warnings

import numpy as np
import pandas as pd
from numba import jit

import cea.config
from cea.constants import HEAT_CAPACITY_OF_WATER_JPERKGK, MIN_TEMP_DIFF_FOR_MASS_FLOW_K, MIN_TEMP_DIFF_FOR_HEX_LMTD_K
from cea.constants import HOURS_IN_YEAR
from cea.technologies.constants import DT_HEAT, DT_COOL, U_COOL, U_HEAT

__author__ = "Jimeno A. Fonseca"
__copyright__ = "Copyright 2017, Architecture and Building Systems - ETH Zurich"
__credits__ = ["Sreepathi Bhargava Krishna", "Jimeno A. Fonseca", "Tim Vollrath", "Thuy-An Nguyen"]
__license__ = "MIT"
__version__ = "0.1"
__maintainer__ = "Daren Thomas"
__email__ = "cea@arch.ethz.ch"
__status__ = "Production"


# Substation model
def substation_main_heating(locator, total_demand, buildings_name_with_heating, heating_configuration=7,
                            DHN_barcode=""):
    if DHN_barcode.count("1") > 0:  # check if there are buildings connected
        # FIRST GET THE MAXIMUM TEMPERATURE NEEDED BY THE NETWORK AT EVERY TIME STEP
        buildings_dict = {}
        heating_system_temperatures_dict = {}
        T_DHN_supply = np.zeros(HOURS_IN_YEAR)
        for name in buildings_name_with_heating:
            buildings_dict[name] = pd.read_csv(locator.get_demand_results_file(name))
            # calculates the building side supply and return temperatures for each unit
            Ths_supply_C, Ths_re_C = calc_temp_hex_building_side_heating(buildings_dict[name],
                                                                         heating_configuration)

            # compare and get the minimum hourly temperatures of the DH plant
            T_DH_supply = calc_temp_this_building_heating(Ths_supply_C)
            T_DHN_supply = np.vectorize(calc_DH_supply)(T_DH_supply, T_DHN_supply)

            # Create two vectors for doing the calculation
            heating_system_temperatures_dict[name] = {'Ths_supply_C': Ths_supply_C,
                                                      'Ths_return_C': Ths_re_C}
        # store the temperature of the grid for heating expected
        DHN_supply = {'T_DH_supply_C': T_DHN_supply}

        for name in buildings_name_with_heating:
            substation_demand = total_demand[(total_demand.Name == name)]
            locator.ensure_parent_folder_exists(locator.get_optimization_substations_total_file(DHN_barcode, 'DH'))
            substation_demand.to_csv(locator.get_optimization_substations_total_file(DHN_barcode, 'DH'), sep=',',
                                     index=False, float_format='%.3f')

            # calculate substation parameters per building
            substation_model_heating(name,
                                     buildings_dict[name],
                                     DHN_supply['T_DH_supply_C'],
                                     heating_system_temperatures_dict[name]['Ths_supply_C'],
                                     heating_system_temperatures_dict[name]['Ths_return_C'],
                                     heating_configuration, locator, DHN_barcode)
    else:
        # CALCULATE SUBSTATIONS DURING DECENTRALIZED OPTIMIZATION
        for name in buildings_name_with_heating:
            substation_demand = pd.read_csv(locator.get_demand_results_file(name))
            Ths_supply_C, Ths_return_C = calc_temp_hex_building_side_heating(substation_demand, heating_configuration)
            T_heating_system_supply = calc_temp_this_building_heating(Ths_supply_C)
            substation_model_heating(name,
                                     substation_demand,
                                     T_heating_system_supply,
                                     Ths_supply_C,
                                     Ths_return_C,
                                     heating_configuration, locator,
                                     DHN_barcode)

    return


def calc_temp_this_building_heating(Tww_Ths_supply_C):
    T_DH_supply = np.where(Tww_Ths_supply_C > 0, Tww_Ths_supply_C + DT_HEAT, Tww_Ths_supply_C)
    return T_DH_supply


def calc_temp_hex_building_side_heating(building_demand_df, heating_configuration):
    # space heating

    Ths_return, Ths_supply = calc_compound_Ths(building_demand_df, heating_configuration)
    # domestic hot water
    Tww_supply = building_demand_df.Tww_sys_sup_C.values

    # Supply space heating at the maximum temperature between hot water and space heating
    Ths_supply_C = np.vectorize(calc_DH_supply)(Ths_supply, Tww_supply)

    return Ths_supply_C, Ths_return


def substation_main_cooling(locator, total_demand, buildings_name_with_cooling,
                            cooling_configuration=['aru', 'ahu', 'scu'], DCN_barcode=""):
    if DCN_barcode.count("1") > 0:  # CALCULATE SUBSTATIONS DURING CENTRALIZED OPTIMIZATION
        buildings_dict = {}
        cooling_system_temperatures_dict = {}
        T_DCN_supply_to_cs_ref = np.zeros(HOURS_IN_YEAR) + 1E6
        T_DCN_supply_to_cs_ref_data = np.zeros(HOURS_IN_YEAR) + 1E6
        for name in buildings_name_with_cooling:
            buildings_dict[name] = pd.read_csv(locator.get_demand_results_file(name))

            # Calculate Temperatures of supply in the cases of (1) space cooling, refrigeration (2) and data centers
            T_supply_to_cs_ref, T_supply_to_cs_ref_data, \
                Tcs_return_C, Tcs_supply_C = calc_temp_hex_building_side_cooling(buildings_dict[name],
                                                                             cooling_configuration)

            # calculates the building side supply and return temperatures for each unit
            T_DC_supply_to_cs_ref, T_DC_supply_to_cs_ref_data = calc_temp_this_building_cooling(T_supply_to_cs_ref,
                                                                                                T_supply_to_cs_ref_data)

            # update the DCN plant supply temperature
            T_DCN_supply_to_cs_ref = np.vectorize(calc_DC_supply)(T_DC_supply_to_cs_ref, T_DCN_supply_to_cs_ref)

            T_DCN_supply_to_cs_ref_data = np.vectorize(calc_DC_supply)(T_DC_supply_to_cs_ref_data,
                                                                       T_DCN_supply_to_cs_ref_data)

            cooling_system_temperatures_dict[name] = {'Tcs_supply_C': Tcs_supply_C, 'Tcs_return_C': Tcs_return_C}

            T_DCN_supply_to_cs_ref = np.where(T_DCN_supply_to_cs_ref != 1E6, T_DCN_supply_to_cs_ref, 0)
            T_DCN_supply_to_cs_ref_data = np.where(T_DCN_supply_to_cs_ref_data != 1E6, T_DCN_supply_to_cs_ref_data, 0)

        DCN_supply = {'T_DC_supply_to_cs_ref_C': T_DCN_supply_to_cs_ref,
                      'T_DC_supply_to_cs_ref_data_C': T_DCN_supply_to_cs_ref_data}

        for name in buildings_name_with_cooling:
            substation_demand = total_demand[(total_demand.Name == name)]
            locator.ensure_parent_folder_exists(locator.get_optimization_substations_total_file(DCN_barcode, 'DC'))
            substation_demand.to_csv(locator.get_optimization_substations_total_file(DCN_barcode, 'DC'), sep=',',
                                     index=False, float_format='%.3f')
            # calculate substation parameters per building
            substation_model_cooling(name, buildings_dict[name],
                                     DCN_supply['T_DC_supply_to_cs_ref_C'],
                                     DCN_supply['T_DC_supply_to_cs_ref_data_C'],
                                     cooling_system_temperatures_dict[name]['Tcs_supply_C'],
                                     cooling_system_temperatures_dict[name]['Tcs_return_C'],
                                     cooling_configuration,
                                     locator, DCN_barcode)
    else:
        # CALCULATE SUBSTATIONS DURING DECENTRALIZED OPTIMIZATION
        for name in buildings_name_with_cooling:
            substation_demand = pd.read_csv(locator.get_demand_results_file(name))
            T_supply_to_cs_ref, T_supply_to_cs_ref_data, \
            Tcs_return_C, Tcs_supply_C = calc_temp_hex_building_side_cooling(substation_demand,
                                                                             cooling_configuration)

            # calculates the building side supply and return temperatures for each unit
            T_DC_supply_to_cs_ref, T_DC_supply_to_cs_ref_data = calc_temp_this_building_cooling(T_supply_to_cs_ref,
                                                                                                T_supply_to_cs_ref_data)

            substation_model_cooling(name, substation_demand,
                                     T_DC_supply_to_cs_ref,
                                     T_DC_supply_to_cs_ref_data,
                                     Tcs_supply_C,
                                     Tcs_return_C,
                                     cooling_configuration,
                                     locator, DCN_barcode)

    return


def calc_temp_hex_building_side_cooling(building_demand_df,
                                        cooling_configuration):
    # data center cooling
    Tcdata_sys_supply = building_demand_df.Tcdata_sys_sup_C.values

    # refrigeration
    Tcref_supply = building_demand_df.Tcre_sys_sup_C.values

    # space cooling
    Tcs_return, Tcs_supply = calc_compound_Tcs(building_demand_df, cooling_configuration)

    # gigantic number 1E6 and small number -1E6
    Tcs_supply_C = np.where(Tcs_supply != 1E6, Tcs_supply, 0)
    Tcs_return_C = np.where(Tcs_return != -1E6, Tcs_return, 0)

    T_supply_to_cs_ref = np.vectorize(calc_DC_supply)(Tcs_supply, Tcref_supply)
    T_supply_to_cs_ref_data = np.vectorize(calc_DC_supply)(T_supply_to_cs_ref, Tcdata_sys_supply)

    return T_supply_to_cs_ref, T_supply_to_cs_ref_data, Tcs_return_C, Tcs_supply_C


def calc_temp_this_building_cooling(T_supply_to_cs_ref, T_supply_to_cs_ref_data):
    T_DC_supply_to_cs_ref = np.where(T_supply_to_cs_ref > 0.0,
                                     T_supply_to_cs_ref - DT_COOL, 0.0)  # when Tcs_supply equals 1E6, there is no flow
    T_DC_supply_to_cs_ref_data = np.where(T_supply_to_cs_ref_data > 0.0,
                                          T_supply_to_cs_ref_data - DT_COOL,
                                          0.0)
    return T_DC_supply_to_cs_ref, T_DC_supply_to_cs_ref_data


def calc_compound_Tcs(building_demand_df,
                      cooling_configuration):
    # HEX sizing for spacing cooling, calculate t_DC_return_cs, mcp_DC_cs
    Qcs_sys_kWh_dict = {'ahu': abs(building_demand_df.Qcs_sys_ahu_kWh.values),
                        'aru': abs(building_demand_df.Qcs_sys_aru_kWh.values),
                        'scu': abs(building_demand_df.Qcs_sys_scu_kWh.values)}
    mcpcs_sys_kWperC_dict = {'ahu': abs(building_demand_df.mcpcs_sys_ahu_kWperC.values),
                             'aru': abs(building_demand_df.mcpcs_sys_aru_kWperC.values),
                             'scu': abs(building_demand_df.mcpcs_sys_scu_kWperC.values)}
    # cooling supply temperature calculations based on heating configurations
    T_cs_supply_dict = {'ahu': building_demand_df.Tcs_sys_sup_ahu_C.values,
                        'aru': building_demand_df.Tcs_sys_sup_aru_C.values,
                        'scu': building_demand_df.Tcs_sys_sup_scu_C.values}
    T_cs_return_dict = {'ahu': building_demand_df.Tcs_sys_re_ahu_C.values,
                        'aru': building_demand_df.Tcs_sys_re_aru_C.values,
                        'scu': building_demand_df.Tcs_sys_re_scu_C.values}

    if len(cooling_configuration) == 1:
        Tcs_supply = T_cs_supply_dict[cooling_configuration[0]]
        Tcs_return = T_cs_return_dict[cooling_configuration[0]]
    elif len(cooling_configuration) == 2:  # AHU + ARU
        unit_1 = cooling_configuration[0]
        unit_2 = cooling_configuration[1]

        Tcs_supply = np.vectorize(calc_DC_supply)(T_cs_supply_dict[unit_1], T_cs_supply_dict[unit_2])
        Tcs_return = np.vectorize(calc_HEX_mix_2_flows)(Qcs_sys_kWh_dict[unit_1], Qcs_sys_kWh_dict[unit_2],
                                                        mcpcs_sys_kWperC_dict[unit_1], mcpcs_sys_kWperC_dict[unit_2],
                                                        T_cs_return_dict[unit_1], T_cs_return_dict[unit_2])
    elif len(cooling_configuration) == 3:  # AHU + ARU + SCU
        unit_1 = cooling_configuration[0]
        unit_2 = cooling_configuration[1]
        unit_3 = cooling_configuration[2]

        T_space_cooling_intermediate_1 = np.vectorize(calc_DC_supply)(T_cs_supply_dict[unit_1],
                                                                      T_cs_supply_dict[unit_2])
        Tcs_supply = np.vectorize(calc_DC_supply)(T_space_cooling_intermediate_1, T_cs_supply_dict[unit_3])
        Tcs_return = np.vectorize(calc_HEX_mix_3_flows)(Qcs_sys_kWh_dict[unit_1], Qcs_sys_kWh_dict[unit_2],
                                                        Qcs_sys_kWh_dict[unit_3], mcpcs_sys_kWperC_dict[unit_1],
                                                        mcpcs_sys_kWperC_dict[unit_2], mcpcs_sys_kWperC_dict[unit_3],
                                                        T_cs_return_dict[unit_1], T_cs_return_dict[unit_2],
                                                        T_cs_return_dict[unit_3])
    elif cooling_configuration == 0:
        Tcs_supply = np.zeros(HOURS_IN_YEAR) + 1E6
        Tcs_return = np.zeros(HOURS_IN_YEAR) - 1E6
    else:
        raise ValueError('wrong cooling configuration specified in substation_main!')
    return Tcs_return, Tcs_supply


# substation cooling
def substation_model_cooling(name, building, T_DC_supply_to_cs_ref_C, T_DC_supply_to_cs_ref_data_C, Tcs_supply_C,
                             Tcs_return_C, cs_configuration,
                             locator, DCN_barcode=""):
    # HEX sizing for spacing cooling, calculate t_DC_return_cs, mcp_DC_cs
    Qcs_sys_kWh_dict = {'ahu': abs(building.Qcs_sys_ahu_kWh.values),
                        'aru': abs(building.Qcs_sys_aru_kWh.values),
                        'scu': abs(building.Qcs_sys_scu_kWh.values)}
    mcpcs_sys_kWperC_dict = {'ahu': abs(building.mcpcs_sys_ahu_kWperC.values),
                             'aru': abs(building.mcpcs_sys_aru_kWperC.values),
                             'scu': abs(building.mcpcs_sys_scu_kWperC.values)}

    # SIZE FOR THE SPACE COOLING HEAT EXCHANGER
    if len(cs_configuration) == 0:
        tci = 0
        t_DC_return_cs = 0
        mcp_DC_cs = 0
        A_hex_cs = 0
        Qcs_sys_W = np.zeros(HOURS_IN_YEAR)
    else:
        tci = T_DC_supply_to_cs_ref_data_C + 273  # fixme: change according to cs_ref or ce_ref_data
        Qcs_sys_kWh = 0.0
        for unit in cs_configuration:
            Qcs_sys_kWh += Qcs_sys_kWh_dict[unit]
        Qcs_sys_W = abs(Qcs_sys_kWh) * 1000  # in W
        # only include space cooling and refrigeration
        Qnom_W = max(Qcs_sys_W)  # in W
        if Qnom_W > 0:
            tho = Tcs_supply_C + 273  # in K
            thi = Tcs_return_C + 273  # in K
            mcpcs_sys_kWperC = 0.0
            for unit in cs_configuration:
                mcpcs_sys_kWperC += mcpcs_sys_kWperC_dict[unit]
            ch = mcpcs_sys_kWperC * 1000  # in W/K #fixme: recalculated with the Tsupply/return
            index = np.where(Qcs_sys_W == Qnom_W)[0][0]
            tci_0 = tci[index]  # in K
            thi_0 = thi[index]
            tho_0 = tho[index]
            ch_0 = ch[index]
            t_DC_return_cs, mcp_DC_cs, A_hex_cs = \
                calc_substation_cooling(Qcs_sys_W, thi, tho, tci, ch, ch_0, Qnom_W, thi_0, tci_0,
                                        tho_0)
        else:
            t_DC_return_cs = tci
            mcp_DC_cs = 0
            A_hex_cs = 0

    # HEX sizing for refrigeration, calculate t_DC_return_ref, mcp_DC_ref
    if len(cs_configuration) == 0:
        t_DC_return_ref = tci
        mcp_DC_ref = 0
        A_hex_ref = 0
        Qcre_sys_W = np.zeros(HOURS_IN_YEAR)

    else:
        Qcre_sys_W = abs(building.Qcre_sys_kWh.values) * 1000  # in W
        Qnom_W = max(Qcre_sys_W)
        if Qnom_W > 0:
            tho = building.Tcre_sys_sup_C + 273  # in K
            thi = building.Tcre_sys_re_C + 273  # in K
            ch = abs(building.mcpcre_sys_kWperC.values) * 1000  # in W/K
            index = np.where(Qcre_sys_W == Qnom_W)[0][0]
            tci_0 = tci[index]  # in K
            thi_0 = thi[index]
            tho_0 = tho[index]
            ch_0 = ch[index]
            t_DC_return_ref, mcp_DC_ref, A_hex_ref = \
                calc_substation_cooling(Qcre_sys_W, thi, tho, tci, ch, ch_0, Qnom_W, thi_0, tci_0, tho_0)
        else:
            t_DC_return_ref = tci
            mcp_DC_ref = 0
            A_hex_ref = 0

    # HEX sizing for datacenter, calculate t_DC_return_data, mcp_DC_data
    if len(cs_configuration) == 0:
        t_DC_return_data = tci
        mcp_DC_data = 0
        A_hex_data = 0
        Qcdata_sys_W = np.zeros(HOURS_IN_YEAR)

    else:
        Qcdata_sys_W = (abs(building.Qcdata_sys_kWh.values) * 1000)
        Qnom_W = max(Qcdata_sys_W)  # in W
        if Qnom_W > 0:
            tho = building.Tcdata_sys_sup_C + 273  # in K
            thi = building.Tcdata_sys_re_C + 273  # in K
            ch = abs(building.mcpcdata_sys_kWperC.values) * 1000  # in W/K
            index = np.where(Qcdata_sys_W == Qnom_W)[0][0]
            tci_0 = tci[index]  # in K
            thi_0 = thi[index]
            tho_0 = tho[index]
            ch_0 = ch[index]
            t_DC_return_data, mcp_DC_data, A_hex_data = \
                calc_substation_cooling(Qcdata_sys_W, thi, tho, tci, ch, ch_0, Qnom_W, thi_0, tci_0, tho_0)
        else:
            t_DC_return_data = tci
            mcp_DC_data = 0
            A_hex_data = 0

    # calculate mix temperature of return DC
    T_DC_return_cs_ref_C = np.vectorize(calc_HEX_mix_2_flows)(Qcs_sys_W, Qcre_sys_W, mcp_DC_cs, mcp_DC_ref,
                                                              t_DC_return_cs, t_DC_return_ref)
    T_DC_return_cs_ref_data_C = np.vectorize(calc_HEX_mix_3_flows)(Qcs_sys_W, Qcre_sys_W, Qcdata_sys_W,
                                                                   mcp_DC_cs, mcp_DC_ref, mcp_DC_data,
                                                                   t_DC_return_cs, t_DC_return_ref, t_DC_return_data,
                                                                   )
    mdot_space_cooling_data_center_and_refrigeration_result_flat = (mcp_DC_cs + mcp_DC_ref + mcp_DC_data) / \
                                                                   HEAT_CAPACITY_OF_WATER_JPERKGK  # convert W/K to kg/s
    mdot_space_cooling_and_refrigeration_result_flat = (mcp_DC_cs + mcp_DC_ref) / \
                                                       HEAT_CAPACITY_OF_WATER_JPERKGK  # convert from W/K to kg/s

    T_r1_space_cooling_and_refrigeration_result_flat = T_DC_return_cs_ref_C + 273.0  # convert to K
    T_r1_space_cooling_data_center_and_refrigeration_result_flat = T_DC_return_cs_ref_data_C + 273.0  # convert to K
    T_supply_DC_flat = T_DC_supply_to_cs_ref_C + 273.0  # convert to K
    T_supply_DC_space_cooling_data_center_and_refrigeration_result_flat = T_DC_supply_to_cs_ref_data_C + 273.0  # convert to K

    # save the results into a .csv file
    results = pd.DataFrame(
        {"mdot_space_cooling_and_refrigeration_result_kgpers": mdot_space_cooling_and_refrigeration_result_flat,
         "mdot_space_cooling_data_center_and_refrigeration_result_kgpers": mdot_space_cooling_data_center_and_refrigeration_result_flat,
         "T_return_DC_space_cooling_and_refrigeration_result_K": T_r1_space_cooling_and_refrigeration_result_flat,
         "T_supply_DC_space_cooling_and_refrigeration_result_K": T_supply_DC_flat,
         "T_return_DC_space_cooling_data_center_and_refrigeration_result_K": T_r1_space_cooling_data_center_and_refrigeration_result_flat,
         "T_supply_DC_space_cooling_data_center_and_refrigeration_result_K": T_supply_DC_space_cooling_data_center_and_refrigeration_result_flat,
         "A_hex_cs": A_hex_cs,
         "A_hex_cs_space_cooling_data_center_and_refrigeration": A_hex_cs + A_hex_data + A_hex_ref,
         "Q_space_cooling_and_refrigeration_W": Qcs_sys_W + Qcre_sys_W,
         "Q_space_cooling_data_center_and_refrigeration_W": Qcs_sys_W + Qcdata_sys_W + Qcre_sys_W,
         })
    
    locator.ensure_parent_folder_exists(locator.get_optimization_substations_results_file(name, "DC", DCN_barcode))
    results.to_csv(locator.get_optimization_substations_results_file(name, "DC", DCN_barcode), sep=',', index=False,
                   float_format='%.3f')
    return results


def calc_compound_Ths(building_demand_df,
                      heating_configuration):
    # HEX FOR SPACE HEATING, calculate t_DH_return_hs, mcp_DH_hs
    Ths_ahu_supply = building_demand_df.Ths_sys_sup_ahu_C.values  # FIXME: it's the best to have nan when there is no demand
    Ths_aru_supply = building_demand_df.Ths_sys_sup_aru_C.values
    Ths_shu_supply = building_demand_df.Ths_sys_sup_shu_C.values
    Ths_ahu_return = building_demand_df.Ths_sys_re_ahu_C.values
    Ths_aru_return = building_demand_df.Ths_sys_re_aru_C.values
    Ths_shu_return = building_demand_df.Ths_sys_re_shu_C.values

    Qhs_sys_ahu_kWh = building_demand_df.Qhs_sys_ahu_kWh.values
    Qhs_sys_aru_kWh = building_demand_df.Qhs_sys_aru_kWh.values
    Qhs_sys_shu_kWh = building_demand_df.Qhs_sys_shu_kWh.values
    Qhs_sys_kWh_dict = {1: Qhs_sys_ahu_kWh, 2: Qhs_sys_aru_kWh, 3: Qhs_sys_shu_kWh,
                        4: Qhs_sys_ahu_kWh + Qhs_sys_aru_kWh, 5: Qhs_sys_ahu_kWh + Qhs_sys_shu_kWh,
                        6: Qhs_sys_aru_kWh + Qhs_sys_shu_kWh, 7: Qhs_sys_ahu_kWh + Qhs_sys_aru_kWh + Qhs_sys_shu_kWh}
    mcphs_sys_ahu_kWperC = building_demand_df.mcphs_sys_ahu_kWperC.values
    mcphs_sys_aru_kWperC = building_demand_df.mcphs_sys_aru_kWperC.values
    mcphs_sys_shu_kWperC = building_demand_df.mcphs_sys_shu_kWperC.values
    mcphs_sys_kWperC_dict = {1: mcphs_sys_ahu_kWperC, 2: mcphs_sys_aru_kWperC, 3: mcphs_sys_shu_kWperC,
                             4: mcphs_sys_ahu_kWperC + mcphs_sys_aru_kWperC,
                             5: mcphs_sys_ahu_kWperC + mcphs_sys_shu_kWperC,
                             6: mcphs_sys_aru_kWperC + mcphs_sys_shu_kWperC,
                             7: mcphs_sys_ahu_kWperC + mcphs_sys_aru_kWperC + mcphs_sys_shu_kWperC}

    if heating_configuration == 1:  # AHU
        Ths_supply = Ths_ahu_supply
        Ths_return = Ths_ahu_return
    elif heating_configuration == 2:  # ARU
        Ths_supply = Ths_aru_supply
        Ths_return = Ths_aru_return
    elif heating_configuration == 3:  # SHU
        Ths_supply = Ths_shu_supply
        Ths_return = Ths_shu_return
    elif heating_configuration == 4:  # AHU + ARU
        Ths_supply = np.vectorize(calc_DH_supply)(Ths_ahu_supply, Ths_aru_supply)
        Ths_return = np.vectorize(calc_HEX_mix_2_flows)(Qhs_sys_kWh_dict[1], Qhs_sys_kWh_dict[2],
                                                        mcphs_sys_kWperC_dict[1], mcphs_sys_kWperC_dict[2],
                                                        Ths_ahu_return,
                                                        Ths_aru_return)
    elif heating_configuration == 5:  # AHU + SHU
        Ths_supply = np.vectorize(calc_DH_supply)(Ths_ahu_supply, Ths_shu_supply)
        Ths_return = np.vectorize(calc_HEX_mix_2_flows)(Qhs_sys_kWh_dict[1], Qhs_sys_kWh_dict[3],
                                                        mcphs_sys_kWperC_dict[1], mcphs_sys_kWperC_dict[3],
                                                        Ths_ahu_return,
                                                        Ths_shu_return)
    elif heating_configuration == 6:  # ARU + SHU
        Ths_supply = np.vectorize(calc_DH_supply)(Ths_aru_supply, Ths_shu_supply)
        Ths_return = np.vectorize(calc_HEX_mix_2_flows)(Qhs_sys_kWh_dict[2], Qhs_sys_kWh_dict[3],
                                                        mcphs_sys_kWperC_dict[2], mcphs_sys_kWperC_dict[3],
                                                        Ths_aru_return,
                                                        Ths_shu_return)
    elif heating_configuration == 7:  # AHU + ARU + SHU
        T_hs_intermediate_1 = np.vectorize(calc_DH_supply)(Ths_ahu_supply, Ths_aru_supply)
        Ths_supply = np.vectorize(calc_DH_supply)(T_hs_intermediate_1, Ths_shu_supply)

        Ths_return = np.vectorize(calc_HEX_mix_3_flows)(Qhs_sys_kWh_dict[1], Qhs_sys_kWh_dict[2], Qhs_sys_kWh_dict[3],
                                                        mcphs_sys_kWperC_dict[1], mcphs_sys_kWperC_dict[2],
                                                        mcphs_sys_kWperC_dict[3],
                                                        Ths_ahu_return, Ths_aru_return, Ths_shu_return
                                                        )

    elif heating_configuration == 0:  # when there is no heating requirement from the centralized plant
        Ths_supply = np.zeros(HOURS_IN_YEAR)
        Ths_return = np.zeros(HOURS_IN_YEAR)
    else:
        raise ValueError('wrong heating configuration specified in substation_main!')
    return Ths_return, Ths_supply


def substation_model_heating(building_name, building_demand_df, T_DH_supply_C, Ths_supply_C, Ths_return_C,
                             hs_configuration, locator, DHN_barcode=""):
    '''
    calculates mass flow rates, temperatures, and heat exchanger area of each building substation

    :param locator: path to locator function
    :param building_name: name of the building
    :param building_demand_df: dataframe with consumption data per building
    :param Ths_supply_C: vector with hourly temperature of the building heating system without losses
    :param Ths_return_C: vector with hourly temperature of the building heating system without losses
    :param T_DH_supply_C: vector with hourly temperature of the district heating network with losses
    :param hs_configuration: integer indicating the building heating system configuration
    :param DHN_barcode: 0-1 combination of connected/disconnected buildings "0101011001"
    :type DHN_barcode: string

    :return: Dataframe stored for every building with the mass flow rates and temperatures district heating and cooling
    '''

    # HEX FOR SPACE HEATING, calculate t_DH_return_hs, mcp_DH_hs
    Qhs_sys_ahu_kWh = building_demand_df.Qhs_sys_ahu_kWh.values
    Qhs_sys_aru_kWh = building_demand_df.Qhs_sys_aru_kWh.values
    Qhs_sys_shu_kWh = building_demand_df.Qhs_sys_shu_kWh.values
    Qhs_sys_kWh_dict = {1: Qhs_sys_ahu_kWh, 2: Qhs_sys_aru_kWh, 3: Qhs_sys_shu_kWh,
                        4: Qhs_sys_ahu_kWh + Qhs_sys_aru_kWh, 5: Qhs_sys_ahu_kWh + Qhs_sys_shu_kWh,
                        6: Qhs_sys_aru_kWh + Qhs_sys_shu_kWh, 7: Qhs_sys_ahu_kWh + Qhs_sys_aru_kWh + Qhs_sys_shu_kWh}
    # mcphs_sys_ahu_kWperC = building_demand_df.mcphs_sys_ahu_kWperC.values
    # mcphs_sys_aru_kWperC = building_demand_df.mcphs_sys_aru_kWperC.values
    # mcphs_sys_shu_kWperC = building_demand_df.mcphs_sys_shu_kWperC.values
    # mcphs_sys_kWperC_dict = {1: mcphs_sys_ahu_kWperC, 2: mcphs_sys_aru_kWperC, 3: mcphs_sys_shu_kWperC,
    #                          4: mcphs_sys_ahu_kWperC + mcphs_sys_aru_kWperC,
    #                          5: mcphs_sys_ahu_kWperC + mcphs_sys_shu_kWperC,
    #                          6: mcphs_sys_aru_kWperC + mcphs_sys_shu_kWperC,
    #                          7: mcphs_sys_ahu_kWperC + mcphs_sys_aru_kWperC + mcphs_sys_shu_kWperC}

    # fixme: this is the wrong aggregation! the mcp should be recalculated according to the updated Tsup/re, and this does not aggregate the domestic hot water
    # HEX for space heating
    if hs_configuration == 0:
        t_DH_return_hs = np.zeros(HOURS_IN_YEAR)
        mcp_DH_hs = np.zeros(HOURS_IN_YEAR)
        A_hex_hs = 0
        Qhs_sys_W = np.zeros(HOURS_IN_YEAR)
    else:
        thi = T_DH_supply_C + 273  # In k
        Qhs_sys_W = Qhs_sys_kWh_dict[hs_configuration] * 1000  # in W
        Qnom_W = max(Qhs_sys_W)
        index = np.where(Qhs_sys_W == Qnom_W)[0][0]  # in W
        if Qnom_W > 0:
            tco = Ths_supply_C + 273  # in K
            tci = Ths_return_C + 273  # in K

            # Check temperature difference before division
            temp_diff = tco - tci

            # Handle hours with zero or very small temperature difference
            # This is physically correct: when temp_diff ≈ 0, there's no heat transfer, so cc should be 0
            # Initialize cc array with zeros
            cc = np.zeros_like(Qhs_sys_W)

            # Only calculate cc for hours with sufficient temperature difference
            valid_mask = np.abs(temp_diff) >= MIN_TEMP_DIFF_FOR_MASS_FLOW_K
            if np.any(valid_mask):
                cc[valid_mask] = Qhs_sys_W[valid_mask] / temp_diff[valid_mask]

            # If no valid hours exist (all temp differences too small but demand exists), this is a configuration error
            if not np.any(valid_mask) and np.any(Qhs_sys_W > 0):
                raise ValueError(
                    f"Invalid temperature configuration for space heating heat capacity calculation!\n"
                    f"Supply and return temperatures are too close for ALL hours with heating demand.\n"
                    f"Supply temperature (tco): {np.mean(tco):.2f} K (mean)\n"
                    f"Return temperature (tci): {np.mean(tci):.2f} K (mean)\n"
                    f"Maximum difference: {np.max(np.abs(temp_diff)):.6f} K\n\n"
                    f"For valid calculation, temperature difference must be > {MIN_TEMP_DIFF_FOR_MASS_FLOW_K} K.\n"
                    f"**Check the building space heating supply and return temperatures in HVAC database."
                )

            # Find the nominal condition index among valid hours only
            # We need to ensure the peak hour has valid temperature difference
            if not valid_mask[index]:
                # If the original peak hour is invalid, find the peak among valid hours
                valid_demand = Qhs_sys_W.copy()
                valid_demand[~valid_mask] = 0  # Zero out invalid hours
                if np.max(valid_demand) > 0:
                    index = np.argmax(valid_demand)  # Find peak among valid hours
                else:
                    # This shouldn't happen due to earlier check, but safety fallback
                    raise ValueError(
                        "Cannot find valid nominal condition for space heating substation!\n"
                        "All hours with heating demand have invalid temperature configurations.\n"
                        "**Check the building space heating supply and return temperatures in HVAC database."
                    )

            thi_0 = thi[index]
            tci_0 = tci[index]
            tco_0 = tco[index]
            cc_0 = cc[index]
            t_DH_return_hs, mcp_DH_hs, A_hex_hs = \
                calc_substation_heating(Qhs_sys_W, thi, tco, tci, cc, cc_0, Qnom_W, thi_0, tci_0, tco_0)
        else:
            t_DH_return_hs = np.zeros(HOURS_IN_YEAR)
            mcp_DH_hs = np.zeros(HOURS_IN_YEAR)
            A_hex_hs = 0
            tci = np.zeros(HOURS_IN_YEAR) + 273  # in K

    # HEX FOR HOT WATER PRODUCTION, calculate t_DH_return_ww, mcp_DH_ww
    Qww_sys_W = building_demand_df.Qww_sys_kWh.values * 1000  # in W
    Qnom_W = max(Qww_sys_W)  # in W
    if Qnom_W > 0:
        thi = T_DH_supply_C + 273  # In k
        tco = building_demand_df.Tww_sys_sup_C + 273  # in K
        tci = building_demand_df.Tww_sys_re_C + 273  # in K
        cc = building_demand_df.mcpww_sys_kWperC.values * 1000  # in W/K
        index = np.where(Qww_sys_W == Qnom_W)[0][0]
        thi_0 = thi[index]
        tci_0 = tci[index]
        tco_0 = tco[index]
        cc_0 = cc[index]
        t_DH_return_ww, mcp_DH_ww, A_hex_ww = \
            calc_substation_heating(Qww_sys_W, thi, tco, tci, cc, cc_0, Qnom_W, thi_0, tci_0, tco_0)
    else:
        t_DH_return_ww = np.zeros(HOURS_IN_YEAR)
        A_hex_ww = 0
        mcp_DH_ww = np.zeros(HOURS_IN_YEAR)
        tci = np.zeros(HOURS_IN_YEAR) + 273  # in K

    # CALCULATE MIX IN HEAT EXCHANGERS AND RETURN TEMPERATURE
    T_DH_return_C = np.vectorize(calc_HEX_mix_2_flows)(Qhs_sys_W, Qww_sys_W, mcp_DH_hs, mcp_DH_ww, t_DH_return_hs,
                                                       t_DH_return_ww
                                                       )
    mcp_DH = (mcp_DH_ww + mcp_DH_hs)

    # converting units and quantities:
    T_return_DH_result_flat = T_DH_return_C + 273.0  # convert to K
    T_supply_DH_result_flat = T_DH_supply_C + 273.0  # convert to K
    mdot_DH_result_flat = mcp_DH / HEAT_CAPACITY_OF_WATER_JPERKGK  # convert from W/K to kg/s

    # save the results into a .csv file
    substation_activation = pd.DataFrame({"mdot_DH_result_kgpers": mdot_DH_result_flat,
                                          "T_return_DH_result_K": T_return_DH_result_flat,
                                          "T_supply_DH_result_K": T_supply_DH_result_flat,
                                          "A_hex_heating_design_m2": A_hex_hs,
                                          "A_hex_dhw_design_m2": A_hex_ww,
                                          # fixme: temporary output
                                          "Q_heating_W": Qhs_sys_W,
                                          "Q_dhw_W": Qww_sys_W})

    locator.ensure_parent_folder_exists(locator.get_optimization_substations_results_file(building_name, "DH", DHN_barcode))
    substation_activation.to_csv(locator.get_optimization_substations_results_file(building_name, "DH", DHN_barcode),
                                 sep=',',
                                 index=False,
                                 float_format='%.3f')

    return


def calc_substation_cooling(Q, thi, tho, tci, ch, ch_0, Qnom, thi_0, tci_0, tho_0):
    '''
    calculates the state of the heat exchanger at the substation of every customer with cooling needs

    :param Q: cooling load
    :param thi: in temperature of primary side
    :param tho: out temperature of primary side
    :param tci: in temperature of secondary side
    :param ch: capacity mass flow rate primary side in W
    :param ch_0: nominal capacity mass flow rate primary side
    :param Qnom: nominal cooling load
    :param thi_0: nominal in temperature of primary side
    :param tci_0: nominal in temperature of secondary side
    :param tho_0: nominal out temperature of primary side

    :return:
        - tco = out temperature of secondary side (district cooling network)
        - cc = capacity mass flow rate secondary side
        - Area_HEX_cooling = area of heat exchanger.
    '''

    # Check temperature difference before division
    temp_diff = thi_0 - tci_0
    if abs(temp_diff) < MIN_TEMP_DIFF_FOR_MASS_FLOW_K:
        raise ValueError(
            f"Invalid temperature configuration for cooling substation heat exchanger!\n"
            f"Hot inlet temperature equals cold inlet temperature.\n"
            f"Hot inlet (thi_0): {thi_0:.2f} K\n"
            f"Cold inlet (tci_0): {tci_0:.2f} K\n"
            f"Difference: {temp_diff:.6f} K\n\n"
            f"For valid heat transfer, temperature difference must be > {MIN_TEMP_DIFF_FOR_MASS_FLOW_K} K.\n"
            f"**Check the building and network supply temperatures for cooling."
        )

    # nominal conditions network side
    cc_0 = ch_0 * (thi_0 - tho_0) / (temp_diff * 0.9)
    tco_0 = Qnom / cc_0 + tci_0
    dTm_0 = calc_dTm_HEX(thi_0, tho_0, tci_0, tco_0)
    # Area heat exchange and UA_heating
    Area_HEX_cooling, UA_cooling = calc_area_HEX(Qnom, dTm_0, U_COOL)
    tco, cc = np.vectorize(calc_HEX_cooling)(Q, UA_cooling, thi, tho, tci, ch)

    return tco, cc, Area_HEX_cooling


# substation heating

def calc_substation_heating(Q, thi, tco, tci, cc, cc_0, Qnom, thi_0, tci_0, tco_0):
    '''
    This function calculates the mass flow rate, temperature of return (secondary side)
    and heat exchanger area of every substation.

    :param Q: heating load
    :param thi: in temperature of secondary side
    :param tco: out temperature of primary side
    :param tci: in temperature of primary side
    :param cc: capacity mass flow rate primary side
    :param cc_0: nominal capacity mass flow rate primary side
    :param Qnom: nominal cooling load
    :param thi_0: nominal in temperature of secondary side
    :param tci_0: nominal in temperature of primary side
    :param tco_0: nominal out temperature of primary side

    :return:
        - tho = out temperature of secondary side (district cooling network)
        - ch = capacity mass flow rate secondary side
        - Area_HEX_heating = area of heat exchanger.

    '''
    if thi_0 <= tco_0:
        raise Exception("The temperature of the hot stream is lower than the cold stream, Please check inputs!")

    # Check temperature difference before division
    temp_diff = thi_0 - tci_0
    if abs(temp_diff) < MIN_TEMP_DIFF_FOR_MASS_FLOW_K:
        raise ValueError(
            f"Invalid temperature configuration for heating substation heat exchanger!\n"
            f"Hot inlet temperature equals cold inlet temperature.\n"
            f"Hot inlet (thi_0): {thi_0:.2f} K\n"
            f"Cold inlet (tci_0): {tci_0:.2f} K\n"
            f"Difference: {temp_diff:.6f} K\n\n"
            f"For valid heat transfer, temperature difference must be > {MIN_TEMP_DIFF_FOR_MASS_FLOW_K} K.\n"
            f"**Check the network and building supply temperatures for heating."
        )

    # nominal condition of the secondary side
    ch_0 = cc_0 * (tco_0 - tci_0) / (temp_diff * 0.9)  # estimate ch_0 assuming effectiveness = 0.9
    tho_0 = thi_0 - Qnom / ch_0
    dTm_0 = calc_dTm_HEX(thi_0, tho_0, tci_0, tco_0)
    # Area heat exchange and UA_heating
    Area_HEX_heating, UA_heating = calc_area_HEX(Qnom, dTm_0, U_HEAT)
    tho, ch = np.vectorize(calc_HEX_heating)(Q, UA_heating, thi, tco, tci, cc)
    return tho, ch, Area_HEX_heating


@jit(nopython=True)
def calc_plate_HEX(NTU, cr):
    """
    This function calculates the efficiency of exchange for a plate heat exchanger according to the NTU method of
    AShRAE 90.1

    :param NTU: number of transfer units
    :param cr: ratio between min and max capacity mass flow rates

    :return:
        - eff: efficiency of heat exchange

    """
    efficiency = 1 - np.exp((1 / cr) * (NTU ** 0.22) * (np.exp(-cr * (NTU) ** 0.78) - 1))
    return efficiency


@jit('boolean(float64, float64)', nopython=True)
def efficiencies_not_converged(previous_efficiency, current_efficiency):
    # Convergence tolerance for heat exchanger efficiency iteration
    tolerance = 1e-08  # Same as HEAT_EXCHANGER_EFFICIENCY_CONVERGENCE_TOL

    # Validate previous_efficiency to avoid division by zero
    if abs(previous_efficiency) < tolerance:
        # If previous efficiency is essentially zero, check absolute difference instead
        return abs(previous_efficiency - current_efficiency) > tolerance
    return abs((previous_efficiency - current_efficiency) / previous_efficiency) > tolerance


@jit('boolean(float64, float64)', nopython=True)
def isclose(a, b):
    """adapted from here: https://stackoverflow.com/a/33024979/2260"""
    rel_tol = 1e-09
    abs_tol = 0.0
    return abs(a - b) <= max(rel_tol * max(abs(a), abs(b)), abs_tol)


# Heat exchanger model
@jit('UniTuple(f8, 2)(f8, f8, f8, f8, f8, f8)', nopython=True)
def calc_HEX_cooling(Q_cooling_W, UA, thi_K, tho_K, tci_K, ch_kWperK):
    """
    This function calculates the mass flow rate, temperature of return (secondary side)
    and heat exchanger area for a plate heat exchanger.
    Method : Number of Transfer Units (NTU)

    :param Q_cooling_W: cooling load
    :param UA: coefficient representing the area of heat exchanger times the coefficient of transmittance of the
        heat exchanger
    :param thi_K: inlet temperature of primary side
    :param tho_K: outlet temperature of primary side
    :param tci_K: inlet temperature of secondary side
    :param ch_kWperK: capacity mass flow rate primary side
    :return:
        - ``tco``, out temperature of secondary side (district cooling network)
        - ``cc``, capacity mass flow rate secondary side

    """
    # Check if primary side has meaningful temperature drop (thi != tho)
    # If temperatures are essentially equal, no heat transfer occurs, skip iteration
    if ch_kWperK > 0 and not isclose(thi_K, tho_K):
        previous_efficiency = 0.1
        current_efficiency = -1.0  # dummy value for first iteration - never used in any calculations

        cmin_kWperK = ch_kWperK * (thi_K - tho_K) / ((thi_K - tci_K) * previous_efficiency)
        tco_K = 273.0  # actual value calculated in iteration
        while efficiencies_not_converged(previous_efficiency, current_efficiency):
            assert not (cmin_kWperK < 0.0), "substation.calc_HEX_cooling: cmin is negative!!"

            cc_kWperK = cmin_kWperK
            if cmin_kWperK < ch_kWperK:
                cmax_kWperK = ch_kWperK
            else:
                cmax_kWperK = cc_kWperK
                cmin_kWperK = ch_kWperK

            cr = cmin_kWperK / cmax_kWperK
            NTU = UA / cmin_kWperK

            previous_efficiency = current_efficiency
            current_efficiency = calc_plate_HEX(NTU, cr)

            cmin_kWperK = ch_kWperK * (thi_K - tho_K) / ((thi_K - tci_K) * current_efficiency)
            tco_K = tci_K + current_efficiency * cmin_kWperK * (thi_K - tci_K) / cc_kWperK

            # previous_efficiency = current_efficiency
            # current_efficiency = calculate_next_efficiency

        # Check if secondary side has meaningful temperature rise (tci != tco)
        # Even if primary side had temperature drop, heat exchanger may produce negligible secondary-side change
        # This validates the RESULT of the iteration, while the check above validates the INPUT
        temp_diff = abs(tci_K - tco_K)
        if temp_diff < MIN_TEMP_DIFF_FOR_MASS_FLOW_K:
            # When temperature difference is negligible, no meaningful heat transfer
            # This can occur with very small cooling loads
            tco_C = 0.0
            cc_kWperK = 0.0
        else:
            cc_kWperK = Q_cooling_W / temp_diff
            tco_C = tco_K - 273.0
    else:
        tco_C = 0.0
        cc_kWperK = 0.0
    return float(tco_C), float(cc_kWperK)


@jit(nopython=True)
def calc_shell_HEX(NTU, cr):
    """
    This function calculates the efficiency of exchange for a tube-shell heat exchanger according to the NTU method of
    AShRAE 90.1

    :param NTU: number of transfer units
    :param cr: ratio between min and max capacity mass flow rates

    :return:
        - eff: efficiency of heat exchange

    """
    efficiency = 2 * ((1 + cr + (1 + cr ** 2) ** (1 / 2)) * (
            (1 + np.exp(-(NTU) * (1 + cr ** 2))) / (1 - np.exp(-(NTU) * (1 + cr ** 2))))) ** -1
    return efficiency


def calc_HEX_mix_2_flows(Q1, Q2, m1, m2, t1, t2):
    """
    This function computes the average  temperature between two vectors of heating demand.
    In this case, domestic hotwater and space heating.

    :param Q1: load heating
    :param Q2: load domestic hot water
    :param t1: out temperature of heat exchanger for space heating
    :param m1: mas flow rate secondary side of heat exchanger for space heating
    :param t2: out temperature of heat exchanger for domestic hot water
    :param m2: mas flow rate secondary side of heat exchanger for domestic hot water

    :return:
        - tavg: average out temperature.

    """
    tavg = 0
    if (m1 + m2) > 0:
        if Q1 > 0 or Q2 > 0:
            tavg = (t1 * m1 + t2 * m2) / (m1 + m2)
    return float(tavg)


def calc_HEX_mix_3_flows(Q1, Q2, Q3, m1, m2, m3, t1, t2, t3):
    tavg = 0
    if (m1 + m2 + m3) > 0:
        if Q1 > 0 or Q2 > 0 or Q3 > 0:
            tavg = (t1 * m1 + t2 * m2 + t3 * m3) / (m1 + m2 + m3)
    return float(tavg)


@jit('UniTuple(f8, 2)(f8, f8, f8, f8, f8, f8)', nopython=True)
def calc_HEX_heating(Q_heating_W, UA, thi_K, tco_K, tci_K, cc_kWperK):
    """
    This function calculates the mass flow rate, temperature of return (secondary side)
    and heat exchanger area for a shell-tube pleat exchanger in the heating case.
    Method of Number of Transfer Units (NTU)

    :param Q_heating_W: load

    :param UA: coefficient representing the area of heat exchanger times the coefficient of transmittance of the
        heat exchanger

    :param thi_K: in temperature of secondary side

    :param tco_K: out temperature of primary side

    :param tci_K: in temperature of primary side

    :param cc_kWperK: capacity mass flow rate primary side

    :return:
        - ``tho``, out temperature of secondary side (district cooling network)
        - ``ch``, capacity mass flow rate secondary side

    """
    ch_kWperK = 0.0
    # Handle case where cc_kWperK is zero (no heat capacity flow)
    # This can occur when temperature difference between supply and return is negligible
    if cc_kWperK == 0.0 or Q_heating_W == 0.0:
        return 0.0, 0.0

    if Q_heating_W > 0.0:
        dT_primary = tco_K - tci_K if not isclose(tco_K,
                                                  tci_K) else 0.0001  # to avoid errors with temperature changes < 0.001
        previous_efficiency = 0.1
        current_efficiency = 0.8  # dummy value for first iteration - never used in any calculations
        cmin_kWperK = cc_kWperK * (dT_primary) / ((thi_K - tci_K) * previous_efficiency)

        tho_K = np.nan
        while efficiencies_not_converged(previous_efficiency, current_efficiency):
            if cmin_kWperK < cc_kWperK:
                ch_kWperK = cmin_kWperK
                cmax_kWperK = cc_kWperK
            else:
                ch_kWperK = cmin_kWperK
                cmax_kWperK = cmin_kWperK
                cmin_kWperK = cc_kWperK
            cr = cmin_kWperK / cmax_kWperK
            NTU = UA / cmin_kWperK
            previous_efficiency = current_efficiency
            current_efficiency = calc_shell_HEX(NTU, cr)
            cmin_kWperK = cc_kWperK * (dT_primary) / ((thi_K - tci_K) * current_efficiency)
            tho_K = thi_K - current_efficiency * cmin_kWperK * (thi_K - tci_K) / ch_kWperK
        tho_C = tho_K - 273
    else:
        tho_C = 0.0
        ch_kWperK = 0.0
    return float(tho_C), float(ch_kWperK)


def calc_dTm_HEX(thi, tho, tci, tco):
    """
    This function estimates the logarithmic temperature difference between two streams

    :param thi: in temperature hot stream
    :param tho: out temperature hot stream
    :param tci: in temperature cold stream
    :param tco: out temperature cold stream
    :return:
        - dtm = logarithmic temperature difference
    """
    dT1 = thi - tco
    dT2 = tho - tci
    # dT2 = tho - tci if not isclose(tho, tci) else 0.0001  # to avoid errors with temperature changes < 0.001

    # Check for physically impossible situations
    if dT1 <= 0 or dT2 <= 0:
<<<<<<< HEAD
        # **Check the emission_system database, there might be a problem with the selection of nominal temperatures
        raise ValueError(
            f"Invalid temperature configuration detected!\n"
            f"Temperature differences:\n"
            f"Hot end (thi - tco): {dT1:.2f} K\n"
            f"Cold end (tho - tci): {dT2:.2f} K\n\n"
            f"For valid heat transfer, differences must be > 0:\n"
            f"- Hot inlet (thi) must be > Cold outlet (tco)\n"
            f"- Hot outlet (tho) must be > Cold inlet (tci)\n\n"
            f"**Check the emission_system database, there might be a problem with the selection of nominal temperatures."
=======
        warnings.warn(
            "Invalid temperature configuration detected!\n"
            "Temperature differences must be > 0:\n"
            f"Hot end (thi - tco): {dT1:.2f}\n"
            f"Cold end (tho - tci): {dT2:.2f}"
>>>>>>> db3f10ef
        )
        # raise ValueError(
        #     f"Invalid temperature configuration detected!\n"
        #     f"Temperature differences:\n"
        #     f"Hot end (thi - tco): {dT1:.2f}\n"
        #     f"Cold end (tho - tci): {dT2:.2f}\n\n"
        #     f"For valid heat transfer, differences must be > 0:\n"
        #     f"- Hot inlet (thi) must be > Cold outlet (tco)\n"
        #     f"- Hot outlet (tho) must be > Cold inlet (tci)"
        # )

    # Check if temperature differences are equal (to avoid division by zero in log calculation)
    if abs(dT1 - dT2) < MIN_TEMP_DIFF_FOR_HEX_LMTD_K:  # Using small threshold to avoid floating point issues
        return dT1  # If differences are equal, LMTD equals either difference

    dTm = (dT1 - dT2) / np.log(dT1 / dT2)

    return dTm


def calc_area_HEX(Qnom, dTm_0, U):
    """

    Thi function calculates the area of a het exchanger at nominal conditions.

    :param Qnom: nominal load
    :param dTm_0: nominal logarithmic temperature difference
    :param U: coeffiicent of transmissivity
    :return:
        - ``area``, area of heat exchanger
        - ``UA``, coefficient representing the area of heat exchanger times the coefficient of transmittance of the
            heat exchanger

    """
    area = Qnom / (dTm_0 * U)  # Qnom in W
    UA = U * area
    return area, UA


def calc_DC_supply(t_0, t_1):  # fixme: keep the correct one
    """
    This function calculates the temperature of the district cooling network according to the minimum observed
    (different to zero) in all buildings connected to the grid.

    :param t_0: last minimum temperature
    :param t_1:  current minimum temperature to evaluate
    :return: ``tmin``, new minimum temperature
    """
    # TODO: verify if this assumption makes sense
    if isclose(t_0, 0.0):
        if isclose(t_1, 0.0):
            return 0.0
        else:
            return t_1
    elif isclose(t_1, 0.0):
        return t_0
    else:
        return min(t_0, t_1)


def calc_DH_supply(t_0, t_1):
    """
    This function calculates the temperature of the district heating network according to the maximum observed
    in all buildings connected to the grid.

    :param t_0: last maximum temperature
    :param t_1: current maximum temperature
    :return: ``tmax``, new maximum temperature
    """
    tmax = max(t_0, t_1)
    return tmax


def calc_DC_return(t_0, t_1):
    """
    This function calculates the return temperature of the district cooling network according to the maximum observed
    (different to zero) in all buildings connected to the grid.

    :param t_0: last maximum temperature
    :param t_1:  current maximum temperature to evaluate
    :return: ``tmin``, new maximum temperature
    """
    # if t_0 == 0:
    #     t_0 = -1E6
    # if t_1 > 0:
    #     tmax = max(t_0, t_1)
    # else:
    #     tmax = t_0
    if t_0 == 0:
        t_0 = -1E6
    if t_1 == 0:
        t_1 = -1E6
    tmax = max(t_0, t_1)
    return tmax


def calc_DH_return(t_0, t_1):
    """
    This function calculates the return temperature of the district heating network according to the minimum observed
    in all buildings connected to the grid.

    :param t_0: last minimum temperature
    :param t_1: current minimum temperature
    :return: ``tmax``, new minimum temperature
    """
    tmin = min(t_0, t_1)
    return tmin


# ============================
# Test
# ============================

def main(config: cea.config.Configuration):
    """
    do some testing... (view this as a scratch-pad...
    """
    calc_dTm_HEX(338.0, 281.728, 282.07, 333.0)


if __name__ == '__main__':
    main(cea.config.Configuration())<|MERGE_RESOLUTION|>--- conflicted
+++ resolved
@@ -928,8 +928,6 @@
 
     # Check for physically impossible situations
     if dT1 <= 0 or dT2 <= 0:
-<<<<<<< HEAD
-        # **Check the emission_system database, there might be a problem with the selection of nominal temperatures
         raise ValueError(
             f"Invalid temperature configuration detected!\n"
             f"Temperature differences:\n"
@@ -939,23 +937,7 @@
             f"- Hot inlet (thi) must be > Cold outlet (tco)\n"
             f"- Hot outlet (tho) must be > Cold inlet (tci)\n\n"
             f"**Check the emission_system database, there might be a problem with the selection of nominal temperatures."
-=======
-        warnings.warn(
-            "Invalid temperature configuration detected!\n"
-            "Temperature differences must be > 0:\n"
-            f"Hot end (thi - tco): {dT1:.2f}\n"
-            f"Cold end (tho - tci): {dT2:.2f}"
->>>>>>> db3f10ef
         )
-        # raise ValueError(
-        #     f"Invalid temperature configuration detected!\n"
-        #     f"Temperature differences:\n"
-        #     f"Hot end (thi - tco): {dT1:.2f}\n"
-        #     f"Cold end (tho - tci): {dT2:.2f}\n\n"
-        #     f"For valid heat transfer, differences must be > 0:\n"
-        #     f"- Hot inlet (thi) must be > Cold outlet (tco)\n"
-        #     f"- Hot outlet (tho) must be > Cold inlet (tci)"
-        # )
 
     # Check if temperature differences are equal (to avoid division by zero in log calculation)
     if abs(dT1 - dT2) < MIN_TEMP_DIFF_FOR_HEX_LMTD_K:  # Using small threshold to avoid floating point issues

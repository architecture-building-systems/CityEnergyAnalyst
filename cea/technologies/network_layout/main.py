--- conflicted
+++ resolved
@@ -22,11 +22,6 @@
 __status__ = "Production"
 
 
-<<<<<<< HEAD
-def layout_network(network_layout, locator, plant_building_names=None, output_name_network="", optimization_flag=False):
-    if plant_building_names is None:
-        plant_building_names = []
-=======
 def get_buildings_from_supply_csv(locator, network_type):
     """
     Read supply.csv and return list of buildings configured for district heating/cooling.
@@ -353,7 +348,6 @@
     if plant_building_name is None:
         plant_building_name = ""
     weight_field = 'Shape_Leng'
->>>>>>> ad4d1a5f
     total_demand_location = locator.get_total_demand()
 
     # type_mat_default = network_layout.type_mat
@@ -499,11 +493,7 @@
 
         # Load and validate user-defined network
         try:
-<<<<<<< HEAD
-            result = load_user_defined_network(config)
-=======
             result = load_user_defined_network(config, locator, edges_shp, nodes_shp, geojson_path)
->>>>>>> ad4d1a5f
         except Exception as e:
             print(f"\n✗ Error loading user-defined network: {e}\n")
             print("=" * 80 + "\n")

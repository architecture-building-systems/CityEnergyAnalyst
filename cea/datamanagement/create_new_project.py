--- conflicted
+++ resolved
@@ -14,11 +14,7 @@
 import cea.config
 import cea.inputlocator
 from cea.datamanagement.databases_verification import verify_input_geometry_zone, verify_input_geometry_district, \
-<<<<<<< HEAD
-    verify_input_occupancy, verify_input_age, COLUMNS_ZONE_OCCUPANCY, COLUMNS_ZONE_AGE
-=======
     verify_input_occupancy, verify_input_age, verify_input_terrain, COLUMNS_ZONE_OCCUPANCY, COLUMNS_ZONE_AGE
->>>>>>> 0806c4c4
 from cea.utilities.dbf import dataframe_to_dbf, dbf_to_dataframe
 from cea.utilities.standardize_coordinates import shapefile_to_WSG_and_UTM, raster_to_WSG_and_UTM
 
@@ -45,12 +41,6 @@
     zone, lat, lon = shapefile_to_WSG_and_UTM(zone_geometry_path)
     # verify if input file is correct for CEA, if not an exception will be released
     verify_input_geometry_zone(zone)
-<<<<<<< HEAD
-    # apply coordinate system of terrain into zone and save zone to disk.
-    terrain = raster_to_WSG_and_UTM(terrain_path, lat, lon)
-    zone.to_file(locator.get_zone_geometry())
-    driver = gdal.GetDriverByName('GTiff')
-=======
     zone.to_file(locator.get_zone_geometry())
 
 
@@ -58,7 +48,6 @@
     terrain = raster_to_WSG_and_UTM(terrain_path, lat, lon)
     driver = gdal.GetDriverByName('GTiff')
     verify_input_terrain(driver, locator.get_terrain(), terrain)
->>>>>>> 0806c4c4
     driver.CreateCopy(locator.get_terrain(), terrain)
 
     # now create the district file if it does not exist

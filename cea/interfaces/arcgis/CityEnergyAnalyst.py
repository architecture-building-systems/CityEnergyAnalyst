--- conflicted
+++ resolved
@@ -13,9 +13,9 @@
 import tempfile
 import arcpy
 
-__author__ = "Daren Thomas, Martin Mosteiro Romero"
+__author__ = "Daren Thomas"
 __copyright__ = "Copyright 2016, Architecture and Building Systems - ETH Zurich"
-__credits__ = ["Daren Thomas"]
+__credits__ = ["Daren Thomas", "Martin Mosteiro Romero", "Jimeno A. Fonseca"]
 __license__ = "MIT"
 __version__ = "0.1"
 __maintainer__ = "Daren Thomas"
@@ -28,8 +28,8 @@
     def __init__(self):
         self.label = 'City Energy Analyst'
         self.alias = 'cea'
-<<<<<<< HEAD
-        self.tools = [OperationCostsTool, RetrofitPotentialTool, DemandTool, DataHelperTool, BenchmarkGraphsTool, EmissionsTool, EmbodiedEnergyTool, MobilityTool,
+        self.tools = [OperationCostsTool, RetrofitPotentialTool, DemandTool, DataHelperTool, BenchmarkGraphsTool,
+                      OperationTool, EmbodiedTool, MobilityTool,
                       DemandGraphsTool, ScenarioPlotsTool, RadiationTool, HeatmapsTool]
 
 
@@ -286,13 +286,6 @@
 
         run_cli(scenario_path, 'retrofit-potential', *args)
 
-
-
-=======
-        self.tools = [DemandTool, DataHelperTool, BenchmarkGraphsTool, OperationTool, EmbodiedTool, MobilityTool,
-                      DemandGraphsTool, ScenarioPlotsTool, RadiationTool, HeatmapsTool]
-
->>>>>>> 7bdf5e14
 class DemandTool(object):
     """integrate the demand script with ArcGIS"""
 

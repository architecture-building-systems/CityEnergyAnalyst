from __future__ import division

import plotly.graph_objs as go
from plotly.offline import plot
import pandas as pd
import numpy as np
from cea.plots.variable_naming import LOGO, COLOR


def cost_analysis_curve_decentralized(data_frame, locator, generation, individual, config):
    analysis_fields_cost_decentralized_heating = ["BoilerBG Share", "BoilerNG Share", "FC Share", "GHP Share",
                                                       "Operation Costs [CHF]", "Annualized Investment Costs [CHF]"]

    analysis_fields_cost_decentralized_cooling = ["DX to AHU_ARU_SCU Share", "VCC to AHU_ARU Share", "VCC to AHU_ARU_SCU Share",
                                                  "VCC to SCU Share", "single effect ACH to AHU_ARU_SCU Share (ET)",
                                                  "single effect ACH to AHU_ARU_SCU Share (FP)", "single effect ACH to SCU Share (FP)",
                                                  "Operation Costs [CHF]", "Annualized Investment Costs [CHF]"]

    title = 'Decentralized costs for generation ' + str(generation) + ' individual ' + individual
    total_demand = pd.read_csv(locator.get_total_demand())
    building_names = total_demand.Name.values

    if config.plots_supply_system.network_type == 'DH':

        column_names = ['Disconnected_Capex_Boiler_BG', 'Disconnected_Capex_Boiler_NG', 'Disconnected_Capex_GHP',
                        'Disconnected_Capex_FC', 'Disconnected_Opex_Boiler_BG', 'Disconnected_Opex_Boiler_NG',
                        'Disconnected_Opex_GHP', 'Disconnected_Opex_FC', 'Building Name']

        data_frame_building = pd.DataFrame(np.zeros([len(building_names), len(column_names)]), columns=column_names)
        output_path = locator.get_timeseries_plots_file('gen' + str(generation) + '_' + individual + '_decentralized_costs_per_generation_unit')

        for building_number, building_name in enumerate(building_names):

            analysis_fields_building = []
            for j in range(len(analysis_fields_cost_decentralized_heating)):
                analysis_fields_building.append(str(building_name) + " " + analysis_fields_cost_decentralized_heating[j])


            data_frame_building['Building Name'][building_number] = building_name
            data_frame_building['Disconnected_Capex_Boiler_BG'][building_number] = data_frame[analysis_fields_building[0]][individual] * data_frame[analysis_fields_building[5]][individual]
            data_frame_building['Disconnected_Capex_Boiler_NG'][building_number] = data_frame[analysis_fields_building[1]][individual] * data_frame[analysis_fields_building[5]][individual]
            data_frame_building['Disconnected_Capex_GHP'][building_number] = data_frame[analysis_fields_building[2]][individual] * data_frame[analysis_fields_building[5]][individual]
            data_frame_building['Disconnected_Capex_FC'][building_number] = data_frame[analysis_fields_building[3]][individual] * data_frame[analysis_fields_building[5]][individual]
            data_frame_building['Disconnected_Opex_Boiler_BG'][building_number] = data_frame[analysis_fields_building[0]][individual] * data_frame[analysis_fields_building[4]][individual]
            data_frame_building['Disconnected_Opex_Boiler_NG'][building_number] = data_frame[analysis_fields_building[1]][individual] * data_frame[analysis_fields_building[4]][individual]
            data_frame_building['Disconnected_Opex_GHP'][building_number] = data_frame[analysis_fields_building[2]][individual] * data_frame[analysis_fields_building[4]][individual]
            data_frame_building['Disconnected_Opex_FC'][building_number] = data_frame[analysis_fields_building[3]][individual] * data_frame[analysis_fields_building[4]][individual]

        # CALCULATE GRAPH
        analysis_fields = ['Disconnected_Capex_Boiler_BG', 'Disconnected_Capex_Boiler_NG', 'Disconnected_Capex_GHP',
                        'Disconnected_Capex_FC', 'Disconnected_Opex_Boiler_BG', 'Disconnected_Opex_Boiler_NG',
                        'Disconnected_Opex_GHP', 'Disconnected_Opex_FC']
        traces_graph = calc_graph(analysis_fields, data_frame_building)

        # CREATE FIRST PAGE WITH TIMESERIES
        layout = go.Layout(images=LOGO, title=title, barmode='relative',
                           yaxis=dict(title='Cost [$ per year]', domain=[0.0, 1.0]))

        fig = go.Figure(data=traces_graph, layout=layout)
        plot(fig, auto_open=False, filename=output_path)

    if config.plots_supply_system.network_type == 'DC':

<<<<<<< HEAD
        column_names = ['Disconnected_Capex_Direct_Expansion', 'Disconnected_Capex_VCC', 'Disconnected_Capex_single_effect_ACH',
                        'Disconnected_Capex_double_effect_ACH', 'Disconnected_Opex_Direct_Expansion', 'Disconnected_Opex_VCC',
                        'Disconnected_Opex_single_effect_ACH', 'Disconnected_Opex_double_effect_ACH', 'Building Name']
=======
            column_names = ['Disconnected_Capex_Direct_Expansion', 'Disconnected_Capex_VCC', 'Disconnected_Capex_single_effect_ACH_FP',
                            'Disconnected_Capex_single_effect_ACH_ET', 'Disconnected_Opex_Direct_Expansion', 'Disconnected_Opex_VCC',
                            'Disconnected_Opex_single_effect_ACH_FP', 'Disconnected_Opex_single_effect_ACH_ET', 'Building Name']
>>>>>>> 578eccd9

        data_frame_building = pd.DataFrame(np.zeros([len(building_names), len(column_names)]), columns=column_names)
        output_path = locator.get_timeseries_plots_file('gen' + str(generation) + '_' + individual + '_decentralized_costs_per_generation_unit')

        for building_number, building_name in enumerate(building_names):

            analysis_fields_building = []
            for j in range(len(analysis_fields_cost_decentralized_cooling)):
                analysis_fields_building.append(str(building_name) + " " + analysis_fields_cost_decentralized_cooling[j])


<<<<<<< HEAD
            data_frame_building['Building Name'][building_number] = building_name
            data_frame_building['Disconnected_Capex_Direct_Expansion'][building_number] = data_frame[analysis_fields_building[0]][individual] * data_frame[analysis_fields_building[8]][individual]
            data_frame_building['Disconnected_Capex_VCC'][building_number] = (data_frame[analysis_fields_building[1]][individual] + data_frame[analysis_fields_building[2]][individual]) * data_frame[analysis_fields_building[8]][individual]
            data_frame_building['Disconnected_Capex_single_effect_ACH'][building_number] = (data_frame[analysis_fields_building[5]][individual] + data_frame[analysis_fields_building[6]][individual]) * data_frame[analysis_fields_building[8]][individual]
            data_frame_building['Disconnected_Capex_double_effect_ACH'][building_number] = data_frame[analysis_fields_building[3]][individual] * data_frame[analysis_fields_building[8]][individual]
            data_frame_building['Disconnected_Opex_Direct_Expansion'][building_number] = data_frame[analysis_fields_building[0]][individual] * data_frame[analysis_fields_building[7]][individual]
            data_frame_building['Disconnected_Opex_VCC'][building_number] = (data_frame[analysis_fields_building[1]][individual] + data_frame[analysis_fields_building[2]][individual]) * data_frame[analysis_fields_building[7]][individual]
            data_frame_building['Disconnected_Opex_single_effect_ACH'][building_number] = (data_frame[analysis_fields_building[5]][individual] + data_frame[analysis_fields_building[6]][individual]) * data_frame[analysis_fields_building[7]][individual]
            data_frame_building['Disconnected_Opex_double_effect_ACH'][building_number] = data_frame[analysis_fields_building[3]][individual] * data_frame[analysis_fields_building[7]][individual]

        # CALCULATE GRAPH
        analysis_fields = ['Disconnected_Capex_Direct_Expansion', 'Disconnected_Capex_VCC', 'Disconnected_Capex_single_effect_ACH',
                        'Disconnected_Capex_double_effect_ACH', 'Disconnected_Opex_Direct_Expansion', 'Disconnected_Opex_VCC',
                        'Disconnected_Opex_single_effect_ACH', 'Disconnected_Opex_double_effect_ACH']
        # CALCULATE GRAPH
        traces_graph = calc_graph(analysis_fields, data_frame_building)
=======
                data_frame_building['Building Name'][building_number] = building_name
                data_frame_building['Disconnected_Capex_Direct_Expansion'][building_number] = data_frame[analysis_fields_building[0]][individual] * data_frame[analysis_fields_building[8]][individual]
                data_frame_building['Disconnected_Capex_VCC'][building_number] = (data_frame[analysis_fields_building[1]][individual] + data_frame[analysis_fields_building[2]][individual]) * data_frame[analysis_fields_building[8]][individual]
                data_frame_building['Disconnected_Capex_single_effect_ACH_FP'][building_number] = (data_frame[analysis_fields_building[5]][individual] + data_frame[analysis_fields_building[6]][individual]) * data_frame[analysis_fields_building[8]][individual]
                data_frame_building['Disconnected_Capex_single_effect_ACH_ET'][building_number] = data_frame[analysis_fields_building[3]][individual] * data_frame[analysis_fields_building[8]][individual]
                data_frame_building['Disconnected_Opex_Direct_Expansion'][building_number] = data_frame[analysis_fields_building[0]][individual] * data_frame[analysis_fields_building[7]][individual]
                data_frame_building['Disconnected_Opex_VCC'][building_number] = (data_frame[analysis_fields_building[1]][individual] + data_frame[analysis_fields_building[2]][individual]) * data_frame[analysis_fields_building[7]][individual]
                data_frame_building['Disconnected_Opex_single_effect_ACH_FP'][building_number] = (data_frame[analysis_fields_building[5]][individual] + data_frame[analysis_fields_building[6]][individual]) * data_frame[analysis_fields_building[7]][individual]
                data_frame_building['Disconnected_Opex_single_effect_ACH_ET'][building_number] = data_frame[analysis_fields_building[3]][individual] * data_frame[analysis_fields_building[7]][individual]

            # CALCULATE GRAPH
            analysis_fields = ['Disconnected_Capex_Direct_Expansion', 'Disconnected_Capex_VCC', 'Disconnected_Capex_single_effect_ACH_FP',
                            'Disconnected_Capex_single_effect_ACH_ET', 'Disconnected_Opex_Direct_Expansion', 'Disconnected_Opex_VCC',
                            'Disconnected_Opex_single_effect_ACH_FP', 'Disconnected_Opex_single_effect_ACH_ET']
            # CALCULATE GRAPH
            traces_graph = calc_graph(analysis_fields, data_frame_building)
>>>>>>> 578eccd9

        # CREATE FIRST PAGE WITH TIMESERIES
        layout = go.Layout(images=LOGO, title=title, barmode='relative',
                           yaxis=dict(title='Cost [$ per year]', domain=[0.0, 1.0]))

        fig = go.Figure(data=traces_graph, layout=layout)
        plot(fig, auto_open=False, filename=output_path)

    return {'data': traces_graph, 'layout': layout}


def calc_graph(analysis_fields, data_frame):
    # main data about technologies
    data = (data_frame)
    graph = []
    for i, field in enumerate(analysis_fields):
        y = data[field].values
        trace = go.Bar(x=data["Building Name"], y=y, name=field, marker=dict(color=COLOR[field]))
        graph.append(trace)

    return graph<|MERGE_RESOLUTION|>--- conflicted
+++ resolved
@@ -61,15 +61,9 @@
 
     if config.plots_supply_system.network_type == 'DC':
 
-<<<<<<< HEAD
-        column_names = ['Disconnected_Capex_Direct_Expansion', 'Disconnected_Capex_VCC', 'Disconnected_Capex_single_effect_ACH',
-                        'Disconnected_Capex_double_effect_ACH', 'Disconnected_Opex_Direct_Expansion', 'Disconnected_Opex_VCC',
-                        'Disconnected_Opex_single_effect_ACH', 'Disconnected_Opex_double_effect_ACH', 'Building Name']
-=======
-            column_names = ['Disconnected_Capex_Direct_Expansion', 'Disconnected_Capex_VCC', 'Disconnected_Capex_single_effect_ACH_FP',
-                            'Disconnected_Capex_single_effect_ACH_ET', 'Disconnected_Opex_Direct_Expansion', 'Disconnected_Opex_VCC',
-                            'Disconnected_Opex_single_effect_ACH_FP', 'Disconnected_Opex_single_effect_ACH_ET', 'Building Name']
->>>>>>> 578eccd9
+        column_names = ['Disconnected_Capex_Direct_Expansion', 'Disconnected_Capex_VCC', 'Disconnected_Capex_single_effect_ACH_FP',
+                        'Disconnected_Capex_single_effect_ACH_ET', 'Disconnected_Opex_Direct_Expansion', 'Disconnected_Opex_VCC',
+                        'Disconnected_Opex_single_effect_ACH_FP', 'Disconnected_Opex_single_effect_ACH_ET', 'Building Name']
 
         data_frame_building = pd.DataFrame(np.zeros([len(building_names), len(column_names)]), columns=column_names)
         output_path = locator.get_timeseries_plots_file('gen' + str(generation) + '_' + individual + '_decentralized_costs_per_generation_unit')
@@ -79,26 +73,6 @@
             analysis_fields_building = []
             for j in range(len(analysis_fields_cost_decentralized_cooling)):
                 analysis_fields_building.append(str(building_name) + " " + analysis_fields_cost_decentralized_cooling[j])
-
-
-<<<<<<< HEAD
-            data_frame_building['Building Name'][building_number] = building_name
-            data_frame_building['Disconnected_Capex_Direct_Expansion'][building_number] = data_frame[analysis_fields_building[0]][individual] * data_frame[analysis_fields_building[8]][individual]
-            data_frame_building['Disconnected_Capex_VCC'][building_number] = (data_frame[analysis_fields_building[1]][individual] + data_frame[analysis_fields_building[2]][individual]) * data_frame[analysis_fields_building[8]][individual]
-            data_frame_building['Disconnected_Capex_single_effect_ACH'][building_number] = (data_frame[analysis_fields_building[5]][individual] + data_frame[analysis_fields_building[6]][individual]) * data_frame[analysis_fields_building[8]][individual]
-            data_frame_building['Disconnected_Capex_double_effect_ACH'][building_number] = data_frame[analysis_fields_building[3]][individual] * data_frame[analysis_fields_building[8]][individual]
-            data_frame_building['Disconnected_Opex_Direct_Expansion'][building_number] = data_frame[analysis_fields_building[0]][individual] * data_frame[analysis_fields_building[7]][individual]
-            data_frame_building['Disconnected_Opex_VCC'][building_number] = (data_frame[analysis_fields_building[1]][individual] + data_frame[analysis_fields_building[2]][individual]) * data_frame[analysis_fields_building[7]][individual]
-            data_frame_building['Disconnected_Opex_single_effect_ACH'][building_number] = (data_frame[analysis_fields_building[5]][individual] + data_frame[analysis_fields_building[6]][individual]) * data_frame[analysis_fields_building[7]][individual]
-            data_frame_building['Disconnected_Opex_double_effect_ACH'][building_number] = data_frame[analysis_fields_building[3]][individual] * data_frame[analysis_fields_building[7]][individual]
-
-        # CALCULATE GRAPH
-        analysis_fields = ['Disconnected_Capex_Direct_Expansion', 'Disconnected_Capex_VCC', 'Disconnected_Capex_single_effect_ACH',
-                        'Disconnected_Capex_double_effect_ACH', 'Disconnected_Opex_Direct_Expansion', 'Disconnected_Opex_VCC',
-                        'Disconnected_Opex_single_effect_ACH', 'Disconnected_Opex_double_effect_ACH']
-        # CALCULATE GRAPH
-        traces_graph = calc_graph(analysis_fields, data_frame_building)
-=======
                 data_frame_building['Building Name'][building_number] = building_name
                 data_frame_building['Disconnected_Capex_Direct_Expansion'][building_number] = data_frame[analysis_fields_building[0]][individual] * data_frame[analysis_fields_building[8]][individual]
                 data_frame_building['Disconnected_Capex_VCC'][building_number] = (data_frame[analysis_fields_building[1]][individual] + data_frame[analysis_fields_building[2]][individual]) * data_frame[analysis_fields_building[8]][individual]
@@ -115,7 +89,6 @@
                             'Disconnected_Opex_single_effect_ACH_FP', 'Disconnected_Opex_single_effect_ACH_ET']
             # CALCULATE GRAPH
             traces_graph = calc_graph(analysis_fields, data_frame_building)
->>>>>>> 578eccd9
 
         # CREATE FIRST PAGE WITH TIMESERIES
         layout = go.Layout(images=LOGO, title=title, barmode='relative',

"""
A collection of utility functions for working with ``*.DBF`` (dBase database) files.
"""
<<<<<<< HEAD
from typing import List
=======
import warnings
>>>>>>> bb9a8d5d

import numpy as np
import pandas as pd
import os
import cea.config

<<<<<<< HEAD
import libpysal.io
=======
# import PySAL without the warning
with warnings.catch_warnings():
    warnings.simplefilter("ignore")
    import pysal.lib

>>>>>>> bb9a8d5d

__author__ = "Clayton Miller, Zhongming Shi"
__copyright__ = "Copyright 2023, Architecture and Building Systems - ETH Zurich"
__credits__ = ["Clayton Miller", "Jimeno A. Fonseca", "Daren Thomas"]
__license__ = "MIT"
__version__ = "0.1"
__maintainer__ = "Zhongming Shi"
__email__ = "cea@arch.ethz.ch"
__status__ = "Production"

TYPE_MAPPING = {
    int: ('N', 20, 0),
    np.int32: ('N', 20, 0),
    np.int64: ('N', 20, 0),
    float: ('N', 36, 15),
    np.float64: ('N', 36, 15),
    str: ('C', 25, 0),
    np.bool_: ('L', 1, 0)}


def dataframe_to_dbf(df: pd.DataFrame, dbf_path: str, specs=None) -> str:
    """Given a pandas Dataframe, write a dbase database to ``dbf_path``.

    :type df: pandas.Dataframe
    :type dbf_path: str
    :param specs: A list of column specifications for the dbase table. Each column is specified by a tuple (datatype,
        size, decimal) - we support ``datatype in ('N', 'C')`` for strings, integers and floating point numbers, if
        no specs are provided (see ``TYPE_MAPPING``)
    :type specs: list[tuple(str, int, int)]
    """
    if specs is None:
        types = [type(df[i].iloc[0]) for i in df.columns]
        specs = [TYPE_MAPPING[t] for t in types]

    # handle case of strings that are longer than 25 characters (e.g. for the "Name" column)
    for i in range(len(specs)):
        t, l, d = specs[i]  # type, length, decimals
        if t == 'C':
            l = max(l, df[df.columns[i]].apply(len).max())
            specs[i] = t, l, d

    dbf = libpysal.io.open(dbf_path, 'w', 'dbf')
    dbf.header = list(df.columns)
    dbf.field_spec = specs
    for _, row in df.iterrows():
        dbf.write(row)
    dbf.close()
    return dbf_path


def dbf_to_dataframe(dbf_path, index: str = None, cols: List[str] = None) -> pd.DataFrame:
    dbf = libpysal.io.open(dbf_path)
    if cols is None:
        cols = dbf.header

    data = dbf.read()
    df = pd.DataFrame(data, columns=dbf.header)
    dbf.close()

    out = df.loc[:, cols]
    if index:
        out = out.set_index(index)

    return out


def csv_xlsx_to_dbf(input_file, output_path, output_file_name):
    if input_file.endswith('.csv'):
        df = pd.read_csv(input_file, sep=None)
    if input_file.endswith('.xlsx'):
        df = pd.read_excel(input_file)
    output_file = os.path.join(output_path, output_file_name)
    dataframe_to_dbf(df, output_file)


def dbf_to_csv_xlsx(input_file, output_path, output_file_name):
    df = dbf_to_dataframe(input_file)
    if output_file_name.endswith('.csv'):
        df.to_csv(os.path.join(output_path, output_file_name), index=False)
    if output_file_name.endswith('.xlsx'):
        df.to_excel(os.path.join(output_path, output_file_name), index=False)


def main(config):
    assert os.path.exists(config.scenario), 'Scenario not found: %s' % config.scenario
    input_file = config.dbf_tools.input_file
    output_file_name = config.dbf_tools.output_file_name
    output_path = config.dbf_tools.output_path

    if input_file.endswith('.dbf'):
        dbf_to_csv_xlsx(input_file=input_file, output_path=output_path, output_file_name=output_file_name)
    elif input_file.endswith('.csv') or input_file.endswith('.xlsx'):
        csv_xlsx_to_dbf(input_file=input_file, output_path=output_path, output_file_name=output_file_name)
    else:
        raise ValueError("""Input file type is not supported. Only .dbf, .csv and .xlsx file types are supported.""")


if __name__ == '__main__':
    main(cea.config.Configuration())<|MERGE_RESOLUTION|>--- conflicted
+++ resolved
@@ -1,26 +1,14 @@
 """
 A collection of utility functions for working with ``*.DBF`` (dBase database) files.
 """
-<<<<<<< HEAD
 from typing import List
-=======
-import warnings
->>>>>>> bb9a8d5d
 
 import numpy as np
 import pandas as pd
 import os
 import cea.config
 
-<<<<<<< HEAD
 import libpysal.io
-=======
-# import PySAL without the warning
-with warnings.catch_warnings():
-    warnings.simplefilter("ignore")
-    import pysal.lib
-
->>>>>>> bb9a8d5d
 
 __author__ = "Clayton Miller, Zhongming Shi"
 __copyright__ = "Copyright 2023, Architecture and Building Systems - ETH Zurich"

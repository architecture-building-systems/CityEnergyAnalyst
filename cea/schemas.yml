--- conflicted
+++ resolved
@@ -5065,20 +5065,10 @@
       sample_data: 5665.0
       types_found: [float]
   used_by: [sewage-potential, emissions, operation-costs, network-layout]
-<<<<<<< HEAD
-get_weather:
-  created_by: []
-  description: "weather/{name}.epw Returns the path to a weather file with the name\
-    \ ``name``. This can either be one\n        of the pre-configured weather files\
-    \ (see ``get_weather_names``) or a path to an existing weather file.\n       \
-    \ Returns the default weather file if no other file can be resolved."
-  file_path: c:/users/assistenz/documents/github/cityenergyanalyst/cea/databases/weather/Singapore-Changi_1990_2010_TMY.epw
-=======
 get_weather_file:
   created_by: [weather-helper]
   description: "weather/weather.epw Returns the path to a weather file to use for simulations"
   file_path: "{general:scenario}/inpusts/weather/weather.epw"
->>>>>>> 47afac97
   file_type: epw
   schema:
     Albedo (index = 32):

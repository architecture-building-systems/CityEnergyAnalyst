"""
CrossOver routine
<<<<<<< HEAD

=======
=================
>>>>>>> b3e47b6f
"""
from __future__ import division
import random
from deap import base
from cea.optimization.constants import N_HEAT, N_SOLAR, N_HR, N_COOL, INDICES_CORRESPONDING_TO_DHN, INDICES_CORRESPONDING_TO_DCN

toolbox = base.Toolbox()


def cxUniform(ind1, ind2, proba, nBuildings):
    """
    Performs a uniform crossover between the two parents.
    Each segments is swapped with probability *proba*

    :param ind1: a list containing the parameters of the parent 1
    :param ind2: a list containing the parameters of the parent 2
    :param proba: Crossover probability
    :type ind1: list
    :type ind2: list
    :type proba: float
    :return: child1, child2
    :rtype: list, list
    """
    child1 = toolbox.clone(ind1)
    child2 = toolbox.clone(ind2)

    # Swap functions
    def swap(inda, indb, n):
        inda[n], indb[n] = indb[n], inda[n]

    def cross_integer_variables(child_1, child_2, number_of_plants, index_on_individual):
        for i in range(number_of_plants):
            if random.random() < proba:
                child_1[index_on_individual + 2*i], child_2[index_on_individual + 2*i] = child_2[index_on_individual + 2*i], \
                                                                                     child_1[index_on_individual + 2*i]
    # Swap
    cross_integer_variables(child1, child2, N_HEAT, 0) # crossing the integer variables corresponding to heating technologies
    cross_integer_variables(child1, child2, N_SOLAR, N_HEAT * 2 + N_HR) # crossing the integer variables corresponding to solar technologies
    cross_integer_variables(child1, child2, N_COOL, (N_HEAT + N_SOLAR) * 2 + N_HR + INDICES_CORRESPONDING_TO_DHN) # crossing the integer variables corresponding to cooling technologies
    # Swap heating recovery options
    for i in range(N_HR):
        if random.random() < proba:
            swap(child1, child2, N_HEAT*2 + i)

    # Swap DHN and DCN variables
    for i in range(INDICES_CORRESPONDING_TO_DHN):
        if random.random() < proba:
            swap(child1, child2, (N_HEAT + N_SOLAR) * 2 + N_HR + i)

    for i in range(INDICES_CORRESPONDING_TO_DCN):
        if random.random() < proba:
            swap(child1, child2, (N_HEAT + N_SOLAR) * 2 + N_HR + INDICES_CORRESPONDING_TO_DHN + N_COOL * 2 + i)

    # Swap DHN and DCN, connected buildings
    for i in range(2*nBuildings):
        if random.random() < proba:
            swap(child1, child2, (N_HEAT + N_SOLAR) * 2 + N_HR + INDICES_CORRESPONDING_TO_DHN + N_COOL * 2 + INDICES_CORRESPONDING_TO_DCN + i)

    del child1.fitness.values
    del child2.fitness.values

    return child1, child2<|MERGE_RESOLUTION|>--- conflicted
+++ resolved
@@ -1,10 +1,6 @@
 """
 CrossOver routine
-<<<<<<< HEAD
 
-=======
-=================
->>>>>>> b3e47b6f
 """
 from __future__ import division
 import random
@@ -18,19 +14,20 @@
     """
     Performs a uniform crossover between the two parents.
     Each segments is swapped with probability *proba*
-
+    
     :param ind1: a list containing the parameters of the parent 1
     :param ind2: a list containing the parameters of the parent 2
     :param proba: Crossover probability
     :type ind1: list
     :type ind2: list
     :type proba: float
+
     :return: child1, child2
     :rtype: list, list
     """
     child1 = toolbox.clone(ind1)
     child2 = toolbox.clone(ind2)
-
+    
     # Swap functions
     def swap(inda, indb, n):
         inda[n], indb[n] = indb[n], inda[n]

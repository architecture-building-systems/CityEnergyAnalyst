import cea.globalvar
import cea.inputlocator
from cea.technologies.thermal_network.network_layout.connectivity_potential import calc_connectivity_network
from cea.technologies.thermal_network.network_layout.substations_location import calc_substation_location
from cea.technologies.thermal_network.network_layout.steiner_spanning_tree import calc_steiner_spanning_tree
import cea.config
import os

__author__ = "Jimeno A. Fonseca"
__copyright__ = "Copyright 2017, Architecture and Building Systems - ETH Zurich"
__credits__ = ["Jimeno A. Fonseca"]
__license__ = "MIT"
__version__ = "0.1"
__maintainer__ = "Daren Thomas"
__email__ = "cea@arch.ethz.ch"
__status__ = "Production"


def network_layout(config, locator, plant_building_names, input_path_name, output_name_network="", optimization_flag=False):
    # Local variables
    weight_field = 'Shape_Leng'
    type_mat_default = config.network_layout.type_mat
    pipe_diameter_default = config.network_layout.pipe_diameter
    type_network = config.network_layout.network_type
    create_plant = config.network_layout.create_plant
    input_buildings_shp = locator.get_zone_geometry()
    connected_buildings = config.network_layout.buildings
    output_substations_shp = locator.get_temporary_file("nodes_buildings.shp")
<<<<<<< HEAD
    # input_paths_shp = locator.get_network_input_paths(input_path_name)  # shapefile with the stations

    input_paths_shp = os.path.join(locator.get_electric_networks_folder() + '/' + input_path_name + '.shp')  # shapefile with the stations
=======

    input_paths_shp = os.path.join(locator.get_electric_networks_folder() + '/' + input_path_name + '.shp')  # shapefile with the stations

>>>>>>> 356a3b22
    path_potential_network = locator.get_temporary_file("potential_network.shp")  # shapefile, location of output.
    path_default_arcgis_db = os.path.expanduser(os.path.join('~', 'Documents', 'ArcGIS', 'Default.gdb'))
    total_demand_location = locator.get_total_demand()

    # Calculate points where the substations will be located
    calc_substation_location(input_buildings_shp, output_substations_shp, connected_buildings)

    # Claculate potential network
    calc_connectivity_network(path_default_arcgis_db, input_paths_shp, output_substations_shp,
                              path_potential_network)

    # calc minimum spanning tree and save results to disk
    output_edges = locator.get_network_layout_edges_shapefile(type_network, output_name_network)
    output_nodes = locator.get_network_layout_nodes_shapefile(type_network, output_name_network)
    output_network_folder = locator.get_input_network_folder(type_network, output_name_network)
    # calc_minimum_spanning_tree(path_potential_network, output_network_folder, output_substations_shp, output_edges,
    #                            output_nodes, weight_field, type_mat_default, pipe_diameter_default)
    disconnected_building_names = config.thermal_network.disconnected_buildings
    calc_steiner_spanning_tree(path_potential_network, output_network_folder, output_substations_shp, output_edges,
                               output_nodes, weight_field, type_mat_default, pipe_diameter_default, type_network,
                               total_demand_location, create_plant, config.network_layout.allow_looped_networks,
                               optimization_flag, plant_building_names, disconnected_building_names)

def main(config):
    assert os.path.exists(config.scenario), 'Scenario not found: %s' % config.scenario
    locator = cea.inputlocator.InputLocator(scenario=config.scenario)
    connected_building_names = []  # Placeholder, this is only used in Network optimization
    network_layout(config, locator, connected_building_names, input_path_name='streets')

if __name__ == '__main__':
    main(cea.config.Configuration())<|MERGE_RESOLUTION|>--- conflicted
+++ resolved
@@ -26,15 +26,9 @@
     input_buildings_shp = locator.get_zone_geometry()
     connected_buildings = config.network_layout.buildings
     output_substations_shp = locator.get_temporary_file("nodes_buildings.shp")
-<<<<<<< HEAD
-    # input_paths_shp = locator.get_network_input_paths(input_path_name)  # shapefile with the stations
-
-    input_paths_shp = os.path.join(locator.get_electric_networks_folder() + '/' + input_path_name + '.shp')  # shapefile with the stations
-=======
 
     input_paths_shp = os.path.join(locator.get_electric_networks_folder() + '/' + input_path_name + '.shp')  # shapefile with the stations
 
->>>>>>> 356a3b22
     path_potential_network = locator.get_temporary_file("potential_network.shp")  # shapefile, location of output.
     path_default_arcgis_db = os.path.expanduser(os.path.join('~', 'Documents', 'ArcGIS', 'Default.gdb'))
     total_demand_location = locator.get_total_demand()

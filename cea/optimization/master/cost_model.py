--- conflicted
+++ resolved
@@ -4,30 +4,24 @@
 
 """
 from __future__ import division
-
 import os
 
 import numpy as np
 import pandas as pd
-<<<<<<< HEAD
-
-=======
 from cea.optimization.constants import N_PV, N_PVT, ETA_AREA_TO_PEAK, PIPELIFETIME, PIPEINTERESTRATE
 from cea.constants import DAYS_IN_YEAR, HOURS_IN_DAY, WH_TO_J
->>>>>>> 8b1aecc1
 import cea.resources.natural_gas as ngas
 import cea.technologies.boiler as boiler
 import cea.technologies.cogeneration as chp
 import cea.technologies.furnace as furnace
 import cea.technologies.heat_exchangers as hex
+import cea.technologies.thermal_network.thermal_network as network
 import cea.technologies.heatpumps as hp
 import cea.technologies.pumps as pumps
 import cea.technologies.solar.photovoltaic as pv
 import cea.technologies.solar.photovoltaic_thermal as pvt
 import cea.technologies.solar.solar_collector as stc
 import cea.technologies.thermal_storage as storage
-from cea.constants import DAYS_IN_YEAR, HOURS_IN_DAY
-from cea.optimization.constants import N_PVT
 
 __author__ = "Tim Vollrath"
 __copyright__ = "Copyright 2015, Architecture and Building Systems - ETH Zurich"

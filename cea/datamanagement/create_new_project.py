--- conflicted
+++ resolved
@@ -65,32 +65,10 @@
         street.to_file(locator.get_street_network())
 
     ## create occupancy file and year file
-<<<<<<< HEAD
-    if occupancy_path == '':
-        print("there is no occupancy file, we proceed to create it based on the geometry of your zone")
-        zone = Gdf.from_file(zone_geometry_path).drop('geometry', axis=1)
-        for field in COLUMNS_ZONE_OCCUPANCY:
-            zone[field] = 0.0
-        zone[COLUMNS_ZONE_OCCUPANCY[:2]] = 0.5  # adding 0.5 area use to the first two uses
-        dataframe_to_dbf(zone[['Name'] + COLUMNS_ZONE_OCCUPANCY], locator.get_building_occupancy())
-    else:
-        # import file
-        occupancy_file = dbf_to_dataframe(occupancy_path)
-        occupancy_file_test = occupancy_file[['Name'] + COLUMNS_ZONE_OCCUPANCY]
-        # verify if input file is correct for CEA, if not an exception will be released
-        verify_input_occupancy(occupancy_file_test)
-        # create new file
-        locator.ensure_parent_folder_exists(locator.get_building_occupancy())
-        copyfile(occupancy_path, locator.get_building_occupancy())
 
-    ## create age file
-    if age_path == '':
-        print(
-            "there is no file with the age of the buildings, we proceed to create it based on the geometry of your zone")
-=======
     if typology_path == '':
         print("there is no typology file, we proceed to create it based on the geometry of your zone")
->>>>>>> 01b94df8
+
         zone = Gdf.from_file(zone_geometry_path).drop('geometry', axis=1)
         zone['STANDARD'] = 'T6'
         zone['YEAR'] = 2020
@@ -108,12 +86,10 @@
         # verify if input file is correct for CEA, if not an exception will be released
         verify_input_typology(occupancy_file_test)
         # create new file
-<<<<<<< HEAD
-        locator.ensure_parent_folder_exists(locator.get_building_age())
-        copyfile(age_path, locator.get_building_age())
-=======
+
+
         copyfile(typology_path, locator.get_building_typology())
->>>>>>> 01b94df8
+
 
     # add other folders by calling the locator
     locator.get_measurements()

--- conflicted
+++ resolved
@@ -303,36 +303,24 @@
     plant_heat_kWh = pd.read_csv(optimal_network.locator.get_optimization_network_layout_plant_heat_requirement_file(
         optimal_network.network_type, optimal_network.config.thermal_network_optimization.network_name))
     number_of_plants = len(plant_heat_kWh.columns)
-<<<<<<< HEAD
     plant_heat_list = plant_heat_kWh.abs().max(axis = 0).values
     plant_heat_kWh_list = plant_heat_kWh.abs().sum().values
-=======
-    plant_heat = plant_heat_kWh.abs().max() #peak production
-    plant_heat_sum_kWh = plant_heat_kWh.abs().sum().values
->>>>>>> 51a64a3f
+
     Opex_heat = 0
     Capex_a_plant = 0
     Opex_a_plant = 0
-    Capex_plant = 0
-    Opex_plant = 0
     # calculate cost of plant heat production and plant capex and opex
     for plant_number in range(number_of_plants):
-<<<<<<< HEAD
         if number_of_plants > 1:
             plant_heat = plant_heat_list[plant_number]
         else:
             plant_heat = plant_heat_list[0]
         plant_heat_kWh = plant_heat_kWh_list[plant_number]
-        if plant_heat > 0:
-            peak_demand = plant_heat * 1000
-=======
+
         Capex_plant = 0
         Opex_plant = 0
-        plant_heat = plant_heat[plant_number]
-        plant_heat_kWh = plant_heat_sum_kWh[plant_number]
         if plant_heat > 0:
             peak_demand = plant_heat * 1000 #convert to W
->>>>>>> 51a64a3f
             # calculate Heat loss costs
             if optimal_network.network_type == 'DH':
                 # Assume a COP of 1.5 e.g. in CHP plant

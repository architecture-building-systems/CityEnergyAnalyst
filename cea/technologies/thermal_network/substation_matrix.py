"""
Implements the substation model.
"""
from __future__ import division
import pandas as pd
import time
import numpy as np
import scipy
import cea.config
from math import ceil
from cea.constants import HEAT_CAPACITY_OF_WATER_JPERKGK
from cea.technologies.constants import DT_COOL, DT_HEAT, U_COOL, U_HEAT, \
    HEAT_EX_EFFECTIVENESS, DT_INTERNAL_HEX, MAX_NODE_FLOW

BUILDINGS_DEMANDS_COLUMNS = ['Name', 'Ths_sys_sup_aru_C', 'Ths_sys_sup_ahu_C', 'Ths_sys_sup_shu_C',
                             'Qww_sys_kWh', 'Tww_sys_sup_C', 'Tww_sys_re_C', 'mcpww_sys_kWperC',
                             'Qcdata_sys_kWh', 'Tcdata_sys_sup_C', 'Tcdata_sys_re_C', 'mcpcdata_sys_kWperC',
                             'Qcre_sys_kWh', 'Tcre_sys_sup_C', 'Tcre_sys_re_C', 'mcpcre_sys_kWperC',
                             'Ths_sys_re_aru_C', 'Ths_sys_re_ahu_C', 'Ths_sys_re_shu_C',
                             'Tcs_sys_sup_ahu_C', 'Tcs_sys_sup_aru_C',
                             'Tcs_sys_sup_scu_C', 'Tcs_sys_re_ahu_C', 'Tcs_sys_re_aru_C', 'Tcs_sys_re_scu_C',
                             'Qhs_sys_aru_kWh', 'Qhs_sys_ahu_kWh', 'Qhs_sys_shu_kWh',
                             'Qcs_sys_ahu_kWh', 'Qcs_sys_aru_kWh', 'Qcs_sys_scu_kWh', 'mcphs_sys_aru_kWperC',
                             'mcphs_sys_ahu_kWperC', 'mcphs_sys_shu_kWperC', 'mcpcs_sys_ahu_kWperC',
                             'mcpcs_sys_aru_kWperC', 'mcpcs_sys_scu_kWperC', 'E_sys_kWh']

__author__ = "Jimeno A. Fonseca, Shanshan Hsieh"
__copyright__ = "Copyright 2015, Architecture and Building Systems - ETH Zurich"
__credits__ = ["Jimeno A. Fonseca", "Tim Vollrath", "Thuy-An Nguyen", "Lennart Rogenhofer"]
__license__ = "MIT"
__version__ = "0.1"
__maintainer__ = "Daren Thomas"
__email__ = "cea@arch.ethz.ch"
__status__ = "Production"


# ============================
# Substation model
# ============================


def substation_HEX_design_main(buildings_demands, substation_systems, thermal_network):
    """
    This function calculates the temperatures and mass flow rates of the district heating network
    at every costumer. Based on this, the script calculates the hourly temperature of the network at the plant.
    This temperature needs to be equal to that of the customer with the highest temperature requirement plus thermal
    losses in the network.

    :param buildings_demands: Dictionary of DataFrames with all buildings_demands in the area

    :return: ``(substations_HEX_specs, buildings_demands)`` - substations_HEX_specs: dataframe with substation heat
        exchanger specs at each building,  buildings_demands: lists of heating demand/flowrate/supply temperature of all
        buildings connected to the network.
    """

    t0 = time.clock()

    # Calculate disconnected buildings_demands files and substation operation.
    substations_HEX_specs = pd.DataFrame(columns=['HEX_areas', 'HEX_UA', 'HEX_Q'])
    substations_Q = pd.DataFrame()
    for name in buildings_demands.keys():
        print name
        # calculate substation parameters (A,UA) per building and store to .csv (target)
        substation_HEX = substation_HEX_sizing(buildings_demands[name], substation_systems, thermal_network)
        # write into dataframe
        substations_HEX_specs.ix[name] = substation_HEX
        if substations_Q.empty:
            substations_Q = pd.DataFrame(substation_HEX[2])
        else:
            substations_Q = pd.concat([substations_Q, substation_HEX[2]])

    print time.clock() - t0, "seconds process time for the Substation Routine \n"
    return substations_HEX_specs, substations_Q


def determine_building_supply_temperatures(building_names, locator, substation_systems):
    """
    determines thermal network target temperatures (T_supply_DH_C,T_supply_DC) on the network side at each substation.
    :param building_names:
    :param locator:
    :return:
    """
    buildings_demands = {}
    for name in building_names:
        name = str(name)
        buildings_demands[name] = pd.read_csv(locator.get_demand_results_file(name),
                                              usecols=(BUILDINGS_DEMANDS_COLUMNS))
        Q_substation_heating = 0
        T_supply_heating_C = np.nan
        for system in substation_systems['heating']:
            if system == 'ww':
                Q_substation_heating = Q_substation_heating + buildings_demands[name].Qww_sys_kWh
                T_supply_heating_C = np.vectorize(calc_DH_supply)(T_supply_heating_C,
                                                                  np.where(buildings_demands[name].Qww_sys_kWh > 0,
                                                                           buildings_demands[name].Tww_sys_sup_C,
                                                                           np.nan))
            else:
                Q_substation_heating = Q_substation_heating + buildings_demands[name]['Qhs_sys_' + system + '_kWh']
                # set the building side heating supply temperature
                T_supply_heating_C = np.vectorize(calc_DH_supply)(T_supply_heating_C,
                                                                  np.where(buildings_demands[name][
                                                                               'Qhs_sys_' + system + '_kWh'] > 0,
                                                                           buildings_demands[name][
                                                                               'Ths_sys_sup_' + system + '_C'],
                                                                           np.nan))

        Q_substation_cooling = 0
        T_supply_cooling_C = np.nan
        for system in substation_systems['cooling']:
            if system == 'data':
                Q_substation_cooling = Q_substation_cooling + abs(buildings_demands[name].Qcdata_sys_kWh)
                T_supply_cooling_C = np.vectorize(calc_DC_supply)(T_supply_cooling_C,
                                                                  np.where(
                                                                      abs(buildings_demands[name].Qcdata_sys_kWh) > 0,
                                                                      buildings_demands[name].Tcdata_sys_sup_C,
                                                                      np.nan))
            elif system == 're':
                Q_substation_cooling = Q_substation_cooling + abs(buildings_demands[name].Qcre_sys_kWh)
                T_supply_cooling_C = np.vectorize(calc_DC_supply)(T_supply_cooling_C,
                                                                  np.where(
                                                                      abs(buildings_demands[name].Qcre_sys_kWh) > 0,
                                                                      buildings_demands[name].Tcre_sys_sup_C,
                                                                      np.nan))
            else:
                Q_substation_cooling = Q_substation_cooling + abs(buildings_demands[name]['Qcs_sys_' + system + '_kWh'])
                T_supply_cooling_C = np.vectorize(calc_DC_supply)(T_supply_cooling_C,
                                                                  np.where(abs(buildings_demands[name][
                                                                                   'Qcs_sys_' + system + '_kWh']) > 0,
                                                                           buildings_demands[name][
                                                                               'Tcs_sys_sup_' + system + '_C'],
                                                                           np.nan))

        # find the target substation supply temperature
        T_supply_DH_C = np.where(Q_substation_heating > 0, T_supply_heating_C + DT_HEAT, np.nan)
        T_supply_DC_C = np.where(abs(Q_substation_cooling) > 0, T_supply_cooling_C - DT_COOL, np.nan)

        buildings_demands[name]['Q_substation_heating'] = Q_substation_heating
        buildings_demands[name]['Q_substation_cooling'] = abs(Q_substation_cooling)
        buildings_demands[name]['T_sup_target_DH'] = T_supply_DH_C
        buildings_demands[name]['T_sup_target_DC'] = T_supply_DC_C

    return buildings_demands


def substation_HEX_sizing(building_demand, substation_systems, thermal_network):
    """
    This function size the substation heat exchanger area and the UA values.

    :param building_demand: dataframe with building demand properties
    :return: A list of substation heat exchanger properties (Area & UA) for heating, cooling and DHW
    """
    T_DH_supply_C = building_demand.T_sup_target_DH
    T_DC_supply_C = building_demand.T_sup_target_DC

    area_columns = []
    UA_columns = []
    Q_columns = []
    for system in substation_systems['heating']:
        area_columns.append('A_hex_hs_' + system)
        UA_columns.append('UA_heating_hs_' + system)
        Q_columns.append('Q_hex_h_' + system)
    for system in substation_systems['cooling']:
        area_columns.append('A_hex_cs_' + system)
        UA_columns.append('UA_cooling_cs_' + system)
        Q_columns.append('Q_hex_c_' + system)

    # Dataframes for storage
    hex_areas = pd.DataFrame(columns=area_columns, index=['0'])
    UA_data = pd.DataFrame(columns=UA_columns, index=['0'])
    Q_nom_data = pd.DataFrame(columns=Q_columns, index=[building_demand['Name'].values[0]])

    ## Heating
    for system in substation_systems['heating']:
        if system == 'ww':
            # calculate HEX area and UA for DHW
            hex_areas.A_hex_hs_ww, UA_data.UA_heating_hs_ww, Q_nom_data.Q_hex_h_ww = calc_hex_area_from_demand(
                building_demand, 'ww_sys', '',
                T_DH_supply_C, thermal_network)
        else:
            # calculate HEX area and UA for SH ahu, aru, shu
            hex_areas['A_hex_hs_' + system], UA_data['UA_heating_hs_' + system], Q_nom_data[
                'Q_hex_h_' + system] = calc_hex_area_from_demand(
                building_demand, 'hs_sys', system + '_', T_DH_supply_C, thermal_network)

    ## Cooling
    for system in substation_systems['cooling']:
        if system == 'data':
            # calculate HEX area and UA for the data centers
<<<<<<< HEAD
            hex_areas.A_hex_cs_data, UA_data.UA_cooling_cs_data, cost = calc_hex_area_from_demand(building_demand, 'cdata_sys',
                                                                                            '', T_DC_supply_C, thermal_network)
=======
            hex_areas.A_hex_cs_data, UA_data.UA_cooling_cs_data, Q_nom_data.Q_hex_c_data = calc_hex_area_from_demand(
                building_demand, 'cdata_sys', '', T_DC_supply_C, thermal_network)

>>>>>>> d8ad4fc1
        elif system == 're':
            # calculate HEX area and UA for cre
            hex_areas.A_hex_cs_re, UA_data.UA_cooling_cs_re, Q_nom_data.Q_hex_c_re = calc_hex_area_from_demand(
                building_demand, 'cre_sys', '',
                T_DC_supply_C, thermal_network)
        else:
            # calculate HEX area and UA for the aru of cooling costumers
            hex_areas['A_hex_cs_' + system], UA_data['UA_cooling_cs_' + system], Q_nom_data[
                'Q_hex_c_' + system] = calc_hex_area_from_demand(
                building_demand, 'cs_sys',
                system + '_', T_DC_supply_C, thermal_network)
    return [hex_areas, UA_data, Q_nom_data]


def calc_hex_area_from_demand(building_demand, load_type, building_system, T_supply_C, thermal_network):
    '''
    This function returns the heat exchanger specifications for given building demand, HEX type and supply temperature.
    primary side: network; secondary side: building
    :param building_demand: DataFrame with demand values
    :param load_type: 'cs_sys' or 'hs_sys' for cooling or heating, 'cdata_sys', 'cre_sys'
    :param building_system: 'aru', 'ahu', 'scu'
    :param T_supply_C: Supply temperature
    :return: HEX area and UA
    '''

    # calculate HEX area and UA for customers
    m = 'mcp' + load_type + '_' + building_system + 'kWperC'
    Q = 'Q' + load_type + '_' + building_system + 'kWh'
    T_sup = 'T' + load_type + '_sup_' + building_system + 'C'
    T_ret = 'T' + load_type + '_re_' + building_system + 'C'

    Qf = (abs(building_demand[Q].values)) * 1000  # in W
    Qnom = max(Qf)  # in W
    if Qnom > 0:
        tpi = T_supply_C + 273  # in K
        tso = building_demand[T_sup].values + 273  # in K
        tsi = building_demand[T_ret].values + 273  # in K
        cs = (abs(building_demand[m].values)) * 1000  # in W/K
        index = np.where(Qf == Qnom)[0][0]
        tpi_0 = tpi[index]  # primary side inlet in K
        tsi_0 = tsi[index]  # secondary side inlet in K
        tso_0 = tso[index]  # secondary side return in K
        cs_0 = cs[index]  # secondary side capacity mass flow
        if 'c' in load_type:  # we have DC
            A_hex, UA = calc_cooling_substation_heat_exchange(cs_0, Qnom, tsi_0, tpi_0, tso_0)
        else:
            A_hex, UA = calc_heating_substation_heat_exchange(cs_0, Qnom, tpi_0, tsi_0, tso_0)

    else:
        A_hex = 0
        UA = 0
        Qnom = 0

    return A_hex, UA, round(Qnom / 1000)


def substation_return_model_main(thermal_network, T_substation_supply, t, consumer_building_names):
    """
    Calculate all substation return temperature and required flow rate at each time-step.

    :param locator: an InputLocator instance set to the scenario to work on
    :param buildings_demands: dictionarz of building demands
    :param substations_HEX_specs: list of dataframes for substation heat exchanger Area and UA for heating, cooling and DHW
    :param T_substation_supply: supply temperature at each substation in [K]
    :param t: time-step
    :param network_type: a string that defines whether the network is a district heating ('DH') or cooling ('DC')
                         network
    :param use_same_temperature_for_all_nodes: flag for calculating nominal flow rate, using one target temperature

    :param thermal_network: container for all the
           thermal network data.
    :type thermal_network: cea.technologies.thermal_network.thermal_network.ThermalNetwork

    :return:

    """
    index = 0
    # combi = [0] * len(building_names)
    T_return_all_K = pd.DataFrame()
    mdot_sum_all_kgs = pd.DataFrame()
    thermal_demand = pd.DataFrame(np.zeros((1, len(consumer_building_names))), columns=consumer_building_names)
    for name in consumer_building_names:
        building = thermal_network.buildings_demands[name].loc[[t]]

        # find substation supply temperature
        T_substation_supply_K = T_substation_supply.loc['T_supply', name]

        if thermal_network.network_type == 'DH':
            for key in thermal_network.config.thermal_network.substation_heating_systems:
                key = 'hs_' + key
                if not name in thermal_network.ch_old[key][t].columns:
                    thermal_network.ch_old[key][t][name] = 0.0

            # calculate DH substation return temperature and substation flow rate
            T_substation_return_K, \
            mcp_sub, thermal_demand[name] = calc_substation_return_DH(building, T_substation_supply_K,
                                                                      thermal_network.substations_HEX_specs.ix[name],
                                                                      thermal_network, name, t)
        else:
            for key in thermal_network.config.thermal_network.substation_cooling_systems:
                key = 'cs_' + key
                if not name in thermal_network.cc_old[key][t].columns:
                    thermal_network.cc_old[key][t][name] = 0.0
            # calculate DC substation return temperature and substation flow rate
            T_substation_return_K, mcp_sub, thermal_demand[name] = calc_substation_return_DC(building,
                                                                                             T_substation_supply_K,
                                                                                             thermal_network.substations_HEX_specs.ix[
                                                                                                 name],
                                                                                             thermal_network, name, t)

        T_return_all_K[name] = [T_substation_return_K]
        mdot_sum_all_kgs[name] = [mcp_sub / (HEAT_CAPACITY_OF_WATER_JPERKGK / 1000)]  # [kg/s]

        index += 1

    mdot_sum_all_kgs = np.round(mdot_sum_all_kgs, 5)

    return T_return_all_K, mdot_sum_all_kgs, abs(thermal_demand.values)


def calc_substation_return_DH(building, T_DH_supply_K, substation_HEX_specs, thermal_network, name, t):
    """
    calculate individual substation return temperature and required heat capacity (mcp) of the supply stream
    at each time step.
    :param building: list of building informations
    :param T_DH_supply_K: matrix of the substation supply temperatures in K
    :param substation_HEX_specs: substation heat exchanger properties

    :return t_return_DH: the substation return temperature
    :return mcp_DH: the required heat capacity (mcp) from the DH
    """
    temperatures = []
    mass_flows = []
    heat = []

    # Heating ahu
    if 'UA_heating_hs_ahu' in substation_HEX_specs.HEX_UA.columns:
        Qhs_sys_ahu, t_DH_return_hs_ahu, mcp_DH_hs_ahu, ch_value = calc_HEX_heating(building, 'hs_sys', 'ahu_',
                                                                                    T_DH_supply_K,
                                                                                    substation_HEX_specs.HEX_UA.UA_heating_hs_ahu[
                                                                                        '0'],
                                                                                    thermal_network.ch_old['hs_ahu'][t][
                                                                                        name],
                                                                                    thermal_network.delta_cap_mass_flow[
                                                                                        t])
        temperatures.append(t_DH_return_hs_ahu)
        mass_flows.append(mcp_DH_hs_ahu)
        heat.append(Qhs_sys_ahu[0])
        # Store values for next run
        thermal_network.ch_value['hs_ahu'][t][name] = float(ch_value)
        thermal_network.ch_old['hs_ahu'][t][name] = float(ch_value)

    # Heating aru
    if 'UA_heating_hs_aru' in substation_HEX_specs.HEX_UA.columns:
        Qhs_sys_aru, t_DH_return_hs_aru, mcp_DH_hs_aru, ch_value = calc_HEX_heating(building, 'hs_sys', 'aru_',
                                                                                    T_DH_supply_K,
                                                                                    substation_HEX_specs.HEX_UA.UA_heating_hs_aru[
                                                                                        '0'],
                                                                                    thermal_network.ch_old['hs_aru'][t][
                                                                                        name],
                                                                                    thermal_network.delta_cap_mass_flow[
                                                                                        t])
        temperatures.append(t_DH_return_hs_aru)
        mass_flows.append(mcp_DH_hs_aru)
        heat.append(Qhs_sys_aru[0])
        # Store values for next run
        thermal_network.ch_value['hs_aru'][t][name] = float(ch_value)
        thermal_network.ch_old['hs_aru'][t][name] = float(ch_value)

    # Heating shu
    if 'UA_heating_hs_shu' in substation_HEX_specs.HEX_UA.columns:
        Qhs_sys_shu, t_DH_return_hs_shu, mcp_DH_hs_shu, ch_value = calc_HEX_heating(building, 'hs_sys', 'shu_',
                                                                                    T_DH_supply_K,
                                                                                    substation_HEX_specs.HEX_UA.UA_heating_hs_shu[
                                                                                        '0'],
                                                                                    thermal_network.ch_old['hs_shu'][t][
                                                                                        name],
                                                                                    thermal_network.delta_cap_mass_flow[
                                                                                        t])
        temperatures.append(t_DH_return_hs_shu)
        mass_flows.append(mcp_DH_hs_shu)
        heat.append(Qhs_sys_shu[0])
        # Store values for next run
        thermal_network.ch_value['hs_shu'][t][name] = float(ch_value)
        thermal_network.ch_old['hs_shu'][t][name] = float(ch_value)

    if 'UA_heating_hs_ww' in substation_HEX_specs.HEX_UA.columns:
        Qww_sys, t_DH_return_ww, mcp_DH_ww, ch_value = calc_HEX_heating(building, 'ww_sys', '', T_DH_supply_K,
                                                                        substation_HEX_specs.HEX_UA.UA_heating_hs_ww[
                                                                            '0'],
                                                                        thermal_network.ch_old['hs_ww'][t][name],
                                                                        thermal_network.delta_cap_mass_flow[t])
        temperatures.append(t_DH_return_ww)
        mass_flows.append(mcp_DH_ww)
        heat.append(Qww_sys[0])
        # Store values for next run
        thermal_network.ch_value['hs_ww'][t][name] = float(ch_value)
        thermal_network.ch_old['hs_ww'][t][name] = float(ch_value)

    # calculate mix temperature of return DH
    T_DH_return_K = calc_HEX_mix(heat, temperatures, mass_flows)
    mcp_DH_kWK = sum(mass_flows)  # [kW/K]
    heat_demand = sum(heat)

    return T_DH_return_K, mcp_DH_kWK, heat_demand


def calc_substation_return_DC(building, T_DC_supply_K, substation_HEX_specs, thermal_network, name, t):
    """
    calculate individual substation return temperature and required heat capacity (mcp) of the supply stream
    at each time step.
    :param building: list of building informations
    :param T_DC_supply_K: matrix of the substation supply temperatures in K
    :param substation_HEX_specs: substation heat exchanger properties

    :return t_return_DC: the substation return temperature
    :return mcp_DC: the required heat capacity (mcp) from the DH
    """

    temperatures = []
    mass_flows = []
    heat = []

    # Cooling ahu
    if 'UA_cooling_cs_ahu' in substation_HEX_specs.HEX_UA.columns:
        Qcs_sys_ahu, t_DC_return_cs_ahu, mcp_DC_hs_ahu, cc_value = calc_HEX_cooling(building, 'cs_sys', 'ahu_',
                                                                                    T_DC_supply_K,
                                                                                    substation_HEX_specs.HEX_UA.UA_cooling_cs_ahu[
                                                                                        '0'],
                                                                                    thermal_network.cc_old['cs_ahu'][t][
                                                                                        name],
                                                                                    thermal_network.delta_cap_mass_flow[
                                                                                        t])
        temperatures.append(t_DC_return_cs_ahu)
        mass_flows.append(mcp_DC_hs_ahu)
        heat.append(Qcs_sys_ahu[0])
        thermal_network.cc_old['cs_ahu'][t][name] = float(cc_value)
        thermal_network.cc_value['cs_ahu'][t][name] = float(cc_value)

    # Cooling aru
    if 'UA_cooling_cs_aru' in substation_HEX_specs.HEX_UA.columns:
        Qcs_sys_aru, t_DC_return_cs_aru, mcp_DC_hs_aru, cc_value = calc_HEX_cooling(building, 'cs_sys', 'aru_',
                                                                                    T_DC_supply_K,
                                                                                    substation_HEX_specs.HEX_UA.UA_cooling_cs_aru[
                                                                                        '0'],
                                                                                    thermal_network.cc_old['cs_aru'][t][
                                                                                        name],
                                                                                    thermal_network.delta_cap_mass_flow[
                                                                                        t])
        temperatures.append(t_DC_return_cs_aru)
        mass_flows.append(mcp_DC_hs_aru)
        heat.append(Qcs_sys_aru[0])
        thermal_network.cc_old['cs_aru'][t][name] = float(cc_value)
        thermal_network.cc_value['cs_aru'][t][name] = float(cc_value)

    # Cooling scu
    if 'UA_cooling_cs_scu' in substation_HEX_specs.HEX_UA.columns:
        Qcs_sys_scu, t_DC_return_cs_scu, mcp_DC_hs_scu, cc_value = calc_HEX_cooling(building, 'cs_sys', 'scu_',
                                                                                    T_DC_supply_K,
                                                                                    substation_HEX_specs.HEX_UA.UA_cooling_cs_scu[
                                                                                        '0'],
                                                                                    thermal_network.cc_old['cs_scu'][t][
                                                                                        name],
                                                                                    thermal_network.delta_cap_mass_flow[
                                                                                        t])
        temperatures.append(t_DC_return_cs_scu)
        mass_flows.append(mcp_DC_hs_scu)
        heat.append(Qcs_sys_scu[0])
        thermal_network.cc_old['cs_scu'][t][name] = float(cc_value)
        thermal_network.cc_value['cs_scu'][t][name] = float(cc_value)

    if 'UA_cooling_cs_data' in substation_HEX_specs.HEX_UA.columns:
        Qcdata_sys, t_DC_return_data, mcp_DC_data, cc_value = calc_HEX_cooling(building, 'cdata_sys', '', T_DC_supply_K,
<<<<<<< HEAD
                                                                            substation_HEX_specs.HEX_UA.UA_cooling_cs_data[
                                                                                '0'],
                                                                            thermal_network.cc_old['cs_data'][t][name],
                                                                            thermal_network.delta_cap_mass_flow[t])
=======
                                                                               substation_HEX_specs.HEX_UA.UA_cooling_cs_data[
                                                                                   '0'],
                                                                               thermal_network.cc_old['cs_data'][t][
                                                                                   name],
                                                                               thermal_network.delta_cap_mass_flow[t])
>>>>>>> d8ad4fc1
        temperatures.append(t_DC_return_data)
        mass_flows.append(mcp_DC_data)
        heat.append(Qcdata_sys[0])
        thermal_network.cc_old['cs_data'][t][name] = float(cc_value)
        thermal_network.cc_value['cs_data'][t][name] = float(cc_value)

    if 'UA_cooling_cs_re' in substation_HEX_specs.HEX_UA.columns:
        Qcre_sys, t_DC_return_re_sys, mcp_DC_re_sys, cc_value = calc_HEX_cooling(building, 'cre_sys', '', T_DC_supply_K,
                                                                                 substation_HEX_specs.HEX_UA.UA_cooling_cs_re[
                                                                                     '0'],
                                                                                 thermal_network.cc_old['cs_re'][t][
                                                                                     name],
                                                                                 thermal_network.delta_cap_mass_flow[t])
        temperatures.append(t_DC_return_re_sys)
        mass_flows.append(mcp_DC_re_sys)
        heat.append(Qcre_sys[0])
        thermal_network.cc_old['cs_re'][t][name] = float(cc_value)
        thermal_network.cc_value['cs_re'][t][name] = float(cc_value)

    # calculate mix temperature of return DH
    T_DC_return_K = calc_HEX_mix(heat, temperatures, mass_flows)
    mcp_DC_kWK = sum(mass_flows)  # [kW/K]
    cooling_demand = sum(heat)

    return T_DC_return_K, mcp_DC_kWK, cooling_demand


# ============================
# substation cooling
# ============================


def calc_cooling_substation_heat_exchange(ch_0, Qnom, thi_0, tci_0, tho_0):
    """
    this function calculates the state of the heat exchanger at the substation of every customer with cooling needs
    cold/primary side: network; hot/secondary side: building
    :param Qnom: nominal cooling load
    :param thi_0: inflow temperature of secondary/building side
    :param tho_0: outflow temperature of secondary/building side
    :param tci_0: inflow temperature of primary/network side
    :param ch_0: capacity mass flow rate on secondary/building side
    :return: ``(Area_HEX_cooling, UA_cooling)``, area of heat excahnger, ..?
    """
    eff = HEAT_EX_EFFECTIVENESS
    tco_0 = thi_0  # some initial value
    # nominal conditions network side
    while (tco_0 + DT_INTERNAL_HEX) > thi_0:
        eff = eff - 0.05
        # nominal conditions network side
        cc_0 = ch_0 * (thi_0 - tho_0) / ((thi_0 - tci_0) * eff)  # FIXME
        tco_0 = Qnom / cc_0 + tci_0
    dTm_0 = calc_dTm_HEX(thi_0, tho_0, tci_0, tco_0, 'cool')
    # Area heat exchange and UA_heating
    Area_HEX_cooling, UA_cooling = calc_area_HEX(Qnom, dTm_0, U_COOL)

    return Area_HEX_cooling, UA_cooling


# ============================
# substation heating
# ============================


def calc_heating_substation_heat_exchange(cc_0, Qnom, thi_0, tci_0, tco_0):
    '''
    This function calculates the Area and UA of each substation heat exchanger.
    Primary side = network, Secondary side = Building
    :param cc_0: nominal capacity mass flow rate primary side
    :param Qnom: nominal heating load
    :param thi_0: nominal inflow temperature of primary/network side
    :param tci_0: nominal inflow temperature of secondary/building side
    :param tco_0: nominal outflow temperature of secondary/building side

    :return Area_HEX_heating: Heat exchanger area in [m2]
    :return UA_heating: UA
    '''
    eff = HEAT_EX_EFFECTIVENESS
    tho_0 = tci_0  # some initial value
    while (tho_0 - DT_INTERNAL_HEX) < tci_0:
        eff = eff - 0.05
        # nominal conditions network side
        ch_0 = cc_0 * (tco_0 - tci_0) / ((thi_0 - tci_0) * eff)  # FIXME
        tho_0 = thi_0 - Qnom / ch_0
    dTm_0 = calc_dTm_HEX(thi_0, tho_0, tci_0, tco_0, 'heat')
    # Area heat exchange and UA_heating
    Area_HEX_heating, UA_heating = calc_area_HEX(Qnom, dTm_0, U_HEAT)
    return Area_HEX_heating, UA_heating


# ============================
# Heat exchanger model
# ============================


def calc_HEX_cooling(building, type, name, tci, UA, cc_old, delta_cap_mass_flow):
    """
    This function calculates the mass flow rate, temperature of return (secondary side)
    and heat exchanger area for a plate heat exchanger.
    Method of Number of Transfer Units (NTU)

    :param Q: cooling load
    :param UA: coefficient representing the area of heat exchanger times the coefficient of transmittance of the
        heat exchanger
    :param thi: in temperature of primary side
    :param tho: out temperature of primary side
    :param tci: in temperature of secondary side
    :param ch: capacity mass flow rate primary side
    :return: ``(tco, cc)`` out temperature of secondary side (district cooling network), capacity mass flow rate
        secondary side
    """

    m_name = 'mcp' + type + '_' + name + 'kWperC'
    Q_name = 'Q' + type + '_' + name + 'kWh'
    T_sup_name = 'T' + type + '_sup_' + name + 'C'
    T_ret_name = 'T' + type + '_re_' + name + 'C'

    Q = abs(building[Q_name].values) * 1000  # in W
    if abs(Q).max() > 0:
        tho = building[T_sup_name].values + 273  # in K
        thi = building[T_ret_name].values + 273  # in K
        ch = building[m_name].values * 1000  # in W/K
        if ch > 0:
            eff = [0.1, 0]  # FIXME
            Flag = False
            tol = 0.00000001
            while abs((eff[0] - eff[1]) / eff[0]) > tol:
                if Flag == True:
                    eff[0] = eff[1]
                else:
                    cmin = ch * (thi - tho) / ((thi - tci) * eff[0])
                if cmin < ch:
                    cc = cmin
                    cmax = ch
                else:
                    cc = cmin
                    cmax = cc
                    cmin = ch
                cr = cmin / cmax
                NTU = UA / cmin
                eff[1] = calc_plate_HEX(NTU, cr)
                cmin = ch * (thi - tho) / ((thi - tci) * eff[1])
                tco = tci + eff[1] * cmin * (thi - tci) / cc
                Flag = True
        else:
            tco = 0.0
            cc = 0.0
        if cc > 0.0:
            if delta_cap_mass_flow > 0 or cc_old.any() > 0:
                if cc_old.any() > 0:
                    cc = np.array(
                        cc_old + delta_cap_mass_flow * HEAT_CAPACITY_OF_WATER_JPERKGK)  # todo:improve this
                else:  # first run through so no previous values for cc_old
                    cc = np.array(
                        cc + delta_cap_mass_flow * HEAT_CAPACITY_OF_WATER_JPERKGK)
                # recalculate temperature
                tco = tci + eff[1] * cmin * (thi - tci) / cc
        t_return = np.float(tco)
        mcp_return = np.float(cc / 1000)

    else:
        t_return = np.float(tci)
        mcp_return = 0.0
        cc = 0.0

    if np.isnan(t_return):
        t_return = 0.0

    return Q, t_return, abs(mcp_return), abs(cc)


def calc_plate_HEX(NTU, cr):
    '''
    This function calculates the efficiency of exchange for a plate heat exchanger according to the NTU method of
    AShRAE 90.1

    :param NTU: number of transfer units
    :param cr: ratio between min and max capacity mass flow rates
    :return:
        eff: efficiency of heat exchange
    '''
    eff = 1 - scipy.exp((1 / cr) * (NTU ** 0.22) * (scipy.exp(-cr * (NTU) ** 0.78) - 1))
    return eff


def calc_shell_HEX(NTU, cr):
    '''
    This function calculates the efficiency of exchange for a tube-shell heat exchanger according to the NTU method of
    AShRAE 90.1

    :param NTU: number of transfer units
    :param cr: ratio between min and max capacity mass flow rates
    :return:
        eff: efficiency of heat exchange
    '''
    eff = 2 * ((1 + cr + (1 + cr ** 2) ** (1 / 2)) * (
            (1 + scipy.exp(-(NTU) * (1 + cr ** 2))) / (1 - scipy.exp(-(NTU) * (1 + cr ** 2))))) ** -1
    return eff


def calc_HEX_mix(heat, temperatures, mass_flows):
    '''
    This function computes the average  temperature between two vectors of heating demand.
    In this case, domestic hotwater and space heating.

    :param heat: load heating
    :param temperatures: out temperature of heat exchanger for different heating modes
    :param mass_flows: mass flows for each heating mode
    :return:
        tavg: average out temperature.
    '''
    if sum(mass_flows) > 0:
        weighted = [0] * len(heat)
        for g in range(len(heat)):
            if not abs(heat[g]) > 0:  # check if we have a heat load
                mass_flows[g] = 0
            weighted[g] = temperatures[g] * mass_flows[g] / sum(mass_flows)
        tavg = sum(weighted)
    else:
        tavg = np.nanmean(temperatures)
    return np.float(tavg)


def calc_HEX_heating(building, type, name, thi, UA, ch_old, delta_cap_mass_flow):
    """
    This function calculates the mass flow rate, temperature of return (secondary side)
    and heat exchanger area for a shell-tube pleat exchanger in the heating case.

    Method of Number of Transfer Units (NTU)

    :param Q: load
    :param UA: coefficient representing the area of heat exchanger times the coefficient of transmittance of the
        heat exchanger
    :param thi: in temperature of secondary side
    :param tco: out temperature of primary side
    :param tci: in temperature of primary side
    :param cc: capacity mass flow rate primary side

    :return: tho = out temperature of secondary side (district cooling network), ch = capacity mass flow rate secondary side
    """

    m_name = 'mcp' + type + '_' + name + 'kWperC'
    Q_name = 'Q' + type + '_' + name + 'kWh'
    T_sup_name = 'T' + type + '_sup_' + name + 'C'
    T_ret_name = 'T' + type + '_re_' + name + 'C'

    Q = building[Q_name].values * 1000  # in W
    if Q.max() > 0:
        tco = building[T_sup_name].values + 273  # in K
        tci = building[T_ret_name].values + 273  # in K
        cc = np.array(building[m_name].values * 1000)  # in W/K
        if cc.max() > 0:
            eff = [0.1, 0]  # FIXME
            Flag = False
            tol = 0.00000001
            while abs((eff[0] - eff[1]) / eff[0]) > tol:
                if Flag == True:
                    eff[0] = eff[1]
                else:
                    cmin = cc * (tco - tci) / ((thi - tci) * eff[0])
                if cmin < cc:
                    ch = cmin
                    cmax = cc
                else:
                    ch = cmin
                    cmax = cmin
                    cmin = cc
                cr = cmin / cmax
                NTU = UA / cmin
                eff[1] = calc_shell_HEX(NTU, cr)
                cmin = cc * (tco - tci) / ((thi - tci) * eff[1])
                tho = thi - eff[1] * cmin * (thi - tci) / ch
                Flag = True
        else:
            tho = 0.0
            ch = 0.0
        if ch > 0.0:  # we have flows
            if delta_cap_mass_flow > 0 or ch_old.any() > 0:  # we have too low mass flows
                if ch_old.any() > 0:  # use information from previous iteration
                    ch = np.array(
                        ch_old + delta_cap_mass_flow * HEAT_CAPACITY_OF_WATER_JPERKGK)  # todo:improve this
                else:  # first run through so no previous values for ch_old
                    ch = np.array(
                        ch + delta_cap_mass_flow * HEAT_CAPACITY_OF_WATER_JPERKGK)
                # recalculate return temperature
                tho = thi - eff[1] * cmin * (thi - tci) / ch
        t_return = np.float(tho)
        mcp_return = np.float(ch / 1000)

    else:
        t_return = np.float(thi)
        mcp_return = 0.0
        ch = 0.0

    if np.isnan(t_return):
        t_return = 0.0
    return Q, t_return, abs(mcp_return), abs(ch)


def calc_dTm_HEX(thi, tho, tci, tco, flag):
    '''
    This function estimates the logarithmic temperature difference between two streams

    :param thi: in temperature hot stream
    :param tho: out temperature hot stream
    :param tci: in temperature cold stream
    :param tco: out temperature cold stream
    :param flag: heat: when using for the heating case, 'cool' otherwise
    :return:
        dtm = logaritimic temperature difference
    '''
    dT1 = thi - tco
    dT2 = tho - tci
    if dT1 == dT2:
        dTm = dT1
    else:
        if flag == 'heat':
            dTm = (dT1 - dT2) / scipy.log(dT1 / dT2)
        else:
            dTm = (dT2 - dT1) / scipy.log(dT2 / dT1)
    return abs(dTm.real)


def calc_area_HEX(Qnom, dTm_0, U):
    """
    This function calculates the area of a het exchanger at nominal conditions.

    :param Qnom: nominal load
    :param dTm_0: nominal logarithmic temperature difference
    :param U: coeffiicent of transmissivity
    :return: ``(area, UA)``: area: area of heat exchange,  UA: coefficient representing the area of heat exchanger times
        the coefficient of transmittance of the heat exchanger
    """
    area = Qnom / (dTm_0 * U)  # Qnom in W
    UA = U * area
    return area, UA


# ============================
# Other functions
# ============================
def calc_DC_supply(t_0, t_1):
    """
    This function calculates the temperature of the district cooling network according to the minimum observed
    (different to zero) in all buildings connected to the grid.
    :param t_0: last minimum temperature
    :param t_1:  current minimum temperature to evaluate
    :return tmin: new minimum temperature
    """
    a = np.array([t_0, t_1])
    tmin = np.nanmin(a)
    return tmin


def calc_DH_supply(t_0, t_1):
    """
    This function calculates the heating temperature requirement of the building side according to the maximum
    temperature requirement at that time-step.
    :param t_0: temperature requirement from one heating application
    :param t_1: temperature requirement from another heating application
    :return: ``tmax``: maximum temperature requirement
    """
    a = np.array([t_0, t_1])
    tmax = np.nanmax(a)
    return tmax


def calc_total_network_flow(Q_all, flowrate):
    return Q_all + flowrate


# ============================
# Test
# ============================
def main(config):
    """
    run the whole network summary routine
    """
    from cea.technologies.thermal_network.thermal_network import ThermalNetwork
    import cea.inputlocator as inputlocator

    locator = cea.inputlocator.InputLocator(config.scenario)

    network_type = config.thermal_network.network_type
    network_name = ''
    file_type = config.thermal_network.file_type
    thermal_network = ThermalNetwork(locator, network_type, network_name, file_type, config)

    t = 1000  # FIXME
    T_DH = 60  # FIXME
    network = 'DH'  # FIXME
    delta_cap_mass_flow = 0  # Assume all edge mass flows sufficiently high
    cc_old_sh = 0  # not relevant here.
    cc_old_dhw = 0
    ch_old = 0

    thermal_network.buildings_demands = determine_building_supply_temperatures(thermal_network.building_names, locator)
    thermal_network.substations_HEX_specs = substation_HEX_design_main(thermal_network.buildings_demands)
    T_substation_supply_K = pd.DataFrame([[T_DH + 273.0] * len(thermal_network.building_names)],
                                         columns=thermal_network.building_names, index=['T_supply'])
    substation_return_model_main(thermal_network, T_substation_supply_K, t, thermal_network.building_names)

    print('substation_main() succeeded')


if __name__ == '__main__':
    main(cea.config.Configuration())<|MERGE_RESOLUTION|>--- conflicted
+++ resolved
@@ -186,14 +186,9 @@
     for system in substation_systems['cooling']:
         if system == 'data':
             # calculate HEX area and UA for the data centers
-<<<<<<< HEAD
-            hex_areas.A_hex_cs_data, UA_data.UA_cooling_cs_data, cost = calc_hex_area_from_demand(building_demand, 'cdata_sys',
-                                                                                            '', T_DC_supply_C, thermal_network)
-=======
             hex_areas.A_hex_cs_data, UA_data.UA_cooling_cs_data, Q_nom_data.Q_hex_c_data = calc_hex_area_from_demand(
                 building_demand, 'cdata_sys', '', T_DC_supply_C, thermal_network)
 
->>>>>>> d8ad4fc1
         elif system == 're':
             # calculate HEX area and UA for cre
             hex_areas.A_hex_cs_re, UA_data.UA_cooling_cs_re, Q_nom_data.Q_hex_c_re = calc_hex_area_from_demand(
@@ -467,18 +462,11 @@
 
     if 'UA_cooling_cs_data' in substation_HEX_specs.HEX_UA.columns:
         Qcdata_sys, t_DC_return_data, mcp_DC_data, cc_value = calc_HEX_cooling(building, 'cdata_sys', '', T_DC_supply_K,
-<<<<<<< HEAD
-                                                                            substation_HEX_specs.HEX_UA.UA_cooling_cs_data[
-                                                                                '0'],
-                                                                            thermal_network.cc_old['cs_data'][t][name],
-                                                                            thermal_network.delta_cap_mass_flow[t])
-=======
                                                                                substation_HEX_specs.HEX_UA.UA_cooling_cs_data[
                                                                                    '0'],
                                                                                thermal_network.cc_old['cs_data'][t][
                                                                                    name],
                                                                                thermal_network.delta_cap_mass_flow[t])
->>>>>>> d8ad4fc1
         temperatures.append(t_DC_return_data)
         mass_flows.append(mcp_DC_data)
         heat.append(Qcdata_sys[0])

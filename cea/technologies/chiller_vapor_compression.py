"""
Vapor-compressor chiller
"""
from __future__ import division
import pandas as pd
from math import log, ceil
import numpy as np
import cea.config
import cea.inputlocator
from cea.utilities import epwreader

from cea.constants import HEAT_CAPACITY_OF_WATER_JPERKGK
from cea.technologies.constants import G_VALUE_CENTRALIZED, G_VALUE_DECENTRALIZED, CHILLER_DELTA_T_HEX_CT, \
    CHILLER_DELTA_T_APPROACH, T_EVAP_AHU, T_EVAP_ARU, T_EVAP_SCU, DT_NETWORK_CENTRALIZED, CENTRALIZED_AUX_PERCENTAGE, \
    DECENTRALIZED_AUX_PERCENTAGE

__author__ = "Thuy-An Nguyen"
__copyright__ = "Copyright 2015, Architecture and Building Systems - ETH Zurich"
__credits__ = ["Thuy-An Nguyen", "Tim Vollrath", "Jimeno A. Fonseca"]
__license__ = "MIT"
__version__ = "0.1"
__maintainer__ = "Daren Thomas"
__email__ = "cea@arch.ethz.ch"
__status__ = "Production"


# technical model

def calc_VCC(q_chw_load_Wh, T_chw_sup_K, T_chw_re_K, T_cw_in_K, g_value):
    """
    For th e operation of a Vapor-compressor chiller between a district cooling network and a condenser with fresh water
    to a cooling tower following [D.J. Swider, 2003]_.
    The physically based fundamental thermodynamic model(LR4) is implemented in this function.
    :type mdot_kgpers : float
    :param mdot_kgpers: plant supply mass flow rate to the district cooling network
    :type T_chw_sup_K : float
    :param T_chw_sup_K: plant supply temperature to DCN
    :type T_chw_re_K : float
    :param T_chw_re_K: plant return temperature from DCN
    :rtype Q_VCC_unit_size_W : float
    :returns Q_VCC_unit_size_W: chiller installed capacity
    ..[D.J. Swider, 2003] D.J. Swider (2003). A comparison of empirically based steady-state models for
    vapor-compression liquid chillers. Applied Thermal Engineering.
    """

    if q_chw_load_Wh == 0.0:
        wdot_W = 0.0
        q_cw_W = 0.0

    elif q_chw_load_Wh > 0.0:
        COP = calc_COP_with_carnot_efficiency(T_chw_sup_K, T_cw_in_K, g_value)
        if COP < 0.0:
            print ('Negative COP: ', COP, T_chw_sup_K, T_chw_re_K, q_chw_load_Wh)

        # calculate chiller outputs
        wdot_W = q_chw_load_Wh / COP
        q_cw_W = wdot_W + q_chw_load_Wh  # heat rejected to the cold water (cw) loop
    else:
        raise ValueError('negative cooling load to VCC: ', q_chw_load_Wh)

    chiller_operation = {'wdot_W': wdot_W, 'q_cw_W': q_cw_W, 'q_chw_W': q_chw_load_Wh}

    return chiller_operation


def calc_COP(T_cw_in_K, T_chw_re_K, q_chw_load_Wh):
    A = 0.0201E-3 * q_chw_load_Wh / T_cw_in_K
    B = T_chw_re_K / T_cw_in_K
    C = 0.1980E3 * T_chw_re_K / q_chw_load_Wh + 168.1846E3 * (T_cw_in_K - T_chw_re_K) / (T_cw_in_K * q_chw_load_Wh)
    COP = 1 / ((1 + C) / (B - A) - 1)
    return COP

def calc_VCC_COP(config, load_types, centralized=True):
    """
    Calculates the VCC COP based on evaporator and compressor temperatures, VCC g-value, and an assumption of
    auxiliary power demand for centralized and decentralized systems.
    This approximation only works in tropical climates

    Clark D (CUNDALL). Chiller energy efficiency 2013.

    :param load_types: a list containing the systems (aru, ahu, scu) that the chiller is supplying for
    :param centralized:
    :return:
    """
    if centralized == True:
        g_value = G_VALUE_CENTRALIZED
    else:
        g_value = G_VALUE_DECENTRALIZED
    T_evap_K = 10000000  # some high enough value
    for load_type in load_types:  # find minimum evap temperature of supplied loads
        if load_type == 'ahu':
            T_evap_K = min(T_evap_K, T_EVAP_AHU)
        elif load_type == 'aru':
            T_evap_K = min(T_evap_K, T_EVAP_ARU)
        elif load_type == 'scu':
            T_evap_K = min(T_evap_K, T_EVAP_SCU)
        else:
            print 'Undefined cooling load_type for chiller COP calculation.'
    if centralized == True:  # Todo: improve this to a better approximation than a static value DT_Network
        # for the centralized case we have to supply somewhat colder, currently based on CEA calculation for MIX_m case
        T_evap_K = T_evap_K - DT_NETWORK_CENTRALIZED
    # read weather data for condenser temperature calculation
    weather_data = epwreader.epw_reader(config.weather)[['year', 'drybulb_C', 'wetbulb_C']]
    # calculate condenser temperature with static approach temperature assumptions # FIXME: only work for tropical climates
    T_cond_K = np.mean(weather_data['wetbulb_C']) + CHILLER_DELTA_T_APPROACH + CHILLER_DELTA_T_HEX_CT + 273.15
    cop_chiller = calc_COP_with_carnot_efficiency(T_evap_K, T_cond_K, g_value)
    # calculate system COP with pumping power of auxiliaries
    if centralized == True:
        cop_system = 1 / (1 / cop_chiller * (1 + CENTRALIZED_AUX_PERCENTAGE / 100))
    else:
        cop_system = 1 / (1 / cop_chiller * (1 + DECENTRALIZED_AUX_PERCENTAGE / 100))

    return cop_system, cop_chiller

def calc_COP_with_carnot_efficiency(T_evap_K, T_cond_K, g_value):
    cop_chiller = g_value * T_evap_K / (T_cond_K - T_evap_K)
    return cop_chiller

# Investment costs

def calc_Cinv_VCC(Q_nom_W, locator, config, technology_type):
    """
    Annualized investment costs for the vapor compressor chiller

    :type Q_nom_W : float
    :param Q_nom_W: Nominal cooling demand in [W]

    :returns InvCa: annualized chiller investment cost in CHF/a
    :rtype InvCa: float

    """
    Capex_a_VCC_USD = 0
    Opex_fixed_VCC_USD = 0
    Capex_VCC_USD = 0

    if Q_nom_W > 0:
        VCC_cost_data = pd.read_excel(locator.get_supply_systems(), sheet_name="Chiller")
        VCC_cost_data = VCC_cost_data[VCC_cost_data['code'] == technology_type]
        max_chiller_size = max(VCC_cost_data['cap_max'].values)
        # if the Q_design is below the lowest capacity available for the technology, then it is replaced by the least
        # capacity for the corresponding technology from the database
        if Q_nom_W < VCC_cost_data.iloc[0]['cap_min']:
            Q_nom_W = VCC_cost_data.iloc[0]['cap_min']
        if Q_nom_W <= max_chiller_size:
            VCC_cost_data = VCC_cost_data[(VCC_cost_data['cap_min'] <= Q_nom_W) & (VCC_cost_data['cap_max'] > Q_nom_W)]
            Inv_a = VCC_cost_data.iloc[0]['a']
            Inv_b = VCC_cost_data.iloc[0]['b']
            Inv_c = VCC_cost_data.iloc[0]['c']
            Inv_d = VCC_cost_data.iloc[0]['d']
            Inv_e = VCC_cost_data.iloc[0]['e']
            Inv_IR = (VCC_cost_data.iloc[0]['IR_%']) / 100
            Inv_LT = VCC_cost_data.iloc[0]['LT_yr']
            Inv_OM = VCC_cost_data.iloc[0]['O&M_%'] / 100
            InvC = Inv_a + Inv_b * (Q_nom_W) ** Inv_c + (Inv_d + Inv_e * Q_nom_W) * log(Q_nom_W)
            Capex_a_VCC_USD = InvC * (Inv_IR) * (1 + Inv_IR) ** Inv_LT / ((1 + Inv_IR) ** Inv_LT - 1)
            Opex_fixed_VCC_USD = InvC * Inv_OM
            Capex_VCC_USD = InvC
        else:  # more than one unit of ACH are activated
            number_of_chillers = int(ceil(Q_nom_W / max_chiller_size))
            Q_nom_each_chiller = Q_nom_W / number_of_chillers
            for i in range(number_of_chillers):
                VCC_cost_data = VCC_cost_data[
                    (VCC_cost_data['cap_min'] <= Q_nom_each_chiller) & (VCC_cost_data['cap_max'] > Q_nom_each_chiller)]
                Inv_a = VCC_cost_data.iloc[0]['a']
                Inv_b = VCC_cost_data.iloc[0]['b']
                Inv_c = VCC_cost_data.iloc[0]['c']
                Inv_d = VCC_cost_data.iloc[0]['d']
                Inv_e = VCC_cost_data.iloc[0]['e']
                Inv_IR = (VCC_cost_data.iloc[0]['IR_%']) / 100
                Inv_LT = VCC_cost_data.iloc[0]['LT_yr']
                Inv_OM = VCC_cost_data.iloc[0]['O&M_%'] / 100
                InvC = Inv_a + Inv_b * (Q_nom_each_chiller) ** Inv_c + (Inv_d + Inv_e * Q_nom_each_chiller) * log(
                    Q_nom_each_chiller)
                Capex_a1 = InvC * (Inv_IR) * (1 + Inv_IR) ** Inv_LT / ((1 + Inv_IR) ** Inv_LT - 1)
                Capex_a_VCC_USD = Capex_a_VCC_USD + Capex_a1
                Opex_fixed_VCC_USD = Opex_fixed_VCC_USD + InvC * Inv_OM
                Capex_VCC_USD = Capex_VCC_USD + InvC

    return Capex_a_VCC_USD, Opex_fixed_VCC_USD, Capex_VCC_USD

<<<<<<< HEAD
=======
def calc_VCC_COP(config, load_types, centralized=True):
    """
    Calculates the VCC COP based on evaporator and compressor temperatures, VCC g-value, and an assumption of
    auxiliary power demand for centralized and decentralized systems.
    This approximation only works in tropical climates

    Clark D (CUNDALL). Chiller energy efficiency 2013.

    :param load_types: a list containing the systems (aru, ahu, scu) that the chiller is supplying for
    :param centralized:
    :return:
    """
    if centralized == True:
        g_value = G_VALUE_CENTRALIZED
    else:
        g_value = G_VALUE_DECENTRALIZED
    T_evap_K = 10000000  # some high enough value
    for load_type in load_types:  # find minimum evap temperature of supplied loads
        if load_type == 'ahu':
            T_evap_K = min(T_evap_K, T_EVAP_AHU)
        elif load_type == 'aru':
            T_evap_K = min(T_evap_K, T_EVAP_ARU)
        elif load_type == 'scu':
            T_evap_K = min(T_evap_K, T_EVAP_SCU)
        else:
            print 'Undefined cooling load_type for chiller COP calculation.'
    if centralized == True:  # Todo: improve this to a better approximation than a static value DT_Network
        # for the centralized case we have to supply somewhat colder, currently based on CEA calculation for MIX_m case
        T_evap_K = T_evap_K - DT_NETWORK_CENTRALIZED
    # read weather data for condeser temperature calculation
    locator = cea.inputlocator.InputLocator(config.scenario)
    weather_path = locator.get_weather_file()
    weather_data = epwreader.epw_reader(weather_path)[['year', 'drybulb_C', 'wetbulb_C']]
    # calculate condenser temperature with static approach temperature assumptions # FIXME: only work for tropical climates
    T_cond_K = np.mean(weather_data['wetbulb_C']) + CHILLER_DELTA_T_APPROACH + CHILLER_DELTA_T_HEX_CT + 273.15
    # calculate chiller COP
    cop_chiller = g_value * T_evap_K / (T_cond_K - T_evap_K)
    # calculate system COP with pumping power of auxiliaries
    if centralized == True:
        cop_system = 1 / (1 / cop_chiller * (1 + CENTRALIZED_AUX_PERCENTAGE / 100))
    else:
        cop_system = 1 / (1 / cop_chiller * (1 + DECENTRALIZED_AUX_PERCENTAGE / 100))

    return cop_system, cop_chiller

def get_max_VCC_unit_size(locator, VCC_code='CH3'):
    VCC_cost_data = pd.read_excel(locator.get_supply_systems(), sheet_name="Chiller")
    VCC_cost_data = VCC_cost_data[VCC_cost_data['code'] == VCC_code]
    max_VCC_unit_size_W = max(VCC_cost_data['cap_max'].values)
    return max_VCC_unit_size_W

>>>>>>> e6bea927

def main():
    Qc_W = 10
    T_chw_sup_K = 273.15 + 6
    T_chw_re_K = 273.15 + 11
    T_cw_in_K = 273.15 + 28
    g_value = G_VALUE_CENTRALIZED
    chiller_operation = calc_VCC(Qc_W, T_chw_sup_K, T_chw_re_K, T_cw_in_K, g_value)
    print chiller_operation


if __name__ == '__main__':
    main()<|MERGE_RESOLUTION|>--- conflicted
+++ resolved
@@ -178,8 +178,6 @@
 
     return Capex_a_VCC_USD, Opex_fixed_VCC_USD, Capex_VCC_USD
 
-<<<<<<< HEAD
-=======
 def calc_VCC_COP(config, load_types, centralized=True):
     """
     Calculates the VCC COP based on evaporator and compressor temperatures, VCC g-value, and an assumption of
@@ -231,8 +229,6 @@
     max_VCC_unit_size_W = max(VCC_cost_data['cap_max'].values)
     return max_VCC_unit_size_W
 
->>>>>>> e6bea927
-
 def main():
     Qc_W = 10
     T_chw_sup_K = 273.15 + 6

from __future__ import print_function

"""
Hydraulic - thermal network
"""

from __future__ import division
import time
import numpy as np
import pandas as pd
import cea.technologies.substation_matrix as substation_matrix
import math
from cea.utilities import epwreader
from cea.resources import geothermal
import collections
import geopandas as gpd
import cea.config
import cea.globalvar
import cea.inputlocator
import os
import random
import networkx as nx
from itertools import repeat, izip
import multiprocessing
from cea.utilities.number_of_processes import get_number_of_processes

from cea.constants import HEAT_CAPACITY_OF_WATER_JPERKGK, P_WATER_KGPERM3, HOURS_IN_YEAR
from cea.technologies.constants import ROUGHNESS, NETWORK_DEPTH, REDUCED_TIME_STEPS, MAX_INITIAL_DIAMETER_ITERATIONS, \
    FULL_COOLING_SYSTEMS_LIST, FULL_HEATING_SYSTEMS_LIST

__author__ = "Martin Mosteiro Romero, Shanshan Hsieh"
__copyright__ = "Copyright 2016, Architecture and Building Systems - ETH Zurich"
__credits__ = ["Martin Mosteiro Romero", "Shanshan Hsieh", "Lennart Rogenhofer", "Daren Thomas"]
__license__ = "MIT"
__version__ = "0.1"
__maintainer__ = "Daren Thomas"
__email__ = "thomas@arch.ethz.ch"
__status__ = "Production"


# Some types to group parameters in (see here for more information on named tuples:
# https://docs.python.org/2/library/collections.html#collections.namedtuple)

class ThermalNetwork(object):
    """
    A thermal network instance contains information about the edges, nodes and buildings of a thermal network
    as produced by :py:func:`get_thermal_network_from_csv` or :py:func:`get_thermal_network_from_shapefile`.

    :ivar DataFrame edge_node_df: DataFrame consisting of n rows (number of nodes) and e columns (number of edges)
                        and indicating the direction of flow of each edge e at node n: if e points to n,
                        value is 1; if e leaves node n, -1; else, 0. E.g. a plant will only have exiting flows,
                        so only negative values    (n x e)
    :ivar DataFrame all_nodes_df: DataFrame that contains all nodes, whether a node is a consumer, plant, or neither,
                                  and, if it is a consumer or plant, the name of the corresponding building (2 x n)
    :ivar DataFrame edge_df:
    """

    def __init__(self, locator, network_type, network_name, file_type, config):
        self.network_type = network_type
        self.network_name = network_name
        self.config = config
        self.locator = locator
        self.file_type = file_type

        # these fields get set later on in the thermal_network_main function
        self.T_ground_K = None  # to be filled later
        self.buildings_demands = None  # to be filled by substation_matrix.determine_building_supply_temperatures
        self.substations_HEX_specs = None  # to be filled by substation_matrix.substation_HEX_design_main
        self.t_target_supply_C = None  # to be filled from buildings_demands properties
        self.t_target_supply_df = None  # to be filled from all_nodes_df

        self.edge_mass_flow_df = None
        self.node_mass_flow_df = None
        self.thermal_demand = None
        self.pipe_properties = None

        # get the thermal network description from either csv files or shapefile
        self.edge_node_df = None
        self.all_nodes_df = None
        self.edge_df = None
        self.building_names = None

        # fields to be filled later for minimum mass flow calculations
        self.delta_cap_mass_flow = {}
        self.nodes = {}
        self.cc_old = {}
        self.ch_old = {}
        self.cc_value = {}
        self.ch_value = {}

        # flag for diameter convergence
        self.no_convergence_flag = False  # True only if network diameters do not converge
        self.problematic_edges = {}  # list of edges with low mass flows

        if file_type == 'csv':
            self.get_thermal_network_from_csv(locator, network_type, network_name)
        else:
            self.get_thermal_network_from_shapefile(locator, network_type, network_name, config)

    def clone(self):
        """Create a copy of the thermal network. Assumes the fields have all been set."""
        mini_me = ThermalNetwork(self.locator, self.network_type, self.network_name, self.file_type, self.config)
        mini_me.T_ground_K = list(self.T_ground_K)
        mini_me.buildings_demands = self.buildings_demands.copy()
        mini_me.substations_HEX_specs = self.substations_HEX_specs.copy()
        mini_me.t_target_supply_C = self.t_target_supply_C.copy()
        mini_me.t_target_supply_df = self.t_target_supply_df.copy()

        mini_me.edge_mass_flow_df = self.edge_mass_flow_df
        mini_me.node_mass_flow_df = self.node_mass_flow_df
        mini_me.thermal_demand = self.thermal_demand
        mini_me.pipe_properties = self.pipe_properties

        # get the thermal network description from either csv files or shapefile
        mini_me.edge_node_df = self.edge_node_df.copy()
        mini_me.all_nodes_df = self.all_nodes_df.copy()
        mini_me.edge_df = self.edge_df.copy()
        mini_me.building_names = self.building_names.copy()

        # fields to be filled later for minimum mass flow calculations
        mini_me.delta_cap_mass_flow = {}
        mini_me.nodes = {}
        mini_me.cc_old = {}
        mini_me.ch_old = {}
        mini_me.cc_value = {}
        mini_me.ch_value = {}

        return mini_me

    def get_thermal_network_from_csv(self, locator, network_type, network_name):
        """
        This function reads the existing node and pipe network from csv files (as provided for the Zug reference case) and
        produces an edge-node incidence matrix (as defined by Oppelt et al., 2016) as well as the length of each edge.

        :param locator: an InputLocator instance set to the scenario to work on
        :param network_type: a string that defines whether the network is a district heating ('DH') or cooling ('DC')
                             network
        :type locator: InputLocator
        :type network_type: str

        :return edge_node_df: DataFrame consisting of n rows (number of nodes) and e columns (number of edges)
                        and indicating the direction of flow of each edge e at node n: if e points to n,
                        value is 1; if e leaves node n, -1; else, 0. E.g. a plant will only have exiting flows,
                        so only negative values                                                             (n x e)
        :return all_nodes_df: DataFrame that contains all nodes, whether a node is a consumer, plant, or neither,
                            and, if it is a consumer or plant, the name of the corresponding building               (2 x n)
        :return pipe_data_df['LENGTH']: vector containing the length of each edge in the network                    (1 x e)
        :rtype edge_node_df: DataFrame
        :rtype all_nodes_df: DataFrame
        :rtype pipe_data_df['LENGTH']: array

        The following files are created by this script:
            - DH_EdgeNode: csv file containing edge_node_df stored in locator.get_optimization_network_layout_folder()
            - DH_AllNodes: csv file containing all_nodes_df stored in locator.get_optimization_network_layout_folder()

        ..[Oppelt, T., et al., 2016] Oppelt, T., et al. Dynamic thermo-hydraulic model of district cooling networks.
        Applied Thermal Engineering, 2016.

        """

        t0 = time.clock()

        # get node and pipe data
        node_df = pd.read_csv(locator.get_network_layout_nodes_csv_file(network_type)).set_index('DC_ID')
        edge_df = pd.read_csv(locator.get_network_layout_pipes_csv_file(network_type)).set_index('DC_ID')
        edge_df.rename(columns={'LENGTH': 'pipe length'},
                       inplace=True)  # todo: could be removed when the input format of .csv is fixed

        # sort dataframe with node/edge numbers
        node_sorted_index = node_df.index.to_series().str.split('J', expand=True)[1].apply(int).sort_values(
            ascending=True)
        node_df = node_df.reindex(index=node_sorted_index.index)
        edge_sorted_index = edge_df.index.to_series().str.split('PIPE', expand=True)[1].apply(int).sort_values(
            ascending=True)
        edge_df = edge_df.reindex(index=edge_sorted_index.index)

        # create consumer and plant node vectors from node data
        for column in ['Plant', 'Sink']:
            if type(node_df[column][0]) != int:
                node_df[column] = node_df[column].astype(int)
        node_names = node_df.index.values
        consumer_nodes = np.vstack((node_names, (node_df['Sink'] * node_df['Name']).values))
        plant_nodes = np.vstack((node_names, (node_df['Plant'] * node_df['Name']).values))

        # create edge-node matrix from pipe data
        list_edges = edge_df.index.values
        list_nodes = node_df.index.values
        edge_node_matrix = np.zeros((len(list_nodes), len(list_edges)))
        for j in range(len(list_edges)):
            for i in range(len(list_nodes)):
                if edge_df['NODE2'][j] == list_nodes[i]:
                    edge_node_matrix[i][j] = 1
                elif edge_df['NODE1'][j] == list_nodes[i]:
                    edge_node_matrix[i][j] = -1
        edge_node_df = pd.DataFrame(data=edge_node_matrix, index=list_nodes, columns=list_edges)
        edge_node_df.to_csv(locator.get_optimization_network_edge_node_matrix_file(network_type, network_name))

        all_nodes_df = pd.DataFrame(index=list_nodes, columns=['Building', 'Type'])
        for i in range(len(list_nodes)):
            if consumer_nodes[1][i] != '':
                all_nodes_df.loc[list_nodes[i], 'Building'] = consumer_nodes[1][i]
                all_nodes_df.loc[list_nodes[i], 'Type'] = 'CONSUMER'
            elif plant_nodes[1][i] != '':
                all_nodes_df.loc[list_nodes[i], 'Building'] = plant_nodes[1][i]
                all_nodes_df.loc[list_nodes[i], 'Type'] = 'PLANT'
            else:
                all_nodes_df.loc[list_nodes[i], 'Building'] = 'NONE'
                all_nodes_df.loc[list_nodes[i], 'Type'] = 'NONE'
        all_nodes_df.to_csv(locator.get_optimization_network_node_list_file(network_type, network_name))

        print(time.clock() - t0, "seconds process time for Network Summary\n")

        building_names = pd.read_csv(locator.get_total_demand())['Name'].values

        self.edge_node_df = edge_node_df
        self.all_nodes_df = all_nodes_df
        self.edge_df = edge_df
        self.building_names = building_names

    def get_thermal_network_from_shapefile(self, locator, network_type, network_name, config):
        """
        This function reads the existing node and pipe network from a shapefile and produces an edge-node incidence matrix
        (as defined by Oppelt et al., 2016) as well as the edge properties (length, start node, and end node) and node
        coordinates.

        :param locator: an InputLocator instance set to the scenario to work on
        :param network_type: a string that defines whether the network is a district heating ('DH') or cooling ('DC')
                             network
        :type locator: InputLocator
        :type network_type: str

        :return edge_node_df: DataFrame consisting of n rows (number of nodes) and e columns (number of edges)
                        and indicating the direction of flow of each edge e at node n: if e points to n,
                        value is 1; if e leaves node n, -1; else, 0. E.g. a plant will only have exiting flows,
                        so only negative values                                                           (n x e)
        :return all_nodes_df: DataFrame that contains all nodes, whether a node is a consumer, plant, or neither,
                            and, if it is a consumer or plant, the name of the corresponding building               (2 x n)
        :return edge_df['pipe length']: vector containing the length of each edge in the network                    (1 x e)
        :rtype edge_node_df: DataFrame
        :rtype all_nodes_df: DataFrame
        :rtype edge_df['pipe length']: array

        The following files are created by this script:
            - DH_EdgeNode: csv file containing edge_node_df stored in locator.get_optimization_network_layout_folder()
            - DH_Node_DF: csv file containing all_nodes_df stored in locator.get_optimization_network_layout_folder()
            - DH_Pipe_DF: csv file containing edge_df stored in locator.get_optimization_network_layout_folder()

        ..[Oppelt, T., et al., 2016] Oppelt, T., et al. Dynamic thermo-hydraulic model of district cooling networks.
        Applied Thermal Engineering, 2016.

        """

        t0 = time.clock()

        # import shapefiles containing the network's edges and nodes
        network_edges_df = gpd.read_file(locator.get_network_layout_edges_shapefile(network_type, network_name))
        network_nodes_df = gpd.read_file(locator.get_network_layout_nodes_shapefile(network_type, network_name))

        # check duplicated NODE/PIPE IDs
        duplicated_nodes = network_nodes_df[network_nodes_df.Name.duplicated(keep=False)]
        duplicated_edges = network_edges_df[network_edges_df.Name.duplicated(keep=False)]
        if duplicated_nodes.size > 0:
            raise ValueError('There are duplicated NODE IDs:', duplicated_nodes)
        if duplicated_edges.size > 0:
            raise ValueError('There are duplicated PIPE IDs:', duplicated_nodes)

        # get node and pipe information
        node_df, edge_df = extract_network_from_shapefile(network_edges_df, network_nodes_df)

        # create node catalogue indicating which nodes are plants and which consumers

        node_df.coordinates = pd.Series(node_df.coordinates)
        all_nodes_df = node_df[['Type', 'Building', 'coordinates']]
        all_nodes_df.to_csv(locator.get_optimization_network_node_list_file(network_type, network_name))
        # extract the list of buildings in the current network
        building_names = all_nodes_df.Building[all_nodes_df.Type == 'CONSUMER'].reset_index(drop=True)

        # create first edge-node matrix
        list_pipes = edge_df.index.values
        list_nodes = node_df.index.values
        edge_node_matrix = np.zeros((len(list_nodes), len(list_pipes)))
        for j in range(len(list_pipes)):  # TODO: find ways to accelerate
            for i in range(len(list_nodes)):
                if edge_df['end node'][j] == list_nodes[i]:
                    edge_node_matrix[i][j] = 1
                elif edge_df['start node'][j] == list_nodes[i]:
                    edge_node_matrix[i][j] = -1
        edge_node_df = pd.DataFrame(data=edge_node_matrix, index=list_nodes,
                                    columns=list_pipes)  # first edge-node matrix

        ## An edge node matrix is generated as a first guess and then virtual substation mass flows are imposed to
        ## calculate mass flows in each edge (mass_flow_guess).
        node_mass_flows_df = pd.DataFrame(data=np.zeros([1, len(edge_node_df.index)]), columns=edge_node_df.index)
        total_flow = 0
        number_of_plants = sum(all_nodes_df['Type'] == 'PLANT')

        for node, row in all_nodes_df.iterrows():
            if row['Type'] == 'CONSUMER':
                node_mass_flows_df[node] = 1  # virtual consumer mass flow requirement
                total_flow += 1
        for node, row in all_nodes_df.iterrows():
            if row['Type'] == 'PLANT':
                node_mass_flows_df[node] = - total_flow / number_of_plants  # virtual plant supply mass flow

        # The direction of flow is then corrected
        # keep track if there was a change for the iterative process
        changed = [True] * node_mass_flows_df.shape[1]
        while any(changed):
            for i in range(node_mass_flows_df.shape[1]):
                # we have a plant with incoming mass flows, or we don't have a plant but only exiting mass flows
                if ((node_mass_flows_df[node_mass_flows_df.columns[i]].min() < 0) and (
                        edge_node_df.iloc[i].max() > 0)) or \
                        ((node_mass_flows_df[node_mass_flows_df.columns[i]].min() >= 0) and (
                                edge_node_df.iloc[i].max() <= 0)):
                    j = np.nonzero(edge_node_df.iloc[i])[0]
                    if len(j) > 1:  # valid if e.g. if more than one flow and all flows incoming. Only need to flip one.
                        j = random.choice(j)
                    edge_node_df[edge_node_df.columns[j]] = -edge_node_df[edge_node_df.columns[j]]
                    new_nodes = [edge_df['end node'][j], edge_df['start node'][j]]
                    edge_df['start node'][j] = new_nodes[0]
                    edge_df['end node'][j] = new_nodes[1]
                    changed[i] = True
                else:
                    changed[i] = False

        # make sure there are no NONE-node at dead ends before proceeding
        plant_counter = 0
        for i in range(edge_node_df.shape[0]):
            if np.count_nonzero(
                    edge_node_df.iloc[
                        i] == 1) == 0:  # Check if only has outflowing values, if yes, it is a plant
                plant_counter += 1
        if number_of_plants != plant_counter:
            raise ValueError('Please erase ', (plant_counter - number_of_plants),
                             ' end node(s) that are neither buildings nor plants.')

        print(time.clock() - t0, "seconds process time for Network Summary\n")

        if config.thermal_network.load_max_edge_flowrate_from_previous_run:
            self.edge_node_df = pd.read_csv(
                self.locator.get_optimization_network_edge_node_matrix_file(self.network_type,
                                                                            self.network_name),
                index_col=0)
        else:
            edge_node_df.to_csv(locator.get_optimization_network_edge_node_matrix_file(network_type, network_name))
            self.edge_node_df = edge_node_df
        self.all_nodes_df = all_nodes_df
        self.edge_df = edge_df
        self.building_names = building_names


# collect the results of each call to hourly_thermal_calculation in a record
HourlyThermalResults = collections.namedtuple('HourlyThermalResults',
                                              ['T_supply_nodes', 'T_return_nodes', 'q_loss_supply_edges',
                                               'plant_heat_requirement', 'pressure_nodes_supply',
                                               'pressure_nodes_return', 'pressure_loss_system_Pa',
                                               'pressure_loss_system_kW', 'pressure_loss_supply_kW',
                                               'edge_mass_flows', 'q_loss_system', 'delta_min_mass_flow'])


def thermal_network_main(locator, network_type, network_name, file_type, set_diameter, config, substation_systems):
    """
    This function performs thermal and hydraulic calculation of a "well-defined" network, namely, the plant/consumer
    substations, piping routes and the pipe properties (length/diameter/heat transfer coefficient) are already 
    specified.

    The hydraulic calculation is based on Oppelt, T., et al., 2016 for the case with no loops. Firstly, the consumer
    substation heat exchanger designs are calculated according to the consumer demands at each substation. Secondly,
    the piping network is imported as a node-edge matrix (NxE), which indicates the connections of all nodes and edges
    and the direction of flow between them following graph theory. Nodes represent points in the network, which could
    be the consumers, plants or joint points. Edges represent the pipes in the network. For example, (n1,e1) = 1 denotes
    the flow enters edge "e1" at node "n1", while when (n2,e2) = -1 denotes the flow leave edge "e2" at node "n2".
    Following, a steady-state hydraulic calculation is carried out at each time-step to solve for the edge mass flow
    rates according to mass conservation equations. With the maximum mass flow calculated from each edge, the property
    of each pipe is assigned.

    Thirdly, the hydraulic thermal calculation for each time-steps over a year is based on a heat balance for each
    edge (heat at the pipe inlet equals heat at the outlet minus heat losses through the pipe). Finally, the pressure
    loss calculation is carried out based on Todini et al. (1987)

    :param locator: an InputLocator instance set to the scenario to work on
    :param network_type: a string that defines whether the network is a district heating ('DH') or cooling ('DC')
                         network
    :param file_type: string that defines the type of source file for the network to be imported ('csv' or shapefile 'shp')

    :type locator: InputLocator
    :type network_type: str
    :type file_type: str

    The following files are created by this script, depending on the network type defined in the inputs:

    - DH_EdgeNode or DC_EdgeNode: .csv, edge-node matrix for the defined network
    - DH_AllNodes or DC_AllNodes: .csv, list of plant nodes and consumer nodes and their corresponding building names
    - DH_MassFlow or DC_MassFlow: .csv, mass flow rates at each edge for each time step
    - DH_T_Supply or DC_T_Supply: .csv, describes the supply temperatures at each node at each type step
    - DH_T_Return or DC_T_Return: .csv, describes the return temperatures at each node at each type step
    - DH_Plant_heat_requirement or DC_Plant_heat_requirement: .csv, heat requirement from the plants in a district
      heating or cooling network
    - DH_P_Supply or DC_P_Supply: .csv, supply side pressure for each node in a district heating or cooling network at
      each time step
    - DH_P_Return or DC_P_Return: .csv, return side pressure for each node in a district heating or cooling network at
      each time step
    - DH_P_DeltaP or DC_P_DeltaP.csv, pressure drop over an entire district heating or cooling network at each time step

    .. [Todini & Pilati, 1987] Todini & Pilati. "A gradient method for the analysis of pipe networks," in Computer
       Applications in Water Supply Volume 1 - Systems Analysis and Simulation, 1987.

    .. [Oppelt, T., et al., 2016] Oppelt, T., et al. Dynamic thermo-hydraulic model of district cooling networks.
       Applied Thermal Engineering, 2016.

    .. [Ikonen, E., et al, 2016] Ikonen, E., et al. Examination of Operational Optimization at Kemi District Heating
       Network. Thermal Science. 2016, Vol. 20, No.2, pp.667-678.
    """
    # # prepare data for calculation

    # get edge-node matrix from defined network, the input formats are either .csv or .shp
    thermal_network = ThermalNetwork(locator, network_type, network_name, file_type, config)
<<<<<<< HEAD

    if config.thermal_network_optimization.use_representative_week_per_month:
=======
    region = config.region
    if config.thermal_network.use_representative_week_per_month:
>>>>>>> 13794cc2
        # we run the predefined schedule of the first week of each month for the year
        start_t = 0
        stop_t = 2016  # 24 hours x 7 days x 12 months
    else:
        # for debugging purposes, the first and (one-past) last t for hourly calculations can be set in the config file
        start_t = config.thermal_network.start_t
        stop_t = config.thermal_network.stop_t

    # calculate ground temperature
    thermal_network.T_ground_K = calculate_ground_temperature(locator, config)

    # substation HEX design
    thermal_network.buildings_demands = substation_matrix.determine_building_supply_temperatures(
        thermal_network.building_names, locator, substation_systems)
    thermal_network.substations_HEX_specs = substation_matrix.substation_HEX_design_main(
        thermal_network.buildings_demands, substation_systems)

    # get hourly heat requirement and target supply temperature from each substation
    thermal_network.t_target_supply_C = read_properties_from_buildings(thermal_network.buildings_demands,
                                                                       'T_sup_target_' + network_type)
    thermal_network.t_target_supply_df = write_substation_temperatures_to_nodes_df(thermal_network.all_nodes_df,
                                                                                   thermal_network.t_target_supply_C)  # (1 x n)

    if config.thermal_network_optimization.use_representative_week_per_month:
        hours_list = range(0, 168) + range(744, 912) + range(1416, 1584) + range(2160, 2328) + range(2880,
                                                                                                     3048) + range(3624,
                                                                                                                   3792) + range(
            4344, 4512) + range(5088, 5256) + range(5832,
                                                    6000) + range(6522, 6690) + range(7296, 7464) + range(8016, 8184)
        # cut out relevant parts of all dataframes
        thermal_network.T_ground_K = [value for index, value in enumerate(thermal_network.T_ground_K) if
                                      index in hours_list]
        for building in thermal_network.buildings_demands.keys():
            thermal_network.buildings_demands[building] = thermal_network.buildings_demands[building].ix[hours_list]
            thermal_network.buildings_demands[building].index = range(0, 2016)
        thermal_network.t_target_supply_C = thermal_network.t_target_supply_C.ix[hours_list]
        thermal_network.t_target_supply_C.index = range(0, 2016)
        thermal_network.t_target_supply_df = thermal_network.t_target_supply_df.ix[hours_list]
        thermal_network.t_target_supply_df.index = range(0, 2016)

    if config.thermal_network.load_max_edge_flowrate_from_previous_run:
        thermal_network.edge_mass_flow_df = load_max_edge_flowrate_from_previous_run(thermal_network)
    else:
        # calculate maximum edge mass flow
        thermal_network.edge_mass_flow_df = calc_max_edge_flowrate(thermal_network, set_diameter,
                                                                   start_t, stop_t, substation_systems, config,
                                                                   use_multiprocessing=config.multiprocessing)

        # save results to file
        if config.thermal_network_optimization.use_representative_week_per_month:
            # need to repeat lines to make sure our outputs have 8760 timesteps. Otherwise plots
            # and network optimization will fail as they expect 8760 timesteps.
            edge_mass_flow_for_csv = pd.DataFrame(thermal_network.edge_mass_flow_df)
            # we need to extrapolate 8760 datapoints from 2016 points from our representative weeks.
            # To do this, the initial dataset is repeated 4 times, the remaining values are filled with the average values of all above.
            edge_mass_flow_for_csv = pd.concat([edge_mass_flow_for_csv] * 4, ignore_index=True)
            while len(edge_mass_flow_for_csv.index) < HOURS_IN_YEAR:
                edge_mass_flow_for_csv = edge_mass_flow_for_csv.append(edge_mass_flow_for_csv.mean(), ignore_index=True)
            edge_mass_flow_for_csv.to_csv(
                thermal_network.locator.get_edge_mass_flow_csv_file(thermal_network.network_type,
                                                                    thermal_network.network_name))
        else:
            thermal_network.edge_mass_flow_df.to_csv(
                thermal_network.locator.get_edge_mass_flow_csv_file(thermal_network.network_type,
                                                                    thermal_network.network_name))

    # assign pipe id/od according to maximum edge mass flow
    thermal_network.pipe_properties = assign_pipes_to_edges(thermal_network, set_diameter, region)

    # merge pipe properties to edge_df and then output as .csv
    thermal_network.edge_df = thermal_network.edge_df.merge(thermal_network.pipe_properties.T, left_index=True,
                                                            right_index=True)
    thermal_network.edge_df.to_csv(
        thermal_network.locator.get_optimization_network_edge_list_file(network_type, network_name))

    ## Start solving hydraulic and thermal equations at each time-step
    if config.multiprocessing and multiprocessing.cpu_count() > 1:
        number_of_processes = get_number_of_processes(config)
        print("Using %i CPU's" % number_of_processes)
        pool = multiprocessing.Pool(number_of_processes)
        hourly_thermal_results = pool.map(hourly_thermal_calculation_wrapper,
                                          izip(range(start_t, stop_t),
                                               repeat(thermal_network, times=(stop_t - start_t)),
                                               repeat(region, times=(stop_t - start_t))))
    else:
        hourly_thermal_results = map(hourly_thermal_calculation, range(start_t, stop_t),
                                     repeat(thermal_network, times=(stop_t - start_t)),
                                     repeat(region, times=(stop_t - start_t)))

    # save results of hourly values over full year, write to csv
    # edge flow rates (flow direction corresponding to edge_node_df)
    csv_outputs = {field: [getattr(htr, field) for htr in hourly_thermal_results]
                   for field in HourlyThermalResults._fields}
    save_all_results_to_csv(csv_outputs, thermal_network)

    print("Completed thermal-hydraulic calculation.\n")

    if thermal_network.no_convergence_flag == True:  # no convergence of network diameters
        print('Results are to be treated with caution since network diameters did not converge. \n')
        if len(thermal_network.problematic_edges) > 0:
            print(
                'Revision of network design is proposed, especially the edges with their corresponding minimum mass flows prnted below: \n \n')
            for key in thermal_network.problematic_edges:
                print(key, thermal_network.problematic_edges[key])
    else:
        if len(thermal_network.problematic_edges) > 0:
            print('The following edges with corresponding minimum mass flows showed high thermal losses: \n \n')
            for key in thermal_network.problematic_edges:
                print(key, thermal_network.problematic_edges[key])


def save_all_results_to_csv(csv_outputs, thermal_network):
    if thermal_network.config.thermal_network_optimization.use_representative_week_per_month:
        # need to repeat lines to make sure our outputs have 8760 timesteps. Otherwise plots
        # and network optimization will fail as they expect 8760 timesteps.
        plant_heat_requirement_for_csv = pd.DataFrame(csv_outputs['plant_heat_requirement'])
        q_loss_system_for_csv = pd.DataFrame(csv_outputs['q_loss_system'])
        pressure_loss_system_kW_for_csv = pd.DataFrame(csv_outputs['pressure_loss_system_kW'])
        pressure_loss_system_pa_for_csv = pd.DataFrame(csv_outputs['pressure_loss_system_Pa'])

        # we need to extrapolate 8760 datapoints from 2016 points from our representative weeks.
        # To do this, the initial dataset is repeated 4 times, the remaining values are filled with the average values of all above.
        plant_heat_requirement_for_csv = pd.concat([plant_heat_requirement_for_csv] * 4, ignore_index=True)
        while len(plant_heat_requirement_for_csv.index) < HOURS_IN_YEAR:
            plant_heat_requirement_for_csv = plant_heat_requirement_for_csv.append(
                plant_heat_requirement_for_csv.mean(), ignore_index=True)

        q_loss_system_for_csv = pd.concat([q_loss_system_for_csv] * 4, ignore_index=True)
        while len(q_loss_system_for_csv.index) < HOURS_IN_YEAR:
            q_loss_system_for_csv = q_loss_system_for_csv.append(q_loss_system_for_csv.mean(), ignore_index=True)

        pressure_loss_system_kW_for_csv = pd.concat([pressure_loss_system_kW_for_csv] * 4, ignore_index=True)
        while len(pressure_loss_system_kW_for_csv.index) < HOURS_IN_YEAR:
            pressure_loss_system_kW_for_csv = pressure_loss_system_kW_for_csv.append(
                pressure_loss_system_kW_for_csv.mean(), ignore_index=True)

        pressure_loss_system_pa_for_csv = pd.concat([pressure_loss_system_pa_for_csv] * 4, ignore_index=True)
        while len(pressure_loss_system_pa_for_csv.index) < HOURS_IN_YEAR:
            pressure_loss_system_pa_for_csv = pressure_loss_system_pa_for_csv.append(
                pressure_loss_system_pa_for_csv.mean(), ignore_index=True)

        # Output values
        # pressure losses over entire network in kW
        pressure_loss_system_kW_for_csv.columns = ['pressure_loss_supply_kW', 'pressure_loss_return_kW',
                                                   'pressure_loss_total_kW']
        pressure_loss_system_kW_for_csv.to_csv(
            thermal_network.locator.get_optimization_network_layout_pressure_drop_kw_file(thermal_network.network_type,
                                                                                          thermal_network.network_name),
            index=False,
            float_format='%.3f')

        pressure_loss_system_pa_for_csv.columns = ['pressure_loss_supply_Pa', 'pressure_loss_return_Pa',
                                                   'pressure_loss_total_Pa']
        pressure_loss_system_pa_for_csv.to_csv(
            thermal_network.locator.get_optimization_network_layout_pressure_drop_file(thermal_network.network_type,
                                                                                       thermal_network.network_name),
            index=False,
            float_format='%.3f')

        # heat losses over entire network
        pd.DataFrame(q_loss_system_for_csv).to_csv(
            thermal_network.locator.get_optimization_network_layout_qloss_system_file(thermal_network.network_type,
                                                                                      thermal_network.network_name),
            index=False,
            float_format='%.3f')

        # plant heat requirements
        plant_heat_requirement_for_csv.columns = filter(None, thermal_network.all_nodes_df[
            thermal_network.all_nodes_df.Type == 'PLANT'].Building.values)
        plant_heat_requirement_for_csv.to_csv(
            thermal_network.locator.get_optimization_network_layout_plant_heat_requirement_file(
                thermal_network.network_type,
                thermal_network.network_name), index=False,
            float_format='%.3f')

        # Flag indicating that we are running the representative week option, important for the creation of a subfolder with original results below
        representative_week = True

    else:
        representative_week = False

        # Edge Mass Flows
        pd.DataFrame(csv_outputs['edge_mass_flows'], columns=thermal_network.edge_node_df.columns).to_csv(
            thermal_network.locator.get_optimization_network_layout_massflow_file(thermal_network.network_type,
                                                                                  thermal_network.network_name,
                                                                                  representative_week),
            na_rep='NaN', index=False, float_format='%.3f')

    # pressure losses over entire network in Pa
    pd.DataFrame(csv_outputs['pressure_loss_system_Pa'], columns=['pressure_loss_supply_Pa', 'pressure_loss_return_Pa',
                                                                  'pressure_loss_total_Pa']).to_csv(
        thermal_network.locator.get_optimization_network_layout_pressure_drop_file(thermal_network.network_type,
                                                                                   thermal_network.network_name,
                                                                                   representative_week),
        index=False,
        float_format='%.3f')

    # save edge heat losses in the supply line
    pd.DataFrame(csv_outputs['q_loss_supply_edges'], columns=thermal_network.edge_node_df.columns).to_csv(
        thermal_network.locator.get_optimization_network_layout_qloss_file(thermal_network.network_type,
                                                                           thermal_network.network_name,
                                                                           representative_week),
        na_rep='NaN', index=False, float_format='%.3f')

    # pressure losses over entire network in kW
    pd.DataFrame(csv_outputs['pressure_loss_system_kW'], columns=['pressure_loss_supply_kW', 'pressure_loss_return_kW',
                                                                  'pressure_loss_total_kW']).to_csv(
        thermal_network.locator.get_optimization_network_layout_pressure_drop_kw_file(thermal_network.network_type,
                                                                                      thermal_network.network_name,
                                                                                      representative_week),
        index=False,
        float_format='%.3f')

    # heat losses over entire network
    pd.DataFrame(csv_outputs['q_loss_system']).to_csv(
        thermal_network.locator.get_optimization_network_layout_qloss_system_file(thermal_network.network_type,
                                                                                  thermal_network.network_name,
                                                                                  representative_week),
        index=False,
        float_format='%.3f')

    # plant heat requirements
    pd.DataFrame(csv_outputs['plant_heat_requirement'],
                 columns=filter(None, thermal_network.all_nodes_df[
                     thermal_network.all_nodes_df.Type == 'PLANT'].Building.values)).to_csv(
        thermal_network.locator.get_optimization_network_layout_plant_heat_requirement_file(
            thermal_network.network_type,
            thermal_network.network_name, representative_week), index=False,
        float_format='%.3f')

    # pressure losses over supply network
    pd.DataFrame(csv_outputs['pressure_loss_supply_kW'], columns=thermal_network.edge_node_df.columns).to_csv(
        thermal_network.locator.get_optimization_network_layout_ploss_file(thermal_network.network_type,
                                                                           thermal_network.network_name,
                                                                           representative_week),
        index=False,
        float_format='%.3f')

    # node temperatures
    pd.DataFrame(csv_outputs['T_supply_nodes'], columns=thermal_network.edge_node_df.index).to_csv(
        thermal_network.locator.get_optimization_network_layout_supply_temperature_file(thermal_network.network_type,
                                                                                        thermal_network.network_name,
                                                                                        representative_week),
        na_rep='NaN', index=False, float_format='%.3f')
    pd.DataFrame(csv_outputs['T_return_nodes'], columns=thermal_network.edge_node_df.index).to_csv(
        thermal_network.locator.get_optimization_network_layout_return_temperature_file(thermal_network.network_type,
                                                                                        thermal_network.network_name,
                                                                                        representative_week),
        na_rep='NaN', index=False, float_format='%.3f')


def calculate_ground_temperature(locator, config):
    """
    calculate ground temperatures.

    :param locator:
    :return: list of ground temperatures, one for each hour of the year
    :rtype: list[np.float64]
    """
    weather_file = config.weather
    T_ambient_C = epwreader.epw_reader(weather_file)['drybulb_C']
    network_depth_m = NETWORK_DEPTH  # [m]
    T_ground_K = geothermal.calc_ground_temperature(locator, T_ambient_C.values, network_depth_m)
    return T_ground_K


def hourly_thermal_calculation_wrapper(args):
    """Wrap hourly_thermal_calculation to accept a tuple of args because multiprocessing.Pool.map only accepts one
    argument for the function."""
    return hourly_thermal_calculation(*args)


def hourly_thermal_calculation(t, thermal_network, region):
    """
    :param network_type: a string that defines whether the network is a district heating ('DH') or cooling ('DC')
                         network
    :param network_name: 'Dh' or 'DC' indicating district heating or cooling
    :param t: time step
    :param locator: an InputLocator instance set to the scenario to work on
    :param T_ground_K: Ground Temperature in Kelvin
    :param edge_node_df: DataFrame consisting of n rows (number of nodes) and e columns (number of edges)
                        and indicating the direction of flow of each edge e at node n: if e points to n,
                        value is 1; if e leaves node n, -1; else, 0. E.g. a plant will only have exiting flows,
                        so only negative values
    :param all_nodes_df: list of plant nodes and consumer nodes and their corresponding building names
    :param edge_mass_flow_df_kgs: Mass flow over every edge
    :param t_target_supply_df: Target supply temperature of each node
    :param buildings_demands: DataFrame of building demands
    :param substations_HEX_specs: DataFrame with substation heat exchanger specs at each building
    :param edge_df: list of edges and their corresponding lengths and start and end nodes
    :param pipe_properties_df: DataFrame containing the pipe properties for each edge in the network
    :param csv_outputs: Dictionary collecting all variables which are stored for all 8760 timesteps and
        later written to csv files

    :return csv_outputs: DataFrame with calculated values
    :return edge_mass_flow_df_kgs: updated edge mass flows
    """
    locator = thermal_network.locator

    print('calculating thermal hydraulic properties of', thermal_network.network_type, 'network',
          thermal_network.network_name, '...  time step', t)

    ## solve network temperatures
    T_supply_nodes_K, \
    T_return_nodes_K, \
    plant_heat_requirement_kW, \
    thermal_network.edge_mass_flow_df.ix[t], \
    q_loss_supply_edges_kW, \
    total_heat_loss_kW = solve_network_temperatures(thermal_network, t, region)

    # calculate pressure at each node and pressure drop throughout the entire network
    P_supply_nodes_Pa, \
    P_return_nodes_Pa, \
    delta_P_network_Pa, \
    pressure_loss_system_kW, \
    pressure_loss_supply_edges_kW = calc_pressure_nodes(thermal_network.edge_node_df.copy(),
                                                        thermal_network.pipe_properties[:]['D_int_m':'D_int_m'].values,
                                                        thermal_network.edge_df['pipe length'].values,
                                                        thermal_network.edge_mass_flow_df.ix[t].values,
                                                        T_supply_nodes_K, T_return_nodes_K)

    # store node temperatures and pressures, as well as plant heat requirement and overall pressure drop at each
    # time step
    hourly_thermal_results = HourlyThermalResults(
        T_supply_nodes=T_supply_nodes_K,
        T_return_nodes=T_return_nodes_K,
        q_loss_supply_edges=q_loss_supply_edges_kW,
        plant_heat_requirement=plant_heat_requirement_kW,
        pressure_nodes_supply=P_supply_nodes_Pa[0],
        pressure_nodes_return=P_return_nodes_Pa[0],
        pressure_loss_system_Pa=delta_P_network_Pa,
        pressure_loss_system_kW=pressure_loss_system_kW,
        pressure_loss_supply_kW=pressure_loss_supply_edges_kW,
        edge_mass_flows=thermal_network.edge_mass_flow_df.ix[t],
        q_loss_system=total_heat_loss_kW,
        delta_min_mass_flow=thermal_network.delta_cap_mass_flow[t])
    return hourly_thermal_results


# ===========================
# Hydraulic calculation
# ===========================

def calc_mass_flow_edges(edge_node_df, mass_flow_substation_df, all_nodes_df, pipe_diameter_m, pipe_length_m,
                         T_edge_K):
    """
    This function carries out the steady-state mass flow rate calculation for a predefined network with predefined mass
    flow rates at each substation based on the method from Todini et al. (1987), Ikonen et al. (2016), Oppelt et al.
    (2016), etc.

    :param all_nodes_df: DataFrame containing all nodes and whether a node n is a consumer or plant node
                        (and if so, which building that node corresponds to), or neither.
    :param edge_node_df: DataFrame consisting of n rows (number of nodes) and e columns (number of edges)
                        and indicating the direction of flow of each edge e at node n: if e points to n,
                        value is 1; if e leaves node n, -1; else, 0. E.g. a plant will only have exiting flows,
                        so only negative values                                      (n x e)
    :param mass_flow_substation_df: DataFrame containing the mass flow rate at each node n at each time
                                     of the year t
    :param pipe_diameter_m: vector containing the pipe diameter in m for each edge e in the network      (e x 1)
    :param pipe_length_m: vector containing the length in m of each edge e in the network                (e x 1)
    :param T_edge_K: matrix containing the temperature of the water in each edge e at time t             (t x e)

    :type all_nodes_df: DataFrame(t x n)
    :type edge_node_df: DataFrame
    :type mass_flow_substation_df: DataFrame
    :type pipe_diameter_m: ndarray
    :type pipe_length_m: ndarray
    :type T_edge_K: ndarray

    :return mass_flow_edge: matrix specifying the mass flow rate at each edge e at the given time step t
    :rtype mass_flow_edge: numpy.ndarray

    .. [Todini & Pilati, 1987] Todini & Pilati. "A gradient method for the analysis of pipe networks," in Computer
       Applications in Water Supply Volume 1 - Systems Analysis and Simulation, 1987.

    .. [Ikonen, E., et al, 2016] Ikonen, E., et al. Examination of Operational Optimization at Kemi District Heating
       Network. Thermal Science. 2016, Vol. 20, No.2, pp.667-678.

    .. [Oppelt, T., et al., 2016] Oppelt, T., et al. Dynamic thermo-hydraulic model of district cooling networks.
       Applied Thermal Engineering, 2016.
    """

    loops, graph = find_loops(edge_node_df)  # identifies all linear independent loops
    if loops:
        # print('Fundamental loops in the network:', loops) #returns nodes that define loop, useful for visiual verification in testing phase,

        sum_delta_m_num = np.zeros((1, len(loops)))[0]

        # if loops exist:
        # 1. calculate initial guess solution of matrix A
        # delete first plant on an edge of matrix and solution space b as these are redundant
        A = edge_node_df.drop(edge_node_df.index[0], 0)  # solution matrix A without loop equations (kirchhoff 2)
        b_init = np.nan_to_num(mass_flow_substation_df.drop(mass_flow_substation_df.columns[0], 1).transpose())
        # solution vector b of node demands
        mass_flow_edge = np.linalg.lstsq(A, b_init)[0].transpose()[0]  # solve system

        # setup iterations for implicit matrix solver
        tolerance = 0.01  # tolerance for mass flow convergence
        m_old = mass_flow_edge - mass_flow_edge  # initialize m_old vector

        # begin iterations
        iterations = 0
        while (abs(mass_flow_edge - m_old) > tolerance).any():  # while difference of mass flow on any  edge > tolerance
            m_old = np.array(mass_flow_edge)  # iterate over massflow

            # calculate value similar to Hardy Cross correction factor
            # uses Hardy Cross method but a different variation for calculating the mass flow
            delta_m_num = calc_pressure_loss_pipe(pipe_diameter_m, pipe_length_m, m_old, T_edge_K,
                                                  2) * np.sign(m_old)  # calculate pressure losses
            delta_m_den = abs(calc_pressure_loss_pipe(pipe_diameter_m, pipe_length_m, m_old, T_edge_K,
                                                      1))  # calculate derivatives of pressure losses
            delta_m_num = delta_m_num.transpose()

            sum_delta_m_num = np.zeros((1, len(loops)))[0]
            sum_delta_m_den = np.zeros((1, len(loops)))[0]

            for i in range(len(loops)):
                # calculate the mass flow correction for each loop
                # iterate over loops
                # save the edge number connecting the nodes of the loops into the variable index
                for j in range(len(loops[i])):
                    if j == len(loops[i]) - 1:
                        value = loops[i][0]
                    else:
                        value = loops[i][j + 1]
                    index = graph.get_edge_data(loops[i][j], value)
                    # check if nodes  defined in clockwise loop, to keep sign convention for Hardy Cross Method
                    if not (edge_node_df.iloc[loops[i][j]][index['edge_number']] == 1) & \
                           (edge_node_df.iloc[value][index['edge_number']] == -1):
                        clockwise = -1
                    else:
                        clockwise = 1
                    sum_delta_m_num[i] = sum_delta_m_num[i] + delta_m_num[index["edge_number"]] * clockwise
                    sum_delta_m_den[i] = sum_delta_m_den[i] + delta_m_den[index["edge_number"]]
                # calculate flow correction for each loop
                delta_m = -sum_delta_m_num[i] / sum_delta_m_den[i]

                # apply mass flow correction to all edges of each loop
                for j in range(len(loops[i])):
                    if j == len(loops[i]) - 1:
                        value = loops[i][0]
                    else:
                        value = loops[i][j + 1]
                    index = graph.get_edge_data(loops[i][j], value)
                    # check if nodes  defined in clockwise loop
                    if not (edge_node_df.iloc[loops[i][j]][index['edge_number']] == 1) & \
                           (edge_node_df.iloc[value][index['edge_number']] == -1):
                        clockwise = -1
                    else:
                        clockwise = 1
                    # apply loop correction
                    mass_flow_edge[index["edge_number"]] = mass_flow_edge[index["edge_number"]] + delta_m * clockwise
            iterations = iterations + 1

            # adapt tolerance to reduce total amount of iterations
            if iterations < 20:
                tolerance = 0.01
            elif iterations < 50:
                tolerance = 0.02
            elif iterations < 100:
                tolerance = 0.03
            else:
                print('No convergence of looped massflows after ', iterations, ' iterations with a remaining '
                                                                               'difference of',
                      max(abs(mass_flow_edge - m_old)), '.')
                break
        # print('Looped massflows converged after ', iterations, ' iterations.')

    else:  # no loops
        ## remove one equation (at plant node) to build a well-determined matrix, A.
        plant_index = np.where(all_nodes_df['Type'] == 'PLANT')[0][0]  # find index of the first plant node
        A = edge_node_df.drop(edge_node_df.index[plant_index])
        b = np.nan_to_num(mass_flow_substation_df.T)
        b = np.delete(b, plant_index)
        mass_flow_edge = np.linalg.solve(A.values, b)

    # verify calculated solution
    plant_index = np.where(all_nodes_df['Type'] == 'PLANT')[0][0]  # find index of the first plant node
    A = edge_node_df.drop(edge_node_df.index[plant_index])
    b_verification = A.dot(mass_flow_edge)
    b_original = np.nan_to_num(mass_flow_substation_df.T)
    b_original = np.delete(b_original, plant_index)
    if max(abs(b_original - b_verification)) > 0.01:
        print('Error in the defined mass flows, deviation of ', max(abs(b_original - b_verification)),
              ' from node demands.')
    if loops:
        if (abs(sum_delta_m_num) > 10000).any():  # 5 kPa is sufficiently small
            print('Error in the defined mass flows, deviation of ', max(abs(sum_delta_m_num)),
                  ' from 0 pressure in loop. Most likely due to low edge flows within the loop.')

    mass_flow_edge = np.round(mass_flow_edge, decimals=5)
    return mass_flow_edge


def find_loops(edge_node_df):
    """
    This function converts the input matrix into a networkx type graph and identifies all fundamental loops
    of the network. The group of fundamental loops is defined as the series of linear independent loops which
    can be combined to form all other loops.

    :param edge_node_df: DataFrame consisting of n rows (number of nodes) and e columns (number of edges)
                        and indicating the direction of flow of each edge e at node n: if e points to n,
                        value is 1; if e leaves node n, -1; else, 0. E.g. a plant will only have exiting flows,
                        so only negative values                               (n x e)

    :type edge_node_df: DataFrame

    :return: loops: list of all fundamental loops in the network
    :return: graph: networkx dictionary type graph of network

    :rtype: loops: list
    :rtype: graph: dictionary
    """
    edge_node_df_t = np.transpose(edge_node_df)  # transpose matrix to more intuitively setup graph

    graph = nx.Graph()  # set up networkx type graph

    for i in range(edge_node_df_t.shape[0]):
        new_edge = [0, 0]
        for j in range(0, edge_node_df_t.shape[1]):
            if edge_node_df_t.iloc[i][edge_node_df_t.columns[j]] == 1:
                new_edge[0] = j
            elif edge_node_df_t.iloc[i][edge_node_df_t.columns[j]] == -1:
                new_edge[1] = j
        graph.add_edge(new_edge[0], new_edge[1], edge_number=i)  # add edges to graph
        # edge number necessary to later identify which edges are in loop since graph is a dictionary

    loops = nx.cycle_basis(graph, 0)  # identifies all linear independent loops

    return loops, graph


def assign_pipes_to_edges(thermal_network, set_diameter, region):
    """
    This function assigns pipes from the catalog to the network for a network with unspecified pipe properties.
    Pipes are assigned based on each edge's minimum and maximum required flow rate. Assuming max velocity for pipe
    DN450-550 is 3 m/s; for DN600 is 3.5 m/s. min velocity for all pipes are 0.3 m/s.

    :param ThermalNetwork thermal_network: thermal network object
    :param mass_flow_df: DataFrame containing the mass flow rate for each edge e at each time of the year t
    :param locator: an InputLocator instance set to the scenario to work on
    :type mass_flow_df: DataFrame
    :type locator: InputLocator

    :return pipe_properties_df: DataFrame containing the pipe properties for each edge in the network


    """
    max_edge_mass_flow_df = pd.DataFrame(data=[(thermal_network.edge_mass_flow_df.abs()).max(axis=0)])
    max_edge_mass_flow_df.columns = thermal_network.edge_node_df.columns

    # import pipe catalog from Excel file
    pipe_catalog = pd.read_excel(thermal_network.locator.get_thermal_networks(region), sheetname=['PIPING CATALOG'])[
        'PIPING CATALOG']
    pipe_catalog['mdot_min_kgs'] = pipe_catalog['Vdot_min_m3s'] * P_WATER_KGPERM3
    pipe_catalog['mdot_max_kgs'] = pipe_catalog['Vdot_max_m3s'] * P_WATER_KGPERM3
    pipe_properties_df = pd.DataFrame(data=None, index=pipe_catalog.columns.values,
                                      columns=max_edge_mass_flow_df.columns.values)
    if set_diameter:
        # Set the pipe diameters according to the maximum flow in each edge.
        # Find the minimum pipe diameter which allows for a mass flow of this magnitude.
        for pipe in max_edge_mass_flow_df:
            pipe_found = False
            i = 0
            while pipe_found == False:
                if np.amax(np.absolute(max_edge_mass_flow_df[pipe].values)) <= pipe_catalog['mdot_max_kgs'][i]:
                    pipe_properties_df[pipe] = np.transpose(pipe_catalog[:][i:i + 1].values)
                    pipe_found = True
                elif i == (len(pipe_catalog) - 1):
                    pipe_properties_df[pipe] = np.transpose(pipe_catalog[:][i:i + 1].values)
                    pipe_found = True
                    print(pipe, 'with maximum flow rate of', max_edge_mass_flow_df[pipe].values, '[kg/s] ',
                          'requires a bigger pipe than provided in the database.', '\n',
                          'Please add a pipe with adequate pipe ',
                          'size to the Piping Catalog under ..cea/database/system/thermal_networks.xls', '\n')
                else:
                    i += 1
        # at the end save back the edges dataframe in the shapefile with the new pipe diameters
        if os.path.exists(
                thermal_network.locator.get_network_layout_edges_shapefile(thermal_network.network_type,
                                                                           thermal_network.network_name)):
            network_edges = gpd.read_file(
                thermal_network.locator.get_network_layout_edges_shapefile(thermal_network.network_type,
                                                                           thermal_network.network_name))
            network_edges['Pipe_DN'] = pipe_properties_df.loc['Pipe_DN'].values
            network_edges.to_file(
                thermal_network.locator.get_network_layout_edges_shapefile(thermal_network.network_type,
                                                                           thermal_network.network_name))
    else:
        # Find the pipe properties of the pipes from the .shp file
        # The shape file pipe DN is stored in edge_df
        for pipe, row in thermal_network.edge_df.iterrows():
            # find matching pipe DN in the pipe catalog
            index = pipe_catalog.Pipe_DN[pipe_catalog.Pipe_DN == row['Pipe_DN']].index
            if len(index) == 0:  # there is no match in the pipe catalog
                raise ValueError(
                    'A very specific bad thing happened!: One or more of the pipes diameters you indicated' '\n'
                    'are not in the pipe catalog!, please make sure your input network match the piping catalog,' '\n'
                    'otherwise :P')
            # assign pipe properties from the catalog, matching the Pipe DN of the .shp files
            pipe_properties_df[pipe] = np.transpose(pipe_catalog.loc[index].values)

    return pipe_properties_df


def calc_pressure_nodes(edge_node_df, pipe_diameter, pipe_length, edge_mass_flow, t_supply_node__k,
                        t_return_node__k):
    """
    Calculates the pressure at each node based on Eq. 1 in Todini & Pilati (1987). For the pressure drop through a pipe,
    the Darcy-Weisbach equation was used as in Oppelt et al. (2016) instead of the Hazen-Williams method used by Todini
    & Pilati. Since the pressure is calculated after the mass flow rate (rather than concurrently) this is only a first
    step towards implementing the Gradient Method from Todini & Pilati used by EPANET et al.

    :param edge_node_df: DataFrame consisting of n rows (number of nodes) and e columns (number of edges)
                        and indicating the direction of flow of each edge e at node n: if e points to n,
                        value is 1; if e leaves node n, -1; else, 0. E.g. a plant will only have exiting flows,
                        so only negative values                                                                          (n x e)
    :param pipe_diameter: vector containing the pipe diameter in m for each edge e in the network      (e x 1)
    :param pipe_length: vector containing the length in m of each edge e in the network                (e x 1)
    :param edge_mass_flow: matrix containing the mass flow rate in each edge e at time t               (1 x e)
    :param t_supply_node__k: array containing the temperature in each supply node n                       (1 x n)
    :param t_return_node__k: array containing the temperature in each return node n                       (1 x n)
    :type edge_node_df: DataFrame
    :type pipe_diameter: ndarray
    :type pipe_length: ndarray
    :type edge_mass_flow: ndarray
    :type t_supply_node__k: list
    :type t_return_node__k: list

    :return pressure_loss_nodes_supply: array containing the pressure loss at each supply node         (1 x n)
    :return pressure_loss_nodes_return: array containing the pressure loss at each return node         (1 x n)
    :return pressure_loss_system: pressure loss over the entire network
    :rtype pressure_loss_nodes_supply: ndarray
    :rtype pressure_loss_nodes_return: ndarray
    :rtype pressure_loss_system: float

    .. [Todini & Pilati, 1987] Todini & Pilati. "A gradient method for the analysis of pipe networks," in Computer
       Applications in Water Supply Volume 1 - Systems Analysis and Simulation, 1987.

    .. [Oppelt, T., et al., 2016] Oppelt, T., et al. Dynamic thermo-hydraulic model of district cooling networks.
       Applied Thermal Engineering, 2016.
    """
    ## change pipe flow directions in the edge_node_df_t according to the flow conditions
    # change_to_edge_node_matrix_t(edge_mass_flow, edge_node_df)

    # get the temperatures at each supply and return edge
    temperature_supply_edges__k = calc_edge_temperatures(t_supply_node__k, edge_node_df)
    temperature_return_edges__k = calc_edge_temperatures(t_return_node__k, edge_node_df)

    # get the pressure drop through each edge
    pressure_loss_pipe_supply__pa = calc_pressure_loss_pipe(pipe_diameter, pipe_length, edge_mass_flow,
                                                            temperature_supply_edges__k, 2)
    pressure_loss_pipe_return__pa = calc_pressure_loss_pipe(pipe_diameter, pipe_length, edge_mass_flow,
                                                            temperature_return_edges__k, 2)

    # Add 20% to pressure losses for turns in the network
    # TODO: Improve this
    pressure_loss_pipe_supply__pa = pressure_loss_pipe_supply__pa * 1.2
    pressure_loss_pipe_return__pa = pressure_loss_pipe_return__pa * 1.2

    # TODO: here 70% pump efficiency assumed, better estimate according to massflows
    pressure_loss_pipe_supply_kW = pressure_loss_pipe_supply__pa * edge_mass_flow / P_WATER_KGPERM3 / 1000 / 0.7
    pressure_loss_pipe_return_kW = pressure_loss_pipe_return__pa * edge_mass_flow / P_WATER_KGPERM3 / 1000 / 0.7

    # total pressure loss in the system
    # # pressure losses at the supply plant are assumed to be included in the pipe losses as done by Oppelt et al., 2016
    # pressure_loss_system = sum(np.nan_to_num(pressure_loss_pipe_supply)[0]) + sum(
    #     np.nan_to_num(pressure_loss_pipe_return)[0])
    pressure_loss_system__pa = calc_pressure_loss_system(pressure_loss_pipe_supply__pa, pressure_loss_pipe_return__pa)
    pressure_loss_total_kw = calc_pressure_loss_system(pressure_loss_pipe_supply_kW, pressure_loss_pipe_return_kW)

    # solve for the pressure at each node based on Eq. 1 in Todini & Pilati for no = 0 (no nodes with fixed head):
    # A12 * H + F(Q) = -A10 * H0 = 0
    # edge_node_transpose * pressure_nodes = - (pressure_loss_pipe) (Ax = b)
    # ToDo: does not apply for looped networks
    edge_node_transpose = np.transpose(edge_node_df.values)
    pressure_nodes_supply__pa = np.round(
        np.transpose(np.linalg.lstsq(edge_node_transpose, np.transpose(pressure_loss_pipe_supply__pa) * (-1))[0]),
        decimals=5)
    pressure_nodes_return__pa = np.round(
        np.transpose(np.linalg.lstsq(-edge_node_transpose, np.transpose(pressure_loss_pipe_return__pa) * (-1))[0]),
        decimals=5)
    return pressure_nodes_supply__pa, pressure_nodes_return__pa, pressure_loss_system__pa, \
           pressure_loss_total_kw, pressure_loss_pipe_supply_kW[0]


def change_to_edge_node_matrix_t(edge_mass_flow, edge_node_df):
    """
    The function changes the flow directions in edge_node_df to align with flow directions at each time-step, this way
    all the mass flows are positive.

    :param edge_mass_flow: Current mass flows on each edge
    :param edge_node_df: DataFrame consisting of n rows (number of nodes) and e columns (number of edges)
                         and indicating the direction of flow of each edge e at node n: if e points to n,
                         value is 1; if e leaves node n, -1; else, 0. E.g. a plant will only have exiting flows,
                         so only negative values

    :return edge_mass_flow:
    :return edge_node_df: Updated edge_node_df matrix set to match positive flow directions of edge_mass_flows
    """
    edge_mass_flow = np.round(edge_mass_flow, decimals=5)  # round to avoid very low near 0 mass flows
    while edge_mass_flow.min() < 0:
        for i in range(len(edge_mass_flow)):
            if edge_mass_flow[i] < 0:
                edge_mass_flow[i] = abs(edge_mass_flow[i])
                edge_node_df[edge_node_df.columns[i]] = -edge_node_df[edge_node_df.columns[i]]
    return edge_mass_flow, edge_node_df


def calc_pressure_loss_pipe(pipe_diameter_m, pipe_length_m, mass_flow_rate_kgs, t_edge__k, loop_type):
    """
    Calculates the pressure losses throughout a pipe based on the Darcy-Weisbach equation and the Swamee-Jain
    solution for the Darcy friction factor [Oppelt et al., 2016].

    :param pipe_diameter_m: vector containing the pipe diameter in m for each edge e in the network           (e x 1)
    :param pipe_length_m: vector containing the length in m of each edge e in the network                     (e x 1)
    :param mass_flow_rate_kgs: matrix containing the mass flow rate in each edge e at time t                  (t x e)
    :param t_edge__k: matrix containing the temperature of the water in each edge e at time t                 (t x e)
    :param loop_type: int indicating if function is called from loop calculation or not, or is derivate is necessary
                        (1 = derivative of Loop, 2 = branch)
    :type pipe_diameter_m: ndarray
    :type pipe_length_m: ndarray
    :type mass_flow_rate_kgs: ndarray
    :type t_edge__k: list
    :type loop_type: binary

    :return pressure_loss_edge: pressure loss through each edge e at each time t                            (t x e)
    :rtype pressure_loss_edge: ndarray

    ..[Oppelt, T., et al., 2016] Oppelt, T., et al. Dynamic thermo-hydraulic model of district cooling networks.
    Applied Thermal Engineering, 2016.

    """
    reynolds = calc_reynolds(mass_flow_rate_kgs, t_edge__k, pipe_diameter_m)

    darcy = calc_darcy(pipe_diameter_m, reynolds, ROUGHNESS)

    if loop_type == 1:  # dp/dm parital derivative of edge pressure loss equation
        pressure_loss_edge_Pa = darcy * 16 * mass_flow_rate_kgs * pipe_length_m / (
                math.pi ** 2 * pipe_diameter_m ** 5 * P_WATER_KGPERM3)
    else:
        # calculate the pressure losses through a pipe using the Darcy-Weisbach equation
        pressure_loss_edge_Pa = darcy * 8 * mass_flow_rate_kgs ** 2 * pipe_length_m / (
                math.pi ** 2 * pipe_diameter_m ** 5 * P_WATER_KGPERM3)
    # todo: add pressure loss in valves, corners, etc., e.g. equivalent length method, or K Method
    return pressure_loss_edge_Pa


def calc_pressure_loss_system(pressure_loss_pipe_supply, pressure_loss_pipe_return):
    pressure_loss_system = np.full(3, np.nan)
    pressure_loss_system[0] = sum(np.nan_to_num(pressure_loss_pipe_supply)[0])
    pressure_loss_system[1] = sum(np.nan_to_num(pressure_loss_pipe_return)[0])
    pressure_loss_system[2] = pressure_loss_system[0] + pressure_loss_system[1]
    return pressure_loss_system


def calc_darcy(pipe_diameter_m, reynolds, pipe_roughness_m):
    """
    Calculates the Darcy friction factor [Oppelt et al., 2016].

    :param pipe_diameter_m: vector containing the pipe diameter in m for each edge e in the network           (e x 1)
    :param reynolds: vector containing the reynolds number of flows in each edge in that timestep	      (e x 1)
    :param pipe roughness_m: float with pipe roughness
    :type pipe_diameter_m: ndarray
    :type reynolds: ndarray
    :type pipe_roughness_m: float

    :return darcy: calculated darcy friction factor for flow in each edge		(ex1)
    :rtype darcy: ndarray

    ..[Oppelt, T., et al., 2016] Oppelt, T., et al. Dynamic thermo-hydraulic model of district cooling networks.
      Applied Thermal Engineering, 2016.

    .. Incropera, F. P., DeWitt, D. P., Bergman, T. L., & Lavine, A. S. (2007). Fundamentals of Heat and Mass Transfer.
       Fundamentals of Heat and Mass Transfer. https://doi.org/10.1016/j.applthermaleng.2011.03.022
    """

    darcy = np.zeros(reynolds.size)
    # necessary to make sure pipe_diameter is 1D vector as input formats can vary
    if hasattr(pipe_diameter_m[0], '__len__'):
        pipe_diameter_m = pipe_diameter_m[0]
    for rey in range(reynolds.size):
        if reynolds[rey] <= 1:
            darcy[rey] = 0
        elif reynolds[rey] <= 2300:
            # calculate the Darcy-Weisbach friction factor for laminar flow
            darcy[rey] = 64 / reynolds[rey]
        elif reynolds[rey] <= 5000:
            # calculate the Darcy-Weisbach friction factor for transient flow (for pipe roughness of e/D=0.0002,
            # @low reynolds numbers lines for smooth pipe nearl identical in Moody Diagram) so smooth pipe approximation used
            darcy[rey] = 0.316 * reynolds[rey] ** -0.25
        else:
            # calculate the Darcy-Weisbach friction factor using the Swamee-Jain equation, applicable for Reynolds= 5000 - 10E8; pipe_roughness=10E-6 - 0.05
            darcy[rey] = 1.325 * np.log(
                pipe_roughness_m / (3.7 * pipe_diameter_m[rey]) + 5.74 / reynolds[rey] ** 0.9) ** (-2)

    return darcy


def calc_reynolds(mass_flow_rate_kgs, temperature__k, pipe_diameter_m):
    """
    Calculates the reynolds number of the internal flow inside the pipes.

    :param pipe_diameter_m: vector containing the pipe diameter in m for each edge e in the network           (e x 1)
    :param mass_flow_rate_kgs: matrix containing the mass flow rate in each edge e at time t                    (t x e)
    :param temperature__k: matrix containing the temperature of the water in each edge e at time t             (t x e)
    :type pipe_diameter_m: ndarray
    :type mass_flow_rate_kgs: ndarray
    :type temperature__k: list
    """
    kinematic_viscosity_m2s = calc_kinematic_viscosity(temperature__k)  # m2/s

    reynolds = np.nan_to_num(
        4 * (abs(mass_flow_rate_kgs) / P_WATER_KGPERM3) / (math.pi * kinematic_viscosity_m2s * pipe_diameter_m))
    # necessary if statement to make sure ouput is an array type, as input formats of files can vary
    if hasattr(reynolds[0], '__len__'):
        reynolds = reynolds[0]
    return reynolds


def calc_prandtl(temperature__k):
    """
    Calculates the prandtl number of the internal flow inside the pipes.

    :param temperature__k: matrix containing the temperature of the water in each edge e at time t             (t x e)
    :type temperature__k: list
    """
    kinematic_viscosity_m2s = calc_kinematic_viscosity(temperature__k)  # m2/s
    thermal_conductivity = calc_thermal_conductivity(temperature__k)  # W/(m*K)

    return np.nan_to_num(
        kinematic_viscosity_m2s * P_WATER_KGPERM3 * HEAT_CAPACITY_OF_WATER_JPERKGK / thermal_conductivity)


def calc_kinematic_viscosity(temperature):
    """
    Calculates the kinematic viscosity of water as a function of temperature based on a simple fit from data from the
    engineering toolbox.

    :param temperature: in K
    :return: kinematic viscosity in m2/s
    """
    # check if list type, this can cause problems
    if isinstance(temperature, (list,)):
        temperature = np.array(temperature)
    return 2.652623e-8 * math.e ** (557.5447 * (temperature - 140) ** -1)


def calc_thermal_conductivity(temperature):
    """
    Calculates the thermal conductivity of water as a function of temperature based on a fit proposed in:

    :param temperature: in K
    :return: thermal conductivity in W/(m*K)

    ... Standard Reference Data for the Thermal Conductivity of Water
    Ramires, Nagasaka, et al.
    1994

    """

    return 0.6065 * (-1.48445 + 4.12292 * temperature / 298.15 - 1.63866 * (temperature / 298.15) ** 2)


def calc_max_edge_flowrate(thermal_network, set_diameter, start_t, stop_t, substation_systems, config,
                           use_multiprocessing=True):
    """
    Calculates the maximum flow rate in the network in order to assign the pipe diameter required at each edge. This is
    done by calculating the mass flow rate required at each substation to supply the calculated demand at the target
    supply temperature for each time step, finding the maximum for each node throughout the year and calculating the
    resulting necessary mass flow rate at each edge to satisfy this demand.

    :param ThermalNetwork thermal_network: contains information about the thermal network
    :param all_nodes_df: DataFrame containing all nodes and whether a node n is a consumer or plant node
                        (and if so, which building that node corresponds to), or neither.                   (2 x n)
    :param buildings_demands: demand of each building in the scenario
    :param edge_node_df: DataFrame consisting of n rows (number of nodes) and e columns (number of edges)
                        and indicating the direction of flow of each edge e at node n: if e points to n,
                        value is 1; if e leaves node n, -1; else, 0. E.g. a plant will only have exiting flows,
                        so only negative values                                        (n x e)
    :param locator: an InputLocator instance set to the scenario to work on
    :param substations_hex_specs: DataFrame with substation heat exchanger specs at each building.
    :param t_target_supply_C: target supply temperature at each substation
    :param network_type: a string that defines whether the network is a district heating ('DH') or cooling
                         ('DC') network
    :param pipe_length: vector containing the length of each edge in the network
    :type all_nodes_df: DataFrame
    :type locator: InputLocator
    :type substations_hex_specs: DataFrame
    :type network_type: str
    :type pipe_length: array

    :return edge_mass_flow_df: mass flow rate at each edge throughout the year
    :return max_edge_mass_flow_df: maximum mass flow at each edge to be used for pipe sizing
    :rtype edge_mass_flow_df: DataFrame
    :rtype max_edge_mass_flow_df: DataFrame

    """

    region = config.region
    # create empty DataFrames to store results
    if config.thermal_network_optimization.use_representative_week_per_month:
        thermal_network.edge_mass_flow_df = pd.DataFrame(
            data=np.zeros((2016, len(thermal_network.edge_node_df.columns.values))),
            columns=thermal_network.edge_node_df.columns.values)  # stores values for 2016 timesteps

        thermal_network.node_mass_flow_df = pd.DataFrame(
            data=np.zeros((2016, len(thermal_network.edge_node_df.index))),
            columns=thermal_network.edge_node_df.index.values)  # stores values for 2016 timestep

        thermal_network.thermal_demand = pd.DataFrame(
            data=np.zeros((2016, len(thermal_network.building_names))),
            columns=thermal_network.building_names.values)  # stores values for 8760 timesteps

    else:
        thermal_network.edge_mass_flow_df = pd.DataFrame(
            data=np.zeros((HOURS_IN_YEAR, len(thermal_network.edge_node_df.columns.values))),
            columns=thermal_network.edge_node_df.columns.values)  # stores values for 8760 timesteps

        thermal_network.node_mass_flow_df = pd.DataFrame(
            data=np.zeros((HOURS_IN_YEAR, len(thermal_network.edge_node_df.index))),
            columns=thermal_network.edge_node_df.index.values)  # stores values for 8760 timesteps

        thermal_network.thermal_demand = pd.DataFrame(
            data=np.zeros((HOURS_IN_YEAR, len(thermal_network.building_names))),
            columns=thermal_network.building_names.values)  # stores values for 8760 timesteps

    loops, graph = find_loops(thermal_network.edge_node_df)

    if loops:
        print('Fundamental loops in network: ', loops)
        # initial guess of pipe diameter
        diameter_guess = initial_diameter_guess(thermal_network, set_diameter, substation_systems, config)
    else:
        # no iteration necessary
        # read in diameters from shp file
        diameter_guess = read_in_diameters_from_shapefile(thermal_network)

    print('start calculating mass flows in edges...')
    iterations = 0
    # t0 = time.clock()
    converged = False
    # Iterate over diameter of pipes since m = f(delta_p), delta_p = f(diameter) and diameter = f(m)
    while not converged:
        print('\n Diameter iteration number ', iterations)
        diameter_guess_old = diameter_guess

        # hourly_mass_flow_calculation
        t = range(start_t, stop_t)
        nhours = stop_t - start_t

        if use_multiprocessing and multiprocessing.cpu_count() > 1:
            number_of_processes = get_number_of_processes(config)
            print("Using %i CPU's" % number_of_processes)
            pool = multiprocessing.Pool(number_of_processes)
            mass_flows = pool.map(hourly_mass_flow_calculation_wrapper,
                                  izip(t, repeat(diameter_guess, nhours), repeat(thermal_network, nhours)))
        else:
            mass_flows = map(hourly_mass_flow_calculation, t,
                             repeat(diameter_guess, nhours), repeat(thermal_network, nhours))

        # write mass flows to the dataframes
        thermal_network.edge_mass_flow_df.iloc[range(start_t, stop_t)] = [mfe[0] for mfe in mass_flows]
        thermal_network.node_mass_flow_df.iloc[range(start_t, stop_t)] = [mfe[1] for mfe in mass_flows]
        thermal_network.thermal_demand.iloc[range(start_t, stop_t)] = [mfe[2] for mfe in mass_flows]

        # update diameter guess for iteration
        pipe_properties_df = assign_pipes_to_edges(thermal_network, set_diameter, region)
        diameter_guess = pipe_properties_df[:]['D_int_m':'D_int_m'].values[0]

        # exit condition for diameter iteration while statement
        if not loops:  # no loops, so no iteration necessary
            converged = True
            thermal_network.no_convergence_flag = False
        elif iterations == thermal_network.config.thermal_network.diameter_iteration_limit:  # Too many iterations
            converged = True
            print(
                '\n No convergence of pipe diameters in loop calculation, possibly due to large amounts of low mass flows. '
                '\n Please retry with alternate network design.')
            thermal_network.no_convergence_flag = True
        elif (abs(diameter_guess_old - diameter_guess) > 0.005).any():
            # 0.005 is the smallest diameter change of the catalogue, so at least one diameter value has changed
            converged = False
            # we are half way through the total amount of iterations without convergence
            # the flag below triggers a reduction in the acceptable minimum mass flow to (hopefully) allow for convergence
            if iterations == int(
                    thermal_network.config.thermal_network.diameter_iteration_limit / 2):  # int() cast necessary because iterations variable takes int values
                thermal_network.no_convergence_flag = True

            # reset all minimum mass flow calculation values
            thermal_network.delta_cap_mass_flow = {}
            thermal_network.nodes = {}
            thermal_network.cc_old = {}
            thermal_network.ch_old = {}
            thermal_network.cc_value = {}
            thermal_network.ch_value = {}

        else:  # no change of diameters
            converged = True
            thermal_network.no_convergence_flag = False

        iterations += 1

    # output csv files with node mass flows
    if config.thermal_network_optimization.use_representative_week_per_month:
        # need to repeat lines to make sure our outputs have 8760 timesteps. Otherwise plots
        # and network optimization will fail as they expect 8760 timesteps.
        node_mass_flow_for_csv = pd.DataFrame(thermal_network.node_mass_flow_df)
        thermal_demand_for_csv = pd.DataFrame(thermal_network.thermal_demand)
        # we need to extrapolate 8760 datapoints from 2016 points from our representative weeks.
        # To do this, the initial dataset is repeated 4 times, the remaining values are filled with the average values of all above.
        node_mass_flow_for_csv = pd.concat([node_mass_flow_for_csv] * 4, ignore_index=True)
        thermal_demand_for_csv = pd.concat([thermal_demand_for_csv] * 4, ignore_index=True)
        while len(node_mass_flow_for_csv.index) < HOURS_IN_YEAR:
            node_mass_flow_for_csv = node_mass_flow_for_csv.append(node_mass_flow_for_csv.mean(), ignore_index=True)
        while len(thermal_demand_for_csv.index) < HOURS_IN_YEAR:
            thermal_demand_for_csv = thermal_demand_for_csv.append(thermal_demand_for_csv.mean(), ignore_index=True)

        node_mass_flow_for_csv.to_csv(
            thermal_network.locator.get_node_mass_flow_csv_file(thermal_network.network_type,
                                                                thermal_network.network_name))
        # output csv files with aggregated demand
        thermal_demand_for_csv.to_csv(
            thermal_network.locator.get_thermal_demand_csv_file(thermal_network.network_type,
                                                                thermal_network.network_name),
            columns=thermal_network.building_names)

    else:
        thermal_network.node_mass_flow_df.to_csv(
            thermal_network.locator.get_node_mass_flow_csv_file(thermal_network.network_type,
                                                                thermal_network.network_name))

        # output csv files with aggregated demand
        thermal_network.thermal_demand.to_csv(
            thermal_network.locator.get_thermal_demand_csv_file(thermal_network.network_type,
                                                                thermal_network.network_name),
            columns=thermal_network.building_names)

    return thermal_network.edge_mass_flow_df


def load_max_edge_flowrate_from_previous_run(thermal_network):
    """Bypass the calculation of calc_max_edge_flowrate and use the results form the previous run"""
    edge_mass_flow_df = pd.read_csv(
        thermal_network.locator.get_edge_mass_flow_csv_file(thermal_network.network_type, thermal_network.network_name))
    del edge_mass_flow_df['Unnamed: 0']
    # max_edge_mass_flow_df = pd.DataFrame(data=[(edge_mass_flow_df.abs()).max(axis=0)],
    #                                     columns=thermal_network.edge_node_df.columns)
    return edge_mass_flow_df


def read_in_diameters_from_shapefile(thermal_network):
    network_edges = gpd.read_file(
        thermal_network.locator.get_network_layout_edges_shapefile(thermal_network.network_type,
                                                                   thermal_network.network_name))
    diameter_guess = network_edges['Pipe_DN']
    return diameter_guess


def hourly_mass_flow_calculation_wrapper(args):
    """A wrapper around hourly_mass_flow_calculation because multiprocessing.Pool.map only allows one argument"""
    return hourly_mass_flow_calculation(*args)


def hourly_mass_flow_calculation(t, diameter_guess, thermal_network):
    """
    This function calculates the edge mass flows and node mass flows of each hour of the year.

    :param ThermalNetwork thermal_network: object holding all the information about the thermal network
    :param t: timestep
    :param t_target_supply_C: target temperature of nodes
    :param network_type: 'DH' or 'DC'
    :param locator: InputLocator
    :param buildings_demands: DataFrame of Building demands
    :param substations_hex_specs: DataFrame with substation heat exchanger specs at each building.
    :param all_nodes_df: DataFrame containing all nodes and whether a node n is a consumer or plant node
                        (and if so, which building that node corresponds to), or neither.                   (2 x n)
    :param edge_node_df: DataFrame consisting of n rows (number of nodes) and e columns (number of edges)
                        and indicating the direction of flow of each edge e at node n: if e points to n,
                        value is 1; if e leaves node n, -1; else, 0. E.g. a plant will only have exiting flows,
                        so only negative values                                       (n x e)
    :param edge_mass_flow_df: Storage for edge mass flows of all hours of the year
    :param diameter_guess: Pipe diameter values
    :param pipe_length:  Length of each edge

    :param node_mass_flow_df:  Storage for node mass flows of all hours of the year
    :return edge_mass_flow_df: Storage for edge mass flows of all hours of the year
    :return node_mass_flow_df: Storage for node mass flows of all hours of the year
    """

    print('calculating mass flows in edges... time step', t)

    if thermal_network.network_type == 'DH':
        # set to the highest value in the network and assume no loss within the network
        T_substation_supply_K = np.array(
            [float(thermal_network.t_target_supply_C.ix[t].max()) + 273.15] * len(
                thermal_network.buildings_demands.keys())).reshape(
            1, len(thermal_network.buildings_demands.keys()))  # in [K]
    else:
        # set to the highest value in the network and assume no loss within the network
        T_substation_supply_K = np.array(
            [float(thermal_network.t_target_supply_C.ix[t].min()) + 273.15] * len(
                thermal_network.buildings_demands.keys())).reshape(
            1, len(thermal_network.buildings_demands.keys()))  # in [K]

    T_substation_supply_K = pd.DataFrame(T_substation_supply_K,
                                         columns=thermal_network.buildings_demands.keys(), index=['T_supply'])

    min_edge_flow_flag = False
    if not t in thermal_network.delta_cap_mass_flow.keys():
        thermal_network.delta_cap_mass_flow[t] = 0
    iteration = 0
    reset_min_mass_flow_variables(thermal_network, t)
    while min_edge_flow_flag == False:  # too low edge mass flows
        reset_min_mass_flow_variables(thermal_network, t)  # reset storage variables
        # calculate substation flow rates and return temperatures
        if thermal_network.network_type == 'DH' or (
                thermal_network.network_type == 'DC' and math.isnan(T_substation_supply_K.values[0][0]) == False):
            _, mdot_all, thermal_demand_for_t = substation_matrix.substation_return_model_main(thermal_network,
                                                                                               T_substation_supply_K, t,
                                                                                               thermal_network.building_names)
        else:
            mdot_all = pd.DataFrame(data=np.zeros(len(thermal_network.buildings_demands.keys())),
                                    index=thermal_network.buildings_demands.keys()).T
            for key in FULL_HEATING_SYSTEMS_LIST:
                thermal_network.ch_value[key][t] = 0
            for key in FULL_COOLING_SYSTEMS_LIST:
                thermal_network.cc_value[key][t] = 0
            thermal_demand_for_t = np.zeros(len(thermal_network.building_names))
        # write consumer substation required flow rate to nodes
        required_flow_rate_df = write_substation_values_to_nodes_df(thermal_network.all_nodes_df, mdot_all)
        # (1 x n)

        # initial guess temperature
        T_edge_K_initial = np.array([T_substation_supply_K.values[0][0]] * thermal_network.edge_node_df.shape[1])

        if required_flow_rate_df.abs().max(axis=1)[0] > 0:  # non 0 demand
            # solve mass flow rates on edges
            mass_flow_edges_for_t = calc_mass_flow_edges(thermal_network.edge_node_df.copy(), required_flow_rate_df,
                                                         thermal_network.all_nodes_df, diameter_guess,
                                                         thermal_network.edge_df['pipe length'], T_edge_K_initial)
        else:
            mass_flow_edges_for_t = np.zeros(len(thermal_network.edge_node_df.columns))

        mass_flow_nodes_for_t = required_flow_rate_df.values[0]

        iteration, \
        min_edge_flow_flag = edge_mass_flow_iteration(thermal_network,
                                                      mass_flow_edges_for_t, iteration, t)
    thermal_demand_for_t = thermal_demand_for_t.reshape((len(thermal_network.building_names),))
    return mass_flow_edges_for_t, mass_flow_nodes_for_t, thermal_demand_for_t


def edge_mass_flow_iteration(thermal_network, edge_mass_flow_df, min_iteration, t):
    """

    :param network_type: string with network type, DH or DC
    :param edge_mass_flow_df: edge mass flows                       (1 x e)
    :param min_iteration: iteration counter
    :param cc_value_sh: capacity mass flow for space heating        (1 x e)
    :param ch_value: capacity mass flow for cooling                 (1 x e)
    :param cc_value_dhw: capacity mass flow for warm water          (1 x e)

    :return:
    """
    if thermal_network.no_convergence_flag == True:
        pipe_min_mass_flow = thermal_network.config.thermal_network.minimum_edge_mass_flow / 2  # there are problems with convergence so reduce the minium edge mass flow
    else:
        pipe_min_mass_flow = thermal_network.config.thermal_network.minimum_edge_mass_flow  # minimum acceptable mass flow defined in our constants file
    if isinstance(edge_mass_flow_df, pd.DataFrame):  # make sure we have a pd Dataframe
        test_edge_flow = edge_mass_flow_df
    else:
        test_edge_flow = pd.DataFrame(edge_mass_flow_df)
    test_edge_flow = test_edge_flow.abs()
    test_edge_flow[
        test_edge_flow == 0] = np.nan  # remove zero values as we are only interested in edges which have mass flows
    if np.isnan(test_edge_flow).values.all():
        min_edge_flow_flag = True  # no mass flows
    elif (
            test_edge_flow - pipe_min_mass_flow < -pipe_min_mass_flow / 2).values.any():  # some edges have too low mass flows, 0.01 is tolerance
        if min_iteration < int(
                thermal_network.config.thermal_network.minimum_mass_flow_iteration_limit / 5):  # identify buildings connected to edges with low mass flows, but only within the first iteration steps
            # read in all nodes file
            node_type = \
                pd.read_csv(thermal_network.locator.get_network_node_types_csv_file(thermal_network.network_type,
                                                                                    thermal_network.network_name))[
                    'Building']
            # identify which edges
            edges = np.where((test_edge_flow - pipe_min_mass_flow < -pipe_min_mass_flow / 2).values)[1]
            if len(edges) < len(
                    thermal_network.building_names) / 2:  # time intensive calculation. Only worth it if only isolated edges have low mass flows
                # identify which nodes, pass these on
                for i in edges:
                    pipe_name = str(thermal_network.edge_node_df.columns.values[i])
                    node = np.where(thermal_network.edge_node_df[pipe_name] == 1)[0][0]
                    # check if node is a building
                    # if not, identify closest  building
                    steps = 0
                    while (not any(node_type[node] in s for s in thermal_network.building_names)) and steps < 5:
                        # our node is not a bulding so we find an edge connected to our node
                        node_name = str(thermal_network.edge_node_df.index.values[node])
                        if len(np.where(thermal_network.edge_node_df.ix[node_name] == -1)[
                                   0]) > 1:  # we have more than one flow and all flows are incoming! Chose one randomly
                            new_edge = random.choice(np.where(thermal_network.edge_node_df.ix[node_name] == -1)[0])
                        else:
                            if np.where(thermal_network.edge_node_df.ix[node_name] == -1)[0]:
                                new_edge = np.where(thermal_network.edge_node_df.ix[node_name] == -1)[0][0]
                            else:  # our node is at a dead end
                                min_iteration = 5  # exit for loop
                                break
                        pipe_name = str(thermal_network.edge_node_df.columns.values[new_edge])
                        if len(np.where(thermal_network.edge_node_df[pipe_name] == 1)[
                                   0]) > 1:  # this shouldn't happen. we have more than one node that this edge flows to
                            node = random.choice(np.where(thermal_network.edge_node_df[pipe_name] == 1)[0])
                        else:
                            node = np.where(thermal_network.edge_node_df[pipe_name] == 1)[0][0]
                        steps = steps + 1  # we have taken one step away from the edge we want to increase
                    node = node_type[node]
                    thermal_network.nodes[t].append(node)
            else:  # more than 5 iterations completed - just increase all building demands
                thermal_network.nodes[t] = thermal_network.building_names
        else:  # many edges with low mass flows, increase all building demands
            thermal_network.nodes[t] = thermal_network.building_names

        thermal_network.delta_cap_mass_flow[t] = abs(np.nanmin(
            (test_edge_flow.abs() - pipe_min_mass_flow).values))  # deviation from minimum mass flow
        min_edge_flow_flag = False  # need to iterate
        if thermal_network.network_type == 'DH':
            for key in FULL_HEATING_SYSTEMS_LIST:
                thermal_network.ch_old[key][t] = thermal_network.ch_value[key][t]
        else:
            for key in FULL_COOLING_SYSTEMS_LIST:
                thermal_network.cc_old[key][t] = thermal_network.cc_value[key][t]
        min_iteration = min_iteration + 1
    else:  # all edge mass flows ok
        min_edge_flow_flag = True

    # exit condition
    if min_iteration > thermal_network.config.thermal_network.minimum_mass_flow_iteration_limit:
        print('Stopped minimum edge mass flow iterations at: ', min_iteration)
        min_edge_flow_flag = True
    return min_iteration, min_edge_flow_flag


def initial_diameter_guess(thermal_network, set_diameter, substation_systems, config):
    """
    This function calculates an initial guess for the pipe diameter in looped networks based on the time steps with the
    50 highest demands of the year. These pipe diameters are iterated until they converge, and this result is passed as
    an initial guess for the iteration over all time steps in an attempt to reduce total runtime.

    :param ThermalNetwork thermal_network: object containing all the data of the thermal network.
    :param all_nodes_df: DataFrame containing all nodes and whether a node n is a consumer or plant node
                        (and if so, which building that node corresponds to), or neither.                   (2 x n)
    :param buildings_demands: demand of each building in the scenario
    :param edge_node_df: DataFrame consisting of n rows (number of nodes) and e columns (number of edges)
                        and indicating the direction of flow of each edge e at node n: if e points to n,
                        value is 1; if e leaves node n, -1; else, 0. E.g. a plant will only have exiting flows,
                        so only negative values
    :param locator: an InputLocator instance set to the scenario to work on
    :param substations_hex_specs: DataFrame with substation heat exchanger specs at each building.
    :param t_target_supply: target supply temperature at each substation
    :param network_type: a string that defines whether the network is a district heating ('DH') or cooling
                         ('DC') network
    :param network_name: string with name of network
    :param edge_df: list of edges and their corresponding lengths and start and end nodes
    :param set_diameter: boolean if diameter needs to be set
    :type all_nodes_df: DataFrame
    :type buildings_demands: dict
    :type edge_node_df: DataFrame
    :type locator: InputLocator
    :type substations_hex_specs: DataFrame
    :type t_target_supply: list
    :type network_type: str
    :type network_name: str
    :type edge_df: DataFrame
    :type set_diameter: bool

    :return pipe_properties_df[:]['D_int_m':'D_int_m'].values: initial guess pipe diameters for all edges
    :rtype pipe_properties_df[:]['D_int_m':'D_int_m'].values: array
    """

    # Identify time steps of highest 50 demands
    region = config.region
    if thermal_network.network_type == 'DH':
        if config.thermal_network_optimization.use_representative_week_per_month:
            heating_sum = np.zeros(2016)
        else:
            heating_sum = np.zeros(HOURS_IN_YEAR)
        for building in thermal_network.buildings_demands.keys():
            for system in substation_systems['heating']:
                if system == 'ww':
                    heating_sum = heating_sum + thermal_network.buildings_demands[building].Qww_sys_kWh
                else:
                    heating_sum = heating_sum + thermal_network.buildings_demands[building][
                        'Qhs_sys_' + system + '_kWh']
        timesteps_top_demand = np.argsort(heating_sum)[-50:]  # identifies 50 time steps with largest demand
    else:
        if config.thermal_network_optimization.use_representative_week_per_month:
            cooling_sum = np.zeros(2016)
        else:
            cooling_sum = np.zeros(HOURS_IN_YEAR)
        for building in thermal_network.buildings_demands.keys():  # sum up cooling demands of all buildings to create (1xt) array
            for system in substation_systems['cooling']:
                if system == 'data':
                    cooling_sum = cooling_sum + abs(thermal_network.buildings_demands[building].Qcdata_sys_kWh)
                elif system == 're':
                    cooling_sum = cooling_sum + abs(thermal_network.buildings_demands[building].Qcre_sys_kWh)
                else:
                    cooling_sum = cooling_sum + abs(
                        thermal_network.buildings_demands[building]['Qcs_sys_' + system + '_kWh'])
        timesteps_top_demand = np.argsort(cooling_sum)[-50:]  # identifies 50 time steps with largest demand

    # initialize reduced copy of target temperatures
    t_target_supply_reduced_C = pd.DataFrame(thermal_network.t_target_supply_C)
    # Cut out relevant parts of data matching top 50 time steps
    t_target_supply_reduced_C = t_target_supply_reduced_C.iloc[timesteps_top_demand].sort_index()
    # re-index dataframe
    t_target_supply_reduced_C = t_target_supply_reduced_C.reset_index(drop=True)

    # initialize reduced copy of building demands
    buildings_demands_reduced = dict(thermal_network.buildings_demands)
    # Cut out relevant parts of data matching top 50 time steps
    for building in thermal_network.buildings_demands.keys():
        buildings_demands_reduced[building] = buildings_demands_reduced[building].iloc[
            timesteps_top_demand].sort_index()
        buildings_demands_reduced[building] = buildings_demands_reduced[building].reset_index(drop=True)

    # setup other dictionary entries of top 50 timesteps only
    thermal_network_reduced = thermal_network.clone()
    thermal_network_reduced.buildings_demands = buildings_demands_reduced
    thermal_network_reduced.network_type = thermal_network.network_type
    thermal_network_reduced.substations_HEX_specs = thermal_network.substations_HEX_specs

    # initialize mass flows to calculate maximum edge mass flow
    thermal_network_reduced.edge_mass_flow_df = pd.DataFrame(
        data=np.zeros((REDUCED_TIME_STEPS, len(thermal_network.edge_node_df.columns.values))),
        columns=thermal_network.edge_node_df.columns.values)

    thermal_network_reduced.node_mass_flow_df = pd.DataFrame(
        data=np.zeros((REDUCED_TIME_STEPS, len(thermal_network.edge_node_df.index))),
        columns=thermal_network.edge_node_df.index.values)  # input parameters for validation

    print('start calculating mass flows in edges for initial guess...')
    # initial guess of pipe diameter and edge temperatures
    diameter_guess = np.array(
        [0.05] * thermal_network.edge_node_df.shape[1])
    # large enough for most applications
    # larger causes more iterations, smaller can cause high pressure losses in some edges

    # initialize diameter guess
    diameter_guess_old = np.array([0] * thermal_network.edge_node_df.shape[1])

    iterations = 0
    # t0 = time.clock()
    while (abs(
            diameter_guess_old - diameter_guess) > 0.005).any():
        # 0.005 is the smallest diameter change of the catalogue
        print('\n Initial Diameter iteration number ', iterations)
        diameter_guess_old = diameter_guess
        for t in range(REDUCED_TIME_STEPS):
            min_edge_flow_flag = False
            iteration = 0
            if not t in thermal_network_reduced.delta_cap_mass_flow.keys():
                thermal_network_reduced.delta_cap_mass_flow[t] = 0
            reset_min_mass_flow_variables(thermal_network_reduced, t)
            print('\n calculating mass flows in edges... time step', t)
            while not min_edge_flow_flag:  # too low edge mass flows
                reset_min_mass_flow_variables(thermal_network, t)  # reset storage variables
                if thermal_network.network_type == 'DH':
                    # set to the highest value in the network and assume no loss within the network
                    t_substation_supply_K = np.array(
                        [float(t_target_supply_reduced_C.ix[t].max()) + 273.15] * len(
                            thermal_network_reduced.building_names)).reshape(
                        1, len(thermal_network_reduced.building_names))  # in [K]
                else:
                    # set to the lowest value in the network and assume no loss within the network
                    t_substation_supply_K = np.array(
                        [float(t_target_supply_reduced_C.ix[t].min()) + 273.15] * len(
                            thermal_network_reduced.building_names)).reshape(
                        1, len(thermal_network_reduced.building_names))  # in [K]

                t_substation_supply_K = pd.DataFrame(t_substation_supply_K,
                                                     columns=thermal_network_reduced.building_names,
                                                     index=['T_supply'])

                # calculate substation flow rates and return temperatures
                if thermal_network_reduced.network_type == 'DH' or (
                        thermal_network_reduced.network_type == 'DC' and math.isnan(
                    t_substation_supply_K.values[0][0]) == False):
                    _, mdot_all, _ = substation_matrix.substation_return_model_main(thermal_network_reduced,
                                                                                    t_substation_supply_K, t,
                                                                                    thermal_network_reduced.building_names)
                    # t_flag = True: same temperature for all nodes
                else:
                    mdot_all = pd.DataFrame(data=np.zeros(len(thermal_network_reduced.buildings_demands.keys())),
                                            index=thermal_network_reduced.buildings_demands.keys()).T

                # write consumer substation required flow rate to nodes
                required_flow_rate_df = write_substation_values_to_nodes_df(thermal_network_reduced.all_nodes_df,
                                                                            mdot_all)
                # (1 x n)

                # initialize edge temperatures

                T_edge_initial_K = np.array(
                    [t_substation_supply_K.values[0][0]] * thermal_network_reduced.edge_node_df.shape[1])

                if required_flow_rate_df.abs().max(axis=1)[0] > 0:  # non 0 demand
                    # solve mass flow rates on edges
                    thermal_network_reduced.edge_mass_flow_df[:][t:t + 1] = [
                        calc_mass_flow_edges(thermal_network_reduced.edge_node_df.copy(), required_flow_rate_df,
                                             thermal_network_reduced.all_nodes_df,
                                             diameter_guess, thermal_network_reduced.edge_df['pipe length'].values,
                                             T_edge_initial_K)]
                    thermal_network_reduced.node_mass_flow_df[:][t:t + 1] = required_flow_rate_df.values

                iteration, \
                min_edge_flow_flag = edge_mass_flow_iteration(thermal_network_reduced,
                                                              thermal_network_reduced.edge_mass_flow_df[:][t:t + 1],
                                                              iteration, t)

        # assign pipe id/od according to maximum edge mass flow
        pipe_properties_df = assign_pipes_to_edges(thermal_network_reduced, set_diameter, region)
        # update diameter guess
        diameter_guess = pipe_properties_df[:]['D_int_m':'D_int_m'].values[0]
        iterations += 1

        if iterations > MAX_INITIAL_DIAMETER_ITERATIONS:
            print('No convergence of initial diameter guess after ', MAX_INITIAL_DIAMETER_ITERATIONS,
                  ' iterations. Continuing with main calculation.')
            diameter_guess_old = diameter_guess  # break from loop

    # return converged diameter based on top 50 demand time steps
    return pipe_properties_df[:]['D_int_m':'D_int_m'].values[0]


def calc_edge_temperatures(temperature_node, edge_node):
    """
    Calculates the temperature at each edge assuming the average temperature in the edge is equal to the average of the
    temperatures at its start and end node as done, for example, by Wang et al. (2016), that is::

        T_edge = (T_node_1 + T_node_2)/2

    :param temperature_node: array containing the temperature in each node n                                (1 x n)
    :param edge_node: matrix consisting of n rows (number of nodes) and e columns (number of edges) and
                      indicating the direction of flow of each edge e at node n: if e points to n, value
                      is 1; if e leaves node n, -1; else, 0.                                                (n x e)

    :return temperature_edge: array containing the temperature in each edge e                               (1 x n)

    ..[Wang et al., 2016] Wang et al. "A method for the steady-state thermal simulation of district heating systems and
    model parameters calibration," in Energy Conversion and Management Vol. 120, 2016, pp. 294-305.
    """

    # necessary to avoid nan propagation in edge temperature vector.
    # E.g. if node 1 = 300 K, node 2 = nan: T_edge = 150K -> nan.
    # solution is to replace nan with the mean temperature of all nodes
    temperature_node_mean = np.nanmean(temperature_node)
    temperature_node[np.isnan(temperature_node)] = temperature_node_mean

    # in order to calculate the edge temperatures, node temperature values of 'nan' were not acceptable
    # so these were converted to 0 and then converted back to 'nan'
    temperature_edge = np.dot(np.nan_to_num(temperature_node), abs(edge_node) / 2)
    if (
            temperature_edge < 273.15).any():  # this can happen if we have 0 mass flow, or if we fail to meet cooling demands
        temperature_edge[temperature_edge < 273.15] = 273.15
    # todo: could be updated with more accurate exponential temperature profile of edges for mean pipe temperature,
    # or mean value of that function to avoid spacial component
    return temperature_edge


# ===========================
# Thermal calculation
# ===========================


def solve_network_temperatures(thermal_network, t, region):
    """
    This function calculates the node temperatures at time-step t accounting for heat losses throughout the network.
    There is one iteration to determine weather the substation supply temperature and the substation mass flow are
    cohesive. It is done as follow: The substation supply temperatures (T_substation_supply) are calculated based on the
    nominal edge flow rate (see `calc_max_edge_flowrate`), and then the substation mass flow requirements
    (mass_flow_substation_nodes_df) and pipe mass flows (edge_mass_flow_df_2) are updated accordingly. Following, the
    substation supply temperatures(T_substation_supply_2) are recalcuated with the updated pipe mass flow.

    The iteration continues until the substation supply temperatures converged.

    Lastly, the plant heat requirements are calculated base on the plant supply/return temperatures and flow rates.

    :param locator: an InputLocator instance set to the scenario to work on
    :param t_ground: vector with ground temperatures in K
    :param edge_node_df: DataFrame consisting of n rows (number of nodes) and e columns (number of edges)
                        and indicating the direction of flow of each edge e at node n: if e points to n,
                        value is 1; if e leaves node n, -1; else, 0. E.g. a plant will only have exiting flows,
                        so only negative values                                          (n x e)
    :param all_nodes_df: DataFrame containing all nodes and whether a node n is a consumer or plant node
                        (and if so, which building that node corresponds to), or neither.                   (2 x n)
    :param edge_mass_flow_df: mass flow rate at each edge throughout the year
    :param t_target_supply_df: target supply temperature at each substation
    :param buildings_demands: demand of each building in the scenario
    :param substations_hex_specs: DataFrame with substation heat exchanger specs at each building.
    :param t: current time step
    :param network_type: a string that defines whether the network is a district heating ('DH') or cooling
                        ('DC') network
    :param edge_df: list of edges and their corresponding lengths and start and end nodes
    :param pipe_properties_df: DataFrame containing the pipe properties for each edge in the network

    :param ThermalNetwork thermal_network: A container for all the thermal network data

    :type locator: InputLocator
    :type edge_node_df: DataFrame
    :type all_nodes_df: DataFrame
    :type edge_mass_flow_df: DataFrame
    :type locator: InputLocator
    :type substations_hex_specs: DataFrame
    :type network_type: str
    :type t_target_supply_df: DataFrame
    :type edge_df: DataFrame
    :type pipe_properties_df: DataFrame

    :returns T_supply_nodes: list of supply line node temperatures (nx1)
    :rtype T_supply_nodes: list of arrays
    :returns T_return_nodes: list of return line node temperatures (nx1)
    :rtype T_return_nodes: list of arrays
    :returns plant_heat_requirement: list of plant heat requirement
    :rtype plant_heat_requirement: list of arrays

    """
    # initialize
    if not t in thermal_network.delta_cap_mass_flow.keys():
        thermal_network.delta_cap_mass_flow[t] = 0
    if np.absolute(thermal_network.edge_mass_flow_df.ix[t].values).sum() != 0:
        edge_mass_flow_df, \
        edge_node_df = change_to_edge_node_matrix_t(thermal_network.edge_mass_flow_df.ix[t].values,
                                                    thermal_network.edge_node_df.copy())

        # initialize target temperatures in Kelvin as initial value for K_value calculation
        initial_guess_temp = np.asarray(thermal_network.t_target_supply_df.loc[t] + 273.15, order='C')
        t_edge__k = calc_edge_temperatures(initial_guess_temp, edge_node_df)

        # initialization of K_value
        k = calc_aggregated_heat_conduction_coefficient(edge_mass_flow_df,
                                                        thermal_network.locator, thermal_network.edge_df,
                                                        thermal_network.pipe_properties, t_edge__k,
                                                        thermal_network.network_type,
                                                        region)  # [kW/K]

        ## calculate node temperatures on the supply network accounting losses in the network.
        t_supply_nodes__k, \
        plant_node, q_loss_edges_kw = calc_supply_temperatures(thermal_network.T_ground_K[t],
                                                               edge_node_df,
                                                               edge_mass_flow_df, k,
                                                               thermal_network.t_target_supply_df.loc[t],
                                                               thermal_network.network_type,
                                                               thermal_network.all_nodes_df, thermal_network)

        # write supply temperatures to substation nodes
        t_substation_supply__k = write_nodes_values_to_substations(t_supply_nodes__k, thermal_network.all_nodes_df)

        ## iterations to find out the corresponding node supply temperature and substation mass flow
        flag = 0
        iteration = 0
        min_edge_flow_flag = False
        min_iteration = 0
        reset_min_mass_flow_variables(thermal_network, t)
        while flag == 0:
            # calculate substation return temperatures according to supply temperatures
            while min_edge_flow_flag == False:
                reset_min_mass_flow_variables(thermal_network, t)  # reset storage variables
                consumer_building_names = thermal_network.all_nodes_df.loc[
                    thermal_network.all_nodes_df['Type'] == 'CONSUMER', 'Building'].values
                _, mdot_all_kgs, _ = substation_matrix.substation_return_model_main(thermal_network,
                                                                                    t_substation_supply__k, t,
                                                                                    consumer_building_names)

                if mdot_all_kgs.values.max() == np.nan:
                    print('Error in edge mass flow! Check edge_mass_flow_df')

                # write consumer substation return T and required flow rate to nodes
                mass_flow_substations_nodes_df = write_substation_values_to_nodes_df(thermal_network.all_nodes_df,
                                                                                     mdot_all_kgs)

                # solve for the required mass flow rate on each pipe
                edge_mass_flow_df_2_kgs = calc_mass_flow_edges(edge_node_df,
                                                               mass_flow_substations_nodes_df,
                                                               thermal_network.all_nodes_df,
                                                               thermal_network.pipe_properties[:][
                                                               'D_int_m':'D_int_m'].values[0],
                                                               thermal_network.edge_df['pipe length'], t_edge__k)

                # make sure all mass flows are positive and edge node matrix is updated
                edge_mass_flow_df_2_kgs, \
                edge_node_df = change_to_edge_node_matrix_t(edge_mass_flow_df_2_kgs,
                                                            edge_node_df)
                min_iteration, \
                min_edge_flow_flag = edge_mass_flow_iteration(thermal_network,
                                                              edge_mass_flow_df_2_kgs, min_iteration, t)

                # calculate updated pipe aggregated heat conduction coefficient with new mass flows
                k = calc_aggregated_heat_conduction_coefficient(edge_mass_flow_df_2_kgs, thermal_network.locator,
                                                                thermal_network.edge_df,
                                                                thermal_network.pipe_properties, t_edge__k,
                                                                thermal_network.network_type,
                                                                region)  # [kW/K]

            # calculate updated node temperatures on the supply network with updated edge mass flow
            t_supply_nodes_2__k, plant_node, q_loss_edges_2_supply_kW = calc_supply_temperatures(
                thermal_network.T_ground_K[t],
                edge_node_df,
                edge_mass_flow_df_2_kgs, k,
                thermal_network.t_target_supply_df.loc[t],
                thermal_network.network_type,
                thermal_network.all_nodes_df, thermal_network)
            # calculate edge temperature for heat transfer coefficient within iteration
            t_edge__k = calc_edge_temperatures(t_supply_nodes_2__k, edge_node_df)

            # write supply temperatures to substation nodes
            t_substation_supply_2 = write_nodes_values_to_substations(t_supply_nodes_2__k, thermal_network.all_nodes_df)

            # check if the supply temperature at substations converged
            node_dt = t_substation_supply_2 - t_substation_supply__k
            if node_dt.dropna(axis=1).empty == True:
                max_node_dt = 0
            else:
                max_node_dt = max(abs(node_dt).dropna(axis=1).values[0])
                # max supply node temperature difference

            if max_node_dt > 1 and iteration < 10:
                # update the substation supply temperature and re-enter the iteration
                t_substation_supply__k = t_substation_supply_2
                # print(iteration, 'iteration. Maximum node temperature difference:', max_node_dT)
                iteration += 1
            elif max_node_dt > 10 and 20 > iteration >= 10:
                # FIXME: This is to avoid endless iteration, other design strategies should be implemented.
                # update the substation supply temperature and re-enter the iteration
                t_substation_supply__k = t_substation_supply_2
                # print(iteration, 'iteration. Maximum node temperature difference:', max_node_dT)
                iteration += 1
            else:
                min_iteration = 0
                # do not increase mass flows further, already converged
                thermal_network.delta_cap_mass_flow[t] = 0
                # calculate substation return temperatures according to supply temperatures
                t_return_all_2, \
                mdot_all_2, _ = substation_matrix.substation_return_model_main(thermal_network,
                                                                               t_substation_supply_2, t,
                                                                               thermal_network.building_names)
                # write consumer substation return T and required flow rate to nodes
                t_substation_return_df_2 = write_substation_temperatures_to_nodes_df(thermal_network.all_nodes_df,
                                                                                     t_return_all_2)  # (1xn)
                mass_flow_substations_nodes_df_2 = write_substation_values_to_nodes_df(thermal_network.all_nodes_df,
                                                                                       mdot_all_2)

                # exit iteration
                flag = 1
                if not max_node_dt < 1:
                    # print('supply temperature converged after', iteration, 'iterations.', 'dT:', max_node_dT)
                    # else:
                    print('Warning: supply temperature did not converge after', iteration, 'iterations at timestep', t,
                          '. dT:', max_node_dt)

                # calculate node temperatures on the return network
                # calculate final edge temperature and heat transfer coefficient
                # todo: suboptimal because using supply temperatures (limited effect since effects only water conductivity). Could be solved by iteration.
                k = calc_aggregated_heat_conduction_coefficient(edge_mass_flow_df_2_kgs,
                                                                thermal_network.locator,
                                                                thermal_network.edge_df,
                                                                thermal_network.pipe_properties, t_edge__k,
                                                                thermal_network.network_type,
                                                                region)  # [kW/K]

                t_return_nodes_2__k, \
                q_loss_edges_2_return_kW = calc_return_temperatures(thermal_network.T_ground_K[t],
                                                                    edge_node_df,
                                                                    edge_mass_flow_df_2_kgs,
                                                                    mass_flow_substations_nodes_df_2, k,
                                                                    t_substation_return_df_2, thermal_network)

        total_heat_loss_kW = q_loss_edges_2_return_kW + q_loss_edges_2_supply_kW

        # calculate plant heat requirements according to plant supply/return temperatures
        plant_heat_requirement_kw = calc_plant_heat_requirement(plant_node, t_supply_nodes_2__k, t_return_nodes_2__k,
                                                                mass_flow_substations_nodes_df_2)

    else:
        t_supply_nodes_2__k = np.full(thermal_network.edge_node_df.shape[0], np.nan)
        t_return_nodes_2__k = np.full(thermal_network.edge_node_df.shape[0], np.nan)
        q_loss_edges_2_supply_kW = np.full(thermal_network.edge_node_df.shape[1], 0)
        edge_mass_flow_df_2_kgs = thermal_network.edge_mass_flow_df.ix[t]
        plant_heat_requirement_kw = np.full(sum(thermal_network.all_nodes_df['Type'] == 'PLANT'), 0)
        total_heat_loss_kW = np.full(thermal_network.edge_node_df.shape[1], 0)

    return t_supply_nodes_2__k, t_return_nodes_2__k, plant_heat_requirement_kw, edge_mass_flow_df_2_kgs, \
           q_loss_edges_2_supply_kW, total_heat_loss_kW


def reset_min_mass_flow_variables(thermal_network, t):
    '''
    This function resets the parameters used for data storage for the minimum mass flow iteration
    :param thermal_network:
    :return:
    '''
    for key in FULL_COOLING_SYSTEMS_LIST:
        if not key in thermal_network.cc_old.keys():
            thermal_network.cc_old[key] = {}
        if not t in thermal_network.cc_old[key].keys():
            thermal_network.cc_old[key][t] = pd.DataFrame(index=['0'])
        if not key in thermal_network.cc_value.keys():
            thermal_network.cc_value[key] = {}
        if t not in thermal_network.cc_value[key].keys():
            thermal_network.cc_value[key][t] = pd.DataFrame(index=['0'])
    for key in FULL_HEATING_SYSTEMS_LIST:
        if not key in thermal_network.ch_old.keys():
            thermal_network.ch_old[key] = {}
        if not t in thermal_network.ch_old[key].keys():
            thermal_network.ch_old[key][t] = pd.DataFrame(index=['0'])
        if not key in thermal_network.ch_value.keys():
            thermal_network.ch_value[key] = {}
        if t not in thermal_network.ch_value[key].keys():
            thermal_network.ch_value[key][t] = pd.DataFrame(index=['0'])
    thermal_network.nodes[t] = []


def calc_plant_heat_requirement(plant_node, t_supply_nodes, t_return_nodes, mass_flow_substations_nodes_df):
    """
    calculate plant heat requirements according to plant supply/return temperatures and flow rate
    :param plant_node: list of plant nodes
    :param t_supply_nodes: node temperatures on the supply network
    :param t_return_nodes: node temperatures on the return network
    :param mass_flow_substations_nodes_df: substation mass flows
    :type plant_node: ndarray
    :type t_supply_nodes: ndarray
    :type t_return_nodes: ndarray
    :type mass_flow_substations_nodes_df: pandas dataframe
    :return:
    """
    plant_heat_requirement_kw = np.full(plant_node.size, np.nan)
    for i in range(plant_node.size):
        node = plant_node[i]
        heat_requirement = HEAT_CAPACITY_OF_WATER_JPERKGK / 1000 * (t_supply_nodes[node] - t_return_nodes[node]) * abs(
            mass_flow_substations_nodes_df.iloc[0, node])
        plant_heat_requirement_kw[i] = heat_requirement
    return plant_heat_requirement_kw


def write_nodes_values_to_substations(t_supply_nodes, all_nodes_df):
    """
    This function writes node values to the corresponding building substations.

    :param t_supply_nodes: DataFrame of supply line node temperatures (nx1)
    :param all_nodes_df: DataFrame that contains all nodes, whether a node is a consumer, plant, or neither,
                        and, if it is a consumer or plant, the name of the corresponding building               (2 x n)

    :type t_supply_nodes: DataFrame
    :type all_nodes_df: DataFrame

    :return T_substation_supply: dataframe with node values matched to building substations
    :rtype T_substation_supply: DataFrame
    """
    all_nodes_df['T_supply'] = t_supply_nodes
    if 'coordinates' in all_nodes_df.columns:
        # drop column with coordinates fom all_nodes_df
        all_nodes_df = all_nodes_df.drop('coordinates', axis=1)
    t_substation_supply = all_nodes_df[all_nodes_df.Building != 'NONE'].set_index(['Building'])
    t_substation_supply = t_substation_supply.drop('Type', axis=1)
    return t_substation_supply.T


def calc_supply_temperatures(t_ground__k, edge_node_df, mass_flow_df, k, t_target_supply__c, network_type,
                             all_nodes_df, thermal_network):
    """
    This function calculate the node temperatures considering heat losses in the supply network.
    Starting from the plant supply node, the function go through the edge-node index to search for the outlet node, and
    calculate the outlet node temperature after heat loss. And starting from the outlet node, the function calculates
    the node temperature at the corresponding pipe outlet, and the calculation goes on until all the node temperatures
    are solved. At nodes connecting to multiple pipes, the mixing temperature is calculated.

    :param t_ground__k: vector with ground temperatures in K
    :param edge_node_df: DataFrame consisting of n rows (number of nodes) and e columns (number of edges)
                        and indicating the direction of flow of each edge e at node n: if e points to n,
                        value is 1; if e leaves node n, -1; else, 0. E.g. a plant will only have exiting flows,
                        so only negative values                                          (n x e)
    :param mass_flow_df: DataFrame containing the mass flow rate for each edge e at each time of the year t (1 x e)
    :param k: aggregated heat conduction coefficient for each pipe                                          (1 x e)
    :param t_target_supply__c: target supply temperature at each substation
    :param network_type: a string that defines whether the network is a district heating ('DH') or cooling ('DC')
                         network

    :type edge_node_df: DataFrame
    :type mass_flow_df: DataFrame
    :type network_type: str

    :return t_node.T: list of node temperatures (nx1)
    :return plant_node: the index of the plant node
    :rtype t_node.T: list
    :rtype plant_node: numpy array

    """
    z = np.asarray(edge_node_df)  # (nxe) edge-node matrix
    z_pipe_out = z.clip(min=0)  # pipe outlet matrix
    z_pipe_in = z.clip(max=0)  # pipe inlet matrix

    m_d = np.zeros((z.shape[1], z.shape[1]))  # (exe) pipe mass flow rate matrix
    np.fill_diagonal(m_d, mass_flow_df)

    # matrices to store results
    t_e_out = z_pipe_out.copy()
    t_e_in = z_pipe_in.copy().dot(-1)
    t_node = np.zeros(z.shape[0])
    z_note = z.copy()  # matrix to store information of solved nodes

    # start node temperature calculation
    flag = 0
    # set initial supply temperature guess to the target substation supply temperature
    t_plant_sup_0 = 273.15 + t_target_supply__c.max() if network_type == 'DH' else 273.15 + t_target_supply__c.min()
    t_plant_sup = t_plant_sup_0
    iteration = 0
    while flag == 0:
        # not_stuck variable is necessary because of looped networks. Here it is possible that we have only a closed
        # loop remaining and no obvious place to start. In this case, iteration with an initial value is necessary
        not_stuck = np.array([True] * z.shape[0])
        # count number of iterations
        temp_iter = 0
        # tolerance for convergence of temperature
        temp_tolerance = 1
        # initialize delta to some value above the tolerance
        delta_temp_0 = 2
        # iterate over temperatures for loop networks
        while delta_temp_0 >= temp_tolerance:
            t_e_out_old = np.array(t_e_out)
            # reset_matrixes
            z_note = z.copy()
            t_e_out = z_pipe_out.copy()
            t_e_in = z_pipe_in.copy().dot(-1)
            t_node = np.zeros(z.shape[0])

            # # calculate the pipe outlet temperature from the plant node
            for i in range(z.shape[0]):
                if all_nodes_df.iloc[i]['Type'] == 'PLANT':  # find plant node
                    # write plant inlet temperature
                    t_node[i] = t_plant_sup  # assume plant inlet temperature
                    edge = np.where(t_e_in[i] != 0)[0]  # find edge index
                    t_e_in[i] = t_e_in[i] * t_node[i]
                    # calculate pipe outlet temperature
                    calc_t_out(i, edge, k, m_d, z, t_e_in, t_e_out, t_ground__k, z_note, thermal_network)
            plant_node = t_node.nonzero()[0]  # the node indices of the plant nodes in the edge-node index

            # # calculate pipe outlet temperature and node temperature for the rest
            while np.count_nonzero(t_node == 0) > 0:
                if not_stuck.any():  # if there are no changes for all elements but we have not yet solved the system
                    z, z_note, m_d, t_e_out, z_pipe_out, t_node, t_e_in, t_ground__k, not_stuck = calculate_outflow_temp(
                        z,
                        z_note,
                        m_d,
                        t_e_out,
                        z_pipe_out,
                        t_node,
                        t_e_in,
                        t_ground__k,
                        not_stuck,
                        k, thermal_network)
                else:  # stuck! this can happen with loops
                    for i in range(np.shape(t_e_out)[1]):
                        if np.any(t_e_out[:, i] == 1):
                            z_note[np.where(t_e_out[:, i] == 1), i] = 0  # remove inflow value from z_note
                            if temp_iter < 1:  # do this in first iteration only, since there is no previous value
                                t_e_out[np.where(t_e_out[:, i] == 1), i] = t_node[
                                    t_node.nonzero()].mean()  # assume some node temperature
                            else:
                                t_e_out[np.where(t_e_out[:, i] == 1), i] = t_e_out_old[np.where(t_e_out[:, i] == 1), i]
                            break
                    not_stuck = np.array([True] * z.shape[0])

            delta_temp_0 = np.max(abs(t_e_out_old - t_e_out))
            temp_iter = temp_iter + 1

        # # iterate the plant supply temperature until all the node temperature reaches the target temperatures
        if network_type == 'DH':
            # calculate the difference between node temperature and the target supply temperature at substations
            # [K] temperature differences b/t node supply and target supply
            d_t = (t_node - (t_target_supply__c + 273.15)).dropna()
            # enter iteration if the node supply temperature is lower than the target supply temperature
            # (0.1 is the tolerance)
            if all(d_t > -0.1) == False and iteration <= 30:
                # increase plant supply temperature and re-iterate the node supply temperature calculation
                # increase by the maximum amount of temperature deficit at nodes
                t_plant_sup = t_plant_sup + abs(d_t.min())
                # check if this term is positive, looping causes t_e_out to sink instead of rise.

                # reset the matrices for supply network temperature calculation
                z_note = z.copy()
                t_e_out = z_pipe_out.copy()
                t_e_in = z_pipe_in.copy().dot(-1)
                t_node = np.zeros(z.shape[0])
                iteration += 1

            elif all(d_t > -0.1) == False and iteration > 30:
                # end iteration if too many iterations
                print('cannot fulfill substation supply node temperature requirement after iterations:',
                      iteration, abs(d_t).min())
                node_insufficient = d_t[d_t < 0].index.values
                for node in range(node_insufficient.size):
                    index_insufficient = np.argwhere(edge_node_df.index == node_insufficient[node])[0]
                    t_node[index_insufficient] = t_target_supply__c[index_insufficient] + 273.15
                    # force setting node temperature to target to avoid substation HEX calculation error.
                    # However, it might potentially cause error at mass flow iteration.
                flag = 1
            else:
                flag = 1
        else:  # when network type == 'DC'
            # calculate the difference between node temperature and the target supply temperature at substations
            # [K] temperature differences b/t node supply and target supply
            d_t = (t_node - (t_target_supply__c + 273.15)).dropna()

            # enter iteration if the node supply temperature is higher than the target supply temperature
            # (0.1 is the tolerance)
            if all(d_t < 0.1) == False and iteration <= 30:
                # increase plant supply temperature and re-iterate the node supply temperature calculation
                # increase by the maximum amount of temperature deficit at nodes
                t_plant_sup = t_plant_sup - abs(d_t.max())
                z_note = z.copy()
                t_e_out = z_pipe_out.copy()
                t_e_in = z_pipe_in.copy().dot(-1)
                t_node = np.zeros(z.shape[0])
                iteration += 1
            elif all(d_t < 0.1) == False and iteration > 30:
                # end iteration if too many iterations
                print('cannot fulfill substation supply node temperature requirement after iterations:',
                      iteration, d_t.min())
                node_insufficient = d_t[d_t > 0].index.values
                for node in range(node_insufficient.size):
                    index_insufficient = np.argwhere(edge_node_df.index == node_insufficient[node])[0]
                    t_node[index_insufficient] = t_target_supply__c[index_insufficient] + 273.15
                    # force setting node temperature to target to avoid substation HEX calculation error.
                    # However, it might potentially cause error at mass flow iteration.
                    flag = 1
            else:
                flag = 1

    # calculate pipe heat losses
    q_loss_edges_kw = np.zeros(z_note.shape[1])
    for edge in range(z_note.shape[1]):
        if m_d[edge, edge] > 0:
            dT_edge = np.nanmax(t_e_in[:, edge]) - np.nanmax(t_e_out[:, edge])
            q_loss_edges_kw[edge] = m_d[edge, edge] * HEAT_CAPACITY_OF_WATER_JPERKGK / 1000 * dT_edge  # kW

    return t_node.T, plant_node, q_loss_edges_kw


def calculate_outflow_temp(z, z_note, m_d, t_e_out, z_pipe_out, t_node, t_e_in, t_ground_k, not_stuck, k,
                           thermal_network):
    """
    calculates outflow temperature of nodes based on incoming mass flows and temperatures.

    :param z: copy of edge-node matrix (n x e)
    :param z_note: copy of z matrix (n x e)
    :param m_d: pipe mass flow rate matrix (e x e)
    :param t_e_out: storage for outflow temperatures (n x e)
    :param z_pipe_out: matrix storing only outflow index (n x e)
    :param t_node: node temperature vector (n x 1)
    :param t_e_in: storage for inflow temperatures (n x e)
    :param t_ground_k: ground temperature over time
    :param not_stuck: vector indicating if we are stuck in a looped network and need iteration (1 x e)
    :param k: thermal coefficient for heat transfer (1 x e)

    :type z: dataframe (n x e)
    :type z_note: dataframe(n x e)
    :type m_d: dataframe(e x e)
    :type t_e_out: dataframe (n x e)
    :type z_pipe_out: dataframe (n x e)
    :type t_node: ndarray (n x 1)
    :type t_e_in: dataframe (n x e)
    :type t_ground_k: dataframe
    :type not_stuck: ndarray (1 x e)
    :type k: ndarray (1 x e)

    :return z: copy of edge-node matrix (n x e)
    :return z_note: copy of z matrix (n x e)
    :return m_d: pipe mass flow rate matrix (e x e)
    :return t_e_out: storage for outflow temperatures (n x e)
    :return z_pipe_out: matrix storing only outflow index (n x e)
    :return t_node: node temperature vector (n x 1)
    :return t_e_in: storage for inflow temperatures (n x e)
    :return t_ground_k: ground temperature over time
    :return not_stuck: vector indicating if we are stuck in a looped network and need iteration (1 x e)

    :rtype z: dataframe (n x e)
    :rtype z_note: dataframe(n x e)
    :rtype m_d: dataframe(e x e)
    :rtype t_e_out: dataframe (n x e)
    :rtype z_pipe_out: dataframe (n x e)
    :rtype t_node: ndarray (n x 1)
    :rtype t_e_in: dataframe (n x e)
    :rtype t_ground_k: dataframe
    :rtype not_stuck: ndarray (1 x e)

    """
    # we get not_stuck because we have a loop with no intuitive place to start. Iteration is necessary
    for j in range(z.shape[0]):
        # check if all inlet flow info towards node j are known (only -1 left in row Z_note[j])
        if np.count_nonzero(z_note[j] == 1) == 0 and np.count_nonzero(z_note[j] == 0) != z.shape[1]:
            # calculate node temperature with merging flows from pipes
            part1 = np.dot(m_d, t_e_out[j]).sum()  # sum of massflows entering node * Entry Temperature
            part2 = np.dot(m_d, z_pipe_out[j]).sum()  # total massflow leaving node
            t_node[j] = part1 / part2
            if t_node[j] == np.nan:
                raise ValueError('The are no flow entering/existing ', z.index[j],
                                 '. Please check if the edge_node_df make sense.')
            # write the node temperature to the corresponding pipe inlet
            t_e_in[j] = t_e_in[j] * t_node[j]

            # calculate pipe outlet temperatures entering from node j
            for edge in range(z_note.shape[1]):
                # find the pipes with water flow leaving from node j
                if t_e_in[j, edge] != 0:
                    # calculate the pipe outlet temperature entering from node j
                    calc_t_out(j, edge, k, m_d, z, t_e_in, t_e_out, t_ground_k, z_note, thermal_network)
            not_stuck[j] = True
        # fill in temperatures for nodes at network branch ends
        elif t_node[j] == 0 and t_e_out[j].max() != 1:
            t_node[j] = np.nan if np.isnan(t_e_out[j]).any() else t_e_out[j].max()
            not_stuck[j] = True
        elif t_e_out[j].min() < 0:
            print('negative node temperature!')
            not_stuck[j] = True
        else:
            not_stuck[j] = False

    return z, z_note, m_d, t_e_out, z_pipe_out, t_node, t_e_in, t_ground_k, not_stuck


def calc_return_temperatures(t_ground, edge_node_df, mass_flow_df, mass_flow_substation_df, k, t_return,
                             thermal_network):
    """
    This function calculates the node temperatures considering heat losses in the return line.
    Starting from the substations at the end branches, the function goes through the edge-node index to search for the
    outlet node, and calculates the outlet node temperature after heat loss. Starting from that outlet node, the function
    calculates the node temperature at the corresponding pipe outlet, and the calculation goes on until all the node
    temperatures are solved. At nodes connecting to multiple pipes, the mixing temperature is calculated.

    :param t_ground: vector with ground temperatures in K
    :param edge_node_df: DataFrame consisting of n rows (number of nodes) and e columns (number of edges)
                        and indicating the direction of flow of each edge e at node n: if e points to n,
                        value is 1; if e leaves node n, -1; else, 0. E.g. a plant will only have exiting flows,
                        so only negative values
    :param mass_flow_df: DataFrame containing the mass flow rate for each edge e at each t
    :param mass_flow_substation_df: DataFrame containing the mass flow rate for each substation at each t
    :param k: aggregated heat conduction coefficient for each pipe
    :param t_return: return temperatures at the substations

    :return t_node.T: list of node temperatures (nx1)
    :rtype t_node.T: list

    """

    z = np.asarray(edge_node_df) * (-1)  # (n x e) edge-node matrix
    z_pipe_out = z.clip(min=0)  # pipe outlet matrix
    z_pipe_in = z.clip(max=0)  # pipe inlet matrix

    m_sub = np.zeros((z.shape[0], z.shape[0]))  # (nxn) substation flow rate matrix
    np.fill_diagonal(m_sub, mass_flow_substation_df)

    m_d = np.zeros((z.shape[1], z.shape[1]))  # (exe) pipe mass flow rate matrix
    np.fill_diagonal(m_d, mass_flow_df)

    # matrices to store results
    t_e_out = z_pipe_out.copy()
    t_node = np.zeros(z.shape[0])

    # same as for supply temperatures this vector stores information on if we are stuck while calculating looped
    # networks and need to begin iteration with an initial guess
    not_stuck = np.array([True] * z.shape[0])
    # count iterations
    temp_iter = 0
    # temperature tolerance for convergence
    temp_tolerance = 1
    # some initial value larger than the tolerance
    delta_temp_0 = 2

    while delta_temp_0 >= temp_tolerance:
        t_e_out_old = np.array(t_e_out)
        # reset_matrixes
        z_note = z.copy()
        t_e_out = z_pipe_out.copy()
        t_e_in = z_pipe_in.copy().dot(-1)
        t_node = np.zeros(z.shape[0])
        m_sub = np.zeros((z.shape[0], z.shape[0]))  # (nxn) substation flow rate matrix
        np.fill_diagonal(m_sub, mass_flow_substation_df)

        # calculate the return pipe node temperature of substations locating at the end of the branch
        for i in range(z.shape[0]):
            # choose the consumer nodes locating at the end of the branches
            if np.count_nonzero(z[i] == 1) == 0 and np.count_nonzero(z[i] == 0) != z.shape[1]:
                t_node[i] = t_return.values[0, i]
                # t_node[i] = map(list, t_return.values)[0][i]
                for edge in range(z_note.shape[1]):
                    if t_e_in[i, edge] != 0:
                        t_e_in[i, edge] = map(list, t_return.values)[0][i]
                        # calculate pipe outlet
                        calc_t_out(i, edge, k, m_d, z, t_e_in, t_e_out, t_ground, z_note, thermal_network)

        while z_note.max() >= 1:
            if not_stuck.any():
                for j in range(z.shape[0]):
                    if np.count_nonzero(z_note[j] == 1) == 0 and np.count_nonzero(z_note[j] == 0) != z.shape[
                        1]:  # only -1 values in z_note
                        # calculate node temperature with merging flows from pipes
                        t_node[j] = calc_return_node_temperature(j, m_d, t_e_out, t_return, z_pipe_out, m_sub)
                        for edge in range(z_note.shape[1]):
                            if t_e_in[j, edge] != 0:
                                t_e_in[j, edge] = t_node[j]
                                # calculate pipe outlet
                                calc_t_out(j, edge, k, m_d, z, t_e_in, t_e_out, t_ground, z_note, thermal_network)
                        not_stuck[j] = True
                    elif np.argwhere(z_note[j] == 0).size == z.shape[1] and t_node[j] == 0:  # all 0 values
                        t_node[j] = calc_return_node_temperature(j, m_d, t_e_out, t_return, z_pipe_out, m_sub)
                        not_stuck[j] = False
                    else:
                        not_stuck[j] = False

            else:  # we got stuck because we have loops, we need an initial value
                for q in range(np.shape(t_e_out)[1]):
                    if np.any(t_e_out[:, q] == 1):
                        z_note[np.where(t_e_out[:, q] == 1), q] = 0  # remove inflow value from Z_note
                        if temp_iter < 1:
                            t_e_out[np.where(t_e_out[:, q] == 1), q] = t_return.values[
                                0, q]  # assume some node temperature
                        else:
                            t_e_out[np.where(t_e_out[:, q] == 1), q] = t_e_out_old[
                                np.where(t_e_out[:, q] == 1), q]  # iterate
                        break
                not_stuck = np.array([True] * z.shape[0])

        # calculate temperature with merging flows from pipes at the plant node
        if len(np.where(t_node == 0)[0]) != 0:
            node_index = np.where(t_node == 0)[0][0]
            m_sub[node_index] = 0
            t_node[node_index] = calc_return_node_temperature(node_index, m_d, t_e_out, t_return,
                                                              z_pipe_out, m_sub)

        # calculate pipe heat losses
        q_loss_edges_kW = np.zeros(z_note.shape[1])
        for edge in range(z_note.shape[1]):
            if m_d[edge, edge] > 0:
                dT_edge = np.nanmax(t_e_in[:, edge]) - np.nanmax(t_e_out[:, edge])
                q_loss_edges_kW[edge] = m_d[edge, edge] * HEAT_CAPACITY_OF_WATER_JPERKGK / 1000 * dT_edge  # kW

        delta_temp_0 = np.max(abs(t_e_out_old - t_e_out))
        temp_iter = temp_iter + 1

    return t_node, q_loss_edges_kW


def calc_return_node_temperature(index, m_d, t_e_out, t_return, z_pipe_out, m_sub):
    """
    The function calculates the node temperature with merging flows from pipes in the return line.

    :param index: node index
    :param m_d: pipe mass flow matrix (exe)
    :param t_e_out: pipe outlet temperatures in edge node matrix (nxe)
    :param t_return: list of substation return temperatures
    :param z_pipe_out: pipe outlet matrix (nxe)
    :param m_sub: DataFrame substation flow rate

    :type index: floatT_return_all_2
    :type m_d: DataFrame
    :type t_e_out: DataFrame
    :type t_return: list
    :type z_pipe_out: DataFrame
    :type m_sub: DataFrame

    :returns t_node: node temperature with merging flows in the return line
    :rtype t_node: float

    """
    total_mass_flow_to_node = np.dot(m_d, z_pipe_out[index]).sum() + m_sub[index].max()
    if total_mass_flow_to_node == 0:
        # set node temperature to nan if no flow to node
        t_node = np.nan
    else:
        total_mcp_from_edges = np.dot(m_d, np.nan_to_num(t_e_out[index])).sum()
        total_mcp_from_substations = 0 if m_sub[index].max() == 0 else np.dot(m_sub[index].max(),
                                                                              t_return.values[0, index])
        t_node = (total_mcp_from_edges + total_mcp_from_substations) / total_mass_flow_to_node
    return t_node


def calc_t_out(node, edge, k_old, m_d, z, t_e_in, t_e_out, t_ground, z_note, thermal_network):
    """
    Given the pipe inlet temperature, this function calculate the outlet temperature of the pipe.
    Following the reference of [Wang et al., 2016]_.

    :param node: node index
    :param edge: edge indices
    :param k: DataFrame of aggregated heat conduction coefficient for each pipe (exe)
    :param m_d: DataFrame of pipe flow rate (exe)
    :param z: DataFrame of  edge_node_matrix (nxe)
    :param t_e_in: DataFrame of pipe inlet temperatures [K] in edge_node_matrix (nxe)
    :param t_e_out: DataFrame of  pipe outlet temperatures [K] in edge_node_matrix (nxe)
    :param t_ground: vector with ground temperatures in [K]
    :param z_note: DataFrame of the matrix to store information of solved nodes

    :type node: float
    :type edge: np array
    :type k: DataFrame
    :type m_d: DataFrame
    :type z: DataFrame
    :type t_e_in: DataFrame
    :type t_e_out: DataFrame
    :type t_ground: list
    :type z_note: DataFrame

    :returns The calculated pipe outlet temperatures are directly written to T_e_out

    ..[Wang et al, 2016] Wang J., Zhou, Z., Zhao, J. (2016). A method for the steady-state thermal simulation of
    district heating systems and model parameters calibration. Energy Conversion and Management, 120, 294-305.
    """
    # calculate pipe outlet temperature
    if isinstance(edge, np.ndarray) == False:
        edge = np.array([edge])

    m_d = np.round(m_d, decimals=5)  # round to avoid errors at very very low massflows

    for i in range(edge.size):
        e = edge[i]
        k = k_old[e, e]
        m = m_d[e, e]
        out_node_index = np.where(z[:, e] == 1)[0].max()
        if abs(m) == 0 and z[node, e] == -1:
            # set outlet temperature to nan if no flow is going out from node to connected edges
            t_e_out[out_node_index, e] = np.nan
            z_note[:, e] = 0

        elif z[node, e] == -1:
            # calculate outlet temperature if flow goes from node to out_node through edge
            t_e_out[out_node_index, e] = (t_e_in[node, e] * (
                    k / 2 - m * HEAT_CAPACITY_OF_WATER_JPERKGK / 1000) - k * t_ground) / (
                                                 -m * HEAT_CAPACITY_OF_WATER_JPERKGK / 1000 - k / 2)  # [K]
            dT = t_e_in[node, e] - t_e_out[out_node_index, e]
            if abs(dT) > 30:
                print('High temperature loss on edge', e, '. Loss:', abs(dT))
                if not str(
                        e) in thermal_network.problematic_edges.keys():  # add problematic edge and corresponding mass flow to the dictionary
                    thermal_network.problematic_edges[str(e)] = m
                else:
                    if thermal_network.problematic_edges[str(
                            e)] > m:  # if the mass flow saved at this edge is smaller than the current mass flow, save the smaller value
                        thermal_network.problematic_edges[str(e)] = m
                if (k / 2 - m * HEAT_CAPACITY_OF_WATER_JPERKGK / 1000) > 0:
                    print(
                        'Exit temperature decreasing at entry temperature increase. Possible at low massflows. Massflow:',
                        m, ' on edge: ', e)
                    t_e_out[out_node_index, e] = t_e_in[node, e] - 30  # assumes maximum 30 K temperature loss
                    # Induces some error but necessary to avoid spiraling to negative temperatures
                    # Todo: find better method which allows loss calculation at low massflows
            z_note[:, e] = 0


def calc_aggregated_heat_conduction_coefficient(mass_flow, locator, edge_df, pipe_properties_df, temperature__k,
                                                network_type, region):
    """
    This function calculates the aggregated heat conduction coefficients of all the pipes.
    Following the reference from [Wang et al., 2016].
    The pipe material properties are referenced from _[A. Kecabas et al., 2011], and the pipe catalogs are referenced
    from _[J.A. Fonseca et al., 2016] and _[isoplus].

    :param mass_flow: Vector with mass flows of each edge                           (e x 1)
    :param locator: an InputLocator instance set to the scenario to work on
    :param pipe_properties_df: DataFrame containing the pipe properties for each edge in the network
    :param temperature__k: matrix containing the temperature of the water in each edge e at time t             (t x e)
    :param network_type: a string that defines whether the network is a district heating ('DH') or cooling ('DC')
                         network
    :param edge_df: list of edges and their corresponding lengths and start and end nodes

    :type temperature__k: list
    :type network_type: str
    :type mass_flow: DataFrame
    :type locator: InputLocator
    :type pipe_properties_df: DataFrame
    :type edge_df: DataFrame

    :return k_all: DataFrame of aggregated heat conduction coefficients (1 x e) for all edges

    ..[Wang et al, 2016] Wang J., Zhou, Z., Zhao, J. (2016). A method for the steady-state thermal simulation of
      district heating systems and model parameters calibration. Eenergy Conversion and Management, 120, 294-305.

    ..[A. Kecebas et al., 2011] A. Kecebas et al. Thermo-economic analysis of pipe insulation for district heating
      piping systems. Applied Thermal Engineering, 2011.

    ..[J.A. Fonseca et al., 2016] J.A. Fonseca et al. City Energy Analyst (CEA): Integrated framework for analysis and
      optimization of building energy systems in neighborhoods and city districts. Energy and Buildings. 2016

    ..[isoplus] isoplus piping systems. http://en.isoplus.dk/download-centre

    .. Incropera, F. P., DeWitt, D. P., Bergman, T. L., & Lavine, A. S. (2007). Fundamentals of Heat and Mass
       Transfer. Fundamentals of Heat and Mass Transfer. https://doi.org/10.1016/j.applthermaleng.2011.03.022
    """

    L_pipe = edge_df['pipe length']
    material_properties = pd.read_excel(locator.get_thermal_networks(region), sheetname=['MATERIAL PROPERTIES'])[
        'MATERIAL PROPERTIES']
    material_properties = material_properties.set_index(material_properties['material'].values)
    conductivity_pipe = material_properties.ix['Steel', 'lamda_WmK']  # _[A. Kecebas et al., 2011]
    conductivity_insulation = material_properties.ix['PUR', 'lamda_WmK']  # _[A. Kecebas et al., 2011]
    conductivity_ground = material_properties.ix['Soil', 'lamda_WmK']  # _[A. Kecebas et al., 2011]
    network_depth = NETWORK_DEPTH  # [m]
    extra_heat_transfer_coef = 0.2  # _[Wang et al, 2016] to represent heat losses from valves and other attachments

    # calculate nusselt number
    nusselt = calc_nusselt(mass_flow, temperature__k, pipe_properties_df[:]['D_int_m':'D_int_m'].values[0],
                           network_type)
    # calculate thermal conductivity of water
    thermal_conductivity = calc_thermal_conductivity(temperature__k)
    # evaluate thermal heat transfer coefficient
    alpha_th = thermal_conductivity * nusselt / pipe_properties_df[:]['D_int_m':'D_int_m'].values[0]  # W/(m^2 * K)

    k_all = []
    for pipe_number, pipe in enumerate(L_pipe.index):
        # calculate heat resistances, equation (3) in Wang et al., 2016
        R_pipe = np.log(pipe_properties_df.loc['D_ext_m', pipe] / pipe_properties_df.loc['D_int_m', pipe]) / (
                2 * math.pi * conductivity_pipe)  # [m*K/W]
        if network_type == 'DC':
            D_ins = 0.25 * pipe_properties_df.loc['D_ins_m', pipe] # approximation based on COOLMANT CLM 2.0 Pipe catalogue
        else:
            D_ins = pipe_properties_df.loc['D_ins_m', pipe]
        R_insulation = np.log(D_ins / pipe_properties_df.loc['D_ext_m', pipe]) / (
                    2 * math.pi * conductivity_insulation)  # [m*K/W]
        a = 2 * network_depth / (pipe_properties_df.loc['D_ins_m', pipe])
        R_ground = np.log(a + (a ** 2 - 1) ** 0.5) / (2 * math.pi * conductivity_ground)  # [m*K/W]
        # calculate convection heat transfer resistance
        if alpha_th[pipe_number] == 0:
            R_conv = 0.2  # case with no massflow, avoids divide by 0 error
        else:
            R_conv = 1 / (
                    alpha_th[pipe_number] * math.pi * pipe_properties_df[:]['D_int_m':'D_int_m'].values[0][pipe_number])
        # calculate the aggregated heat conduction coefficient, equation (4) in Wang et al., 2016
        k = L_pipe[pipe] * (1 + extra_heat_transfer_coef) / (R_pipe + R_insulation + R_ground + R_conv) / 1000  # [kW/K]
        k_all.append(k)
    k_all = np.diag(k_all)
    return k_all


def calc_nusselt(mass_flow_rate_kgs, temperature_K, pipe_diameter_m, network_type):
    """
    Calculates the nusselt number of the internal flow inside the pipes.

    :param pipe_diameter_m: vector containing the pipe diameter in m for each edge e in the network           (e x 1)
    :param mass_flow_rate_kgs: matrix containing the mass flow rate in each edge e at time t                    (t x e)
    :param temperature_K: matrix containing the temperature of the water in each edge e at time t             (t x e)
    :param network_type: a string that defines whether the network is a district heating ('DH') or cooling ('DC')
                         network
    :type pipe_diameter_m: ndarray
    :type mass_flow_rate_kgs: ndarray
    :type temperature_K: list
    :type network_type: str

    :return nusselt: calculated nusselt number for flow in each edge		(ex1)
    :rtype nusselt: ndarray

	.. Incropera, F. P., DeWitt, D. P., Bergman, T. L., & Lavine, A. S. (2007).
	    Fundamentals of Heat and Mass Transfer. Fundamentals of Heat and Mass Transfer.
	    https://doi.org/10.1016/j.applthermaleng.2011.03.022
    """

    # calculate variable values necessary for nusselt number evaluation
    reynolds = calc_reynolds(mass_flow_rate_kgs, temperature_K, pipe_diameter_m)
    prandtl = calc_prandtl(temperature_K)
    darcy = calc_darcy(pipe_diameter_m, reynolds, ROUGHNESS)

    nusselt = np.zeros(reynolds.size)
    for rey in range(reynolds.size):
        if reynolds[rey] <= 1:
            # calculate nusselt number only if mass is flowing
            nusselt[rey] = 0
        elif reynolds[rey] <= 2300:
            # calculate the Nusselt number for laminar flow
            nusselt[rey] = 3.66
        elif reynolds[rey] <= 10000:
            # calculate the Nusselt for transient flow
            nusselt[rey] = darcy[rey] / 8 * (reynolds[rey] - 1000) * prandtl[rey] / (
                    1 + 12.7 * (darcy[rey] / 8) ** 0.5 * (prandtl[rey] ** 0.67 - 1))
        else:
            # calculate the Nusselt number for turbulent flow
            # identify if heating or cooling case
            if network_type == 'DH':  # warm fluid, so ground is cooling fluid in pipe, cooling case from view of thermodynamic flow
                nusselt[rey] = 0.023 * reynolds[rey] ** 0.8 * prandtl[rey] ** 0.3
            else:
                # cold fluid, so ground is heating fluid in pipe, heating case from view of thermodynamic flow
                nusselt[rey] = 0.023 * reynolds[rey] ** 0.8 * prandtl[rey] ** 0.4

    return nusselt


# ============================
# Other functions
# ============================


def extract_network_from_shapefile(edge_shapefile_df, node_shapefile_df):
    """
    Extracts network data into DataFrames for pipes and nodes in the network

    :param edge_shapefile_df: DataFrame containing all data imported from the edge shapefile
    :param node_shapefile_df: DataFrame containing all data imported from the node shapefile
    :type edge_shapefile_df: DataFrame
    :type node_shapefile_df: DataFrame
    :return node_df: DataFrame containing all nodes and their corresponding coordinates
    :return edge_df: list of edges and their corresponding lengths and start and end nodes
    :rtype node_df: DataFrame
    :rtype edge_df: DataFrame

    """
    # set precision of coordinates
    decimals = 6
    # create node dictionary with plant and consumer nodes
    node_dict = {}
    node_shapefile_df.set_index("Name", inplace=True)
    node_shapefile_df = node_shapefile_df.astype('object')
    node_shapefile_df['coordinates'] = node_shapefile_df['geometry'].apply(lambda x: x.coords[0])
    # sort node_df by index number
    node_sorted_index = node_shapefile_df.index.to_series().str.split('NODE', expand=True)[1].apply(int).sort_values(
        ascending=True)
    node_shapefile_df = node_shapefile_df.reindex(index=node_sorted_index.index)
    # assign node properties (plant/consumer/none)
    node_shapefile_df['plant'] = ''
    node_shapefile_df['consumer'] = ''
    node_shapefile_df['none'] = ''

    for node, row in node_shapefile_df.iterrows():
        coord_node = row['geometry'].coords[0]
        if row['Type'] == "PLANT":
            node_shapefile_df.loc[node, 'plant'] = node
        elif row['Type'] == "CONSUMER":  # TODO: add 'PROSUMER' by splitting nodes
            node_shapefile_df.loc[node, 'consumer'] = node
        else:
            node_shapefile_df.loc[node, 'none'] = node
        coord_node_round = (round(coord_node[0], decimals), round(coord_node[1], decimals))
        node_dict[coord_node_round] = node

    # create edge dictionary with pipe lengths and start and end nodes
    # complete node dictionary with missing nodes (i.e., joints)
    edge_shapefile_df.set_index("Name", inplace=True)
    edge_shapefile_df = edge_shapefile_df.astype('object')
    edge_shapefile_df['coordinates'] = edge_shapefile_df['geometry'].apply(lambda x: x.coords[0])
    # sort edge_df by index number
    edge_sorted_index = edge_shapefile_df.index.to_series().str.split('PIPE', expand=True)[1].apply(int).sort_values(
        ascending=True)
    edge_shapefile_df = edge_shapefile_df.reindex(index=edge_sorted_index.index)
    # assign edge properties
    edge_shapefile_df['pipe length'] = 0
    edge_shapefile_df['start node'] = ''
    edge_shapefile_df['end node'] = ''

    for pipe, row in edge_shapefile_df.iterrows():
        # get the length of the pipe and add to dataframe
        edge_shapefile_df.loc[pipe, 'pipe length'] = row['geometry'].length
        # get the start and end notes and add to dataframe
        edge_coords = row['geometry'].coords
        start_node = (round(edge_coords[0][0], decimals), round(edge_coords[0][1], decimals))
        end_node = (round(edge_coords[1][0], decimals), round(edge_coords[1][1], decimals))
        if start_node in node_dict.keys():
            edge_shapefile_df.loc[pipe, 'start node'] = node_dict[start_node]
        else:
            print('The start node of ', pipe, 'has no match in node_dict, check precision of the coordinates.')
        if end_node in node_dict.keys():
            edge_shapefile_df.loc[pipe, 'end node'] = node_dict[end_node]
        else:
            print('The end node of ', pipe, 'has no match in node_dict, check precision of the coordinates.')

    # # If a consumer node is not connected to the network, find the closest node and connect them with a new edge
    # # this part of the code was developed for a case in which the node and edge shapefiles were not defined
    # # consistently. This has not been a problem after all, but it could eventually be a useful feature.
    # for node in node_dict:
    #     if node not in pipe_nodes:
    #         min_dist = 1000
    #         closest_node = pipe_nodes[0]
    #         for pipe_node in pipe_nodes:
    #             dist = ((node[0] - pipe_node[0])**2 + (node[1] - pipe_node[1])**2)**.5
    #             if dist < min_dist:
    #                 min_dist = dist
    #                 closest_node = pipe_node
    #         j += 1
    #         edge_dict['EDGE' + str(j)] = [min_dist, node_dict[closest_node][0], node_dict[node][0]]

    return node_shapefile_df, edge_shapefile_df


def write_substation_values_to_nodes_df(all_nodes_df, df_value):
    """
    The function writes values (temperatures or mass flows) from each substations to the corresponding nodes in the
    edge node matrix.

    :param all_nodes_df: DataFrame containing all nodes and whether a node n is a consumer or plant node
                        (and if so, which building that node corresponds to), or neither.                   (2 x n)
    :param df_value: DataFrame of value of each substation
    :param flag: flag == True if the values are temperatures ; flag == False if the value is mass flow

    :return nodes_df: DataFrame with values at each node (1xn)
    :rtype nodes_df: DataFrame

    """

    nodes_df = pd.DataFrame(index=[0], columns=all_nodes_df.index)
    # it is assumed that if there is more than one plant, they all supply the same amount of heat at each time step
    # (i.e., the amount supplied by each plant is not optimized)
    number_of_plants = sum(all_nodes_df['Type'] == 'PLANT')
    consumer_list = all_nodes_df.loc[all_nodes_df['Type'] == 'CONSUMER', 'Building'].values
    plant_mass_flow = df_value[consumer_list].loc[0].sum() / number_of_plants

    # write all flow rates into nodes DataFrame
    ''' NOTE:
            for each node, (mass incoming edges) + (mass supplied) = (mass outgoing edges) + (mass demand)
                           (mass incoming edges) - (mass outgoing edges) = (mass demand) - (mass supplied)
            which equals   (edge node matrix) * (mass flow edge) = (mass demand) - (mass supplied)
                           (edge node matrix) * (mass flow edge) = (mass flow node)

            so mass_flow_node[node] = mass_flow_demand[node] for consumer nodes and
               mass_flow_node[node] = - mass_flow_supply[node] for plant nodes
            (i.e., mass flow is positive if it's a consumer node, negative if it's a supply node)

            assuming only one plant node, the mass flow on the supply side needs to equal the mass flow from consumers
            so mass_flow_supply = - sum(mass_flow_demand[node]) for all nodes

            for the case where there is more than one supply plant, it is assumed for now that all plants supply the
            same share of the total demand of the network
            so mass_flow_supply = - sum(mass_flow_demand)/(number of plants)
        '''

    # assure only mass flow at network consumer substations are counted
    for node, row in all_nodes_df.iterrows():
        if row['Type'] == 'CONSUMER':
            nodes_df[node] = df_value[row['Building']]
            if df_value[row['Building']].any() < 0:
                print('Error, Building trying to be a plant!')
        elif row['Type'] == 'PLANT':
            nodes_df[node] = - plant_mass_flow
        else:
            nodes_df[node] = 0
    return nodes_df


def write_substation_temperatures_to_nodes_df(all_nodes_df, df_value):
    """
    The function writes values (temperatures or mass flows) from each substations to the corresponding nodes in the
    edge node matrix.

    :param all_nodes_df: DataFrame containing all nodes and whether a node n is a consumer or plant node
                        (and if so, which building that node corresponds to), or neither.                   (2 x n)
    :param df_value: DataFrame of value of each substation
    :param flag: flag == True if the values are temperatures ; flag == False if the value is mass flow

    :return nodes_df: DataFrame with values at each node (1xn)
    :rtype nodes_df: DataFrame

    """

    nodes_df = pd.DataFrame()
    # write temperature into nodes DataFrame
    for node, row in all_nodes_df.iterrows():
        if row['Type'] == 'CONSUMER':
            nodes_df[node] = df_value[row['Building']]
        else:
            nodes_df[node] = np.nan  # set temperature value to nan for non-substation nodes

    return nodes_df


def read_properties_from_buildings(buildings_demands, property):
    """
    The function reads certain property from each building and output as a DataFrame.

    :param buildings_demands: demand of each building in the scenario
    :param property: certain property from the building demand file. e.g. T_supply_target

    :return property_df: DataFrame of the particular property at each building.
    :rtype property_df: DataFrame

    """

    property_df = pd.DataFrame(index=range(HOURS_IN_YEAR), columns=buildings_demands.keys())
    for name in buildings_demands.keys():
        property_per_building = buildings_demands[name][property]
        property_df[name] = property_per_building
    return property_df


# ============================
# test
# ============================


def main(config):
    """
    run the whole network summary routine
    """
    start = time.time()
    locator = cea.inputlocator.InputLocator(scenario=config.scenario)

    # add options for data sources: heating or cooling network, csv or shp
    network_type = config.thermal_network.network_type  # set to either 'DH' or 'DC'
    file_type = config.thermal_network.file_type  # set to csv or shp

    # this does a rule of max and min flow to set a diameter. if false it takes the input diameters
    set_diameter = config.thermal_network.set_diameter  # boolean
    network_names = config.thermal_network.network_names

    if network_type == 'DC':
        substation_cooling_systems = config.thermal_network.substation_cooling_systems  # list of cooling demand types supplied by network to substation
        substation_heating_systems = []
    else:
        substation_cooling_systems = []
        substation_heating_systems = config.thermal_network.substation_heating_systems  # list of heating demand types supplied by network to substation

    # combine into a dictionary to pass fewer arguments
    substation_systems = {'heating': substation_heating_systems, 'cooling': substation_cooling_systems}

    print('Running thermal_network for scenario %s' % config.scenario)
    print('Running thermal_network for network type %s' % network_type)
    print('Running thermal_network for file type %s' % file_type)
    print('Running thermal_network for networks %s' % network_names)
    if config.thermal_network_optimization.use_representative_week_per_month:
        print('Running thermal_network with representative week per month.')
    else:
        print('Running thermal_network with start-t %s' % config.thermal_network.start_t)
        print('Running thermal_network with stop-t %s' % config.thermal_network.stop_t)
    if network_type == 'DH':
        print('Running thermal_network with heating loads: %s' % substation_heating_systems)
    else:
        print('Running thermal_network with cooling loads: %s' % substation_cooling_systems)

    if len(network_names) == 0:
        network_names = ['']

    for network_name in network_names:
        thermal_network_main(locator, network_type, network_name, file_type, set_diameter, config, substation_systems)

    print('test thermal_network_main() succeeded')
    print('total time: ', time.time() - start)


if __name__ == '__main__':
    main(cea.config.Configuration())<|MERGE_RESOLUTION|>--- conflicted
+++ resolved
@@ -415,13 +415,9 @@
 
     # get edge-node matrix from defined network, the input formats are either .csv or .shp
     thermal_network = ThermalNetwork(locator, network_type, network_name, file_type, config)
-<<<<<<< HEAD
-
-    if config.thermal_network_optimization.use_representative_week_per_month:
-=======
+
     region = config.region
     if config.thermal_network.use_representative_week_per_month:
->>>>>>> 13794cc2
         # we run the predefined schedule of the first week of each month for the year
         start_t = 0
         stop_t = 2016  # 24 hours x 7 days x 12 months

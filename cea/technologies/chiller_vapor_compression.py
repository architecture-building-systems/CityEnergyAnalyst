"""
Vapor-compressor chiller
"""
from __future__ import division
import pandas as pd
from math import log, ceil
import numpy as np
import cea.config
from cea.utilities import epwreader
from cea.optimization.constants import VCC_T_COOL_IN
from cea.constants import HEAT_CAPACITY_OF_WATER_JPERKGK
from cea.technologies.constants import G_VALUE_CENTRALIZED, G_VALUE_DECENTRALIZED, CHILLER_DELTA_T_HEX_CT, \
    CHILLER_DELTA_T_APPROACH, T_EVAP_AHU, T_EVAP_ARU, T_EVAP_SCU, DT_NETWORK_CENTRALIZED, CENTRALIZED_AUX_PERCENTAGE, \
    DECENTRALIZED_AUX_PERCENTAGE

__author__ = "Thuy-An Nguyen"
__copyright__ = "Copyright 2015, Architecture and Building Systems - ETH Zurich"
__credits__ = ["Thuy-An Nguyen", "Tim Vollrath", "Jimeno A. Fonseca"]
__license__ = "MIT"
__version__ = "0.1"
__maintainer__ = "Daren Thomas"
__email__ = "cea@arch.ethz.ch"
__status__ = "Production"


# technical model

def calc_VCC(mdot_kgpers, T_sup_K, T_re_K, q_nom_chw_W, number_of_VCC_chillers):
    """
    For th e operation of a Vapor-compressor chiller between a district cooling network and a condenser with fresh water
    to a cooling tower following [D.J. Swider, 2003]_.
    The physically based fundamental thermodynamic model(LR4) is implemented in this function.
    :type mdot_kgpers : float
    :param mdot_kgpers: plant supply mass flow rate to the district cooling network
    :type T_sup_K : float
    :param T_sup_K: plant supply temperature to DCN
    :type T_re_K : float
    :param T_re_K: plant return temperature from DCN
    :rtype wdot : float
    :returns wdot: chiller electric power requirement
    :rtype qhotdot : float
    :returns qhotdot: condenser heat rejection
    ..[D.J. Swider, 2003] D.J. Swider (2003). A comparison of empirically based steady-state models for
    vapor-compression liquid chillers. Applied Thermal Engineering.
    """

    if mdot_kgpers == 0:
        wdot_W = 0
        q_cw_W = 0

    elif q_nom_chw_W == 0:
        wdot_W = 0
        q_cw_W = 0

    else:
        q_chw_W = mdot_kgpers * HEAT_CAPACITY_OF_WATER_JPERKGK * (
                T_re_K - T_sup_K)  # required cooling at the chiller evaporator
        T_cw_in_K = VCC_T_COOL_IN  # condenser water inlet temperature in [K]

        if q_chw_W <= q_nom_chw_W:  # the maximum capacity is assumed to be 3.5 MW, other wise the COP becomes negative

            # Tim Change:
            # COP = (tret / tcoolin - 0.0201E-3 * qcolddot / tcoolin) \
            #  (0.1980E3 * tret / qcolddot + 168.1846E3 * (tcoolin - tret) / (tcoolin * qcolddot) \
            #  + 0.0201E-3 * qcolddot / tcoolin + 1 - tret / tcoolin)

            A = 0.0201E-3 * q_chw_W / T_cw_in_K
            B = T_re_K / T_cw_in_K
            C = 0.1980E3 * T_re_K / q_chw_W + 168.1846E3 * (T_cw_in_K - T_re_K) / (T_cw_in_K * q_chw_W)

            COP = 1 / ((1 + C) / (B - A) - 1)

            if COP < 0:
                print (mdot_kgpers, T_sup_K, T_re_K, q_chw_W, COP)

            wdot_W = q_chw_W / COP
            q_cw_W = wdot_W + q_chw_W  # heat rejected to the cold water (cw) loop

        else:

            A = 0.0201E-3 * q_nom_chw_W / T_cw_in_K
            B = T_re_K / T_cw_in_K
            C = 0.1980E3 * T_re_K / q_nom_chw_W + 168.1846E3 * (T_cw_in_K - T_re_K) / (T_cw_in_K * q_nom_chw_W)

            COP = 1 / ((1 + C) / (B - A) - 1)

            if COP < 0:
                print (mdot_kgpers, T_sup_K, T_re_K, q_nom_chw_W, COP)

            wdot_W = (q_nom_chw_W / COP) * number_of_VCC_chillers
            q_cw_W = wdot_W + q_chw_W  # heat rejected to the cold water (cw) loop

    chiller_operation = {'wdot_W': wdot_W, 'q_cw_W': q_cw_W}

    return chiller_operation


# Investment costs

def calc_Cinv_VCC(qcold_W, locator, config, technology_type):
    """
    Annualized investment costs for the vapor compressor chiller

    :type qcold_W : float
    :param qcold_W: peak cooling demand in [W]
    :param gV: globalvar.py

    :returns InvCa: annualized chiller investment cost in CHF/a
    :rtype InvCa: float

    """
    Capex_a_VCC_USD = 0
    Opex_fixed_VCC_USD = 0
    Capex_VCC_USD = 0

    if qcold_W > 0:
        VCC_cost_data = pd.read_excel(locator.get_supply_systems(config.region), sheetname="Chiller")
        VCC_cost_data = VCC_cost_data[VCC_cost_data['code'] == technology_type]
        max_chiller_size = max(VCC_cost_data['cap_max'].values)
        # if the Q_design is below the lowest capacity available for the technology, then it is replaced by the least
        # capacity for the corresponding technology from the database
        if qcold_W < VCC_cost_data.iloc[0]['cap_min']:
            qcold_W = VCC_cost_data.iloc[0]['cap_min']
        if qcold_W <= max_chiller_size:
            VCC_cost_data = VCC_cost_data[(VCC_cost_data['cap_min'] <= qcold_W) & (VCC_cost_data['cap_max'] > qcold_W)]
            Inv_a = VCC_cost_data.iloc[0]['a']
            Inv_b = VCC_cost_data.iloc[0]['b']
            Inv_c = VCC_cost_data.iloc[0]['c']
            Inv_d = VCC_cost_data.iloc[0]['d']
            Inv_e = VCC_cost_data.iloc[0]['e']
            Inv_IR = (VCC_cost_data.iloc[0]['IR_%']) / 100
            Inv_LT = VCC_cost_data.iloc[0]['LT_yr']
            Inv_OM = VCC_cost_data.iloc[0]['O&M_%'] / 100
            InvC = Inv_a + Inv_b * (qcold_W) ** Inv_c + (Inv_d + Inv_e * qcold_W) * log(qcold_W)
            Capex_a_VCC_USD = InvC * (Inv_IR) * (1 + Inv_IR) ** Inv_LT / ((1 + Inv_IR) ** Inv_LT - 1)
            Opex_fixed_VCC_USD = Capex_a_VCC_USD * Inv_OM
            Capex_VCC_USD = InvC
        else:  # more than one unit of ACH are activated
            number_of_chillers = int(ceil(qcold_W / max_chiller_size))
            Q_nom_each_chiller = qcold_W / number_of_chillers
            for i in range(number_of_chillers):
                VCC_cost_data = VCC_cost_data[
                    (VCC_cost_data['cap_min'] <= Q_nom_each_chiller) & (VCC_cost_data['cap_max'] > Q_nom_each_chiller)]
                Inv_a = VCC_cost_data.iloc[0]['a']
                Inv_b = VCC_cost_data.iloc[0]['b']
                Inv_c = VCC_cost_data.iloc[0]['c']
                Inv_d = VCC_cost_data.iloc[0]['d']
                Inv_e = VCC_cost_data.iloc[0]['e']
                Inv_IR = (VCC_cost_data.iloc[0]['IR_%']) / 100
                Inv_LT = VCC_cost_data.iloc[0]['LT_yr']
                Inv_OM = VCC_cost_data.iloc[0]['O&M_%'] / 100
                InvC = Inv_a + Inv_b * (Q_nom_each_chiller) ** Inv_c + (Inv_d + Inv_e * Q_nom_each_chiller) * log(
                    Q_nom_each_chiller)
                Capex_a1 = InvC * (Inv_IR) * (1 + Inv_IR) ** Inv_LT / ((1 + Inv_IR) ** Inv_LT - 1)
                Capex_a_VCC_USD = Capex_a_VCC_USD + Capex_a1
                Opex_fixed_VCC_USD = Opex_fixed_VCC_USD + Capex_a1 * Inv_OM
                Capex_VCC_USD = Capex_VCC_USD + InvC

    return Capex_a_VCC_USD, Opex_fixed_VCC_USD, Capex_VCC_USD

def calc_VCC_COP(config, load_types, centralized=True):
<<<<<<< HEAD
    """	
    Calculates the VCC COP based on evaporator and compressor temperatures, VCC g-value, and an assumption of	
    auxiliary power demand for centralized and decentralized systems.	
     Clark D (CUNDALL). Chiller energy efficiency 2013.	
     :param load_types:	
    :param centralized:	
    :return:	
=======
    """
    Calculates the VCC COP based on evaporator and compressor temperatures, VCC g-value, and an assumption of
    auxiliary power demand for centralized and decentralized systems.
    This approximation only works in tropical climates

    Clark D (CUNDALL). Chiller energy efficiency 2013.

    :param load_types: a list containing the systems (aru, ahu, scu) that the chiller is supplying for
    :param centralized:
    :return:
>>>>>>> fe41921a
    """
    if centralized == True:
        g_value = G_VALUE_CENTRALIZED
    else:
        g_value = G_VALUE_DECENTRALIZED
    T_evap = 10000000  # some high enough value
    for load_type in load_types:  # find minimum evap temperature of supplied loads
        if load_type == 'ahu':
            T_evap = min(T_evap, T_EVAP_AHU)
        elif load_type == 'aru':
            T_evap = min(T_evap, T_EVAP_ARU)
        elif load_type == 'scu':
            T_evap = min(T_evap, T_EVAP_SCU)
        else:
            print 'Undefined cooling load_type for chiller COP calculation.'
    if centralized == True:  # Todo: improve this to a better approximation than a static value DT_Network
<<<<<<< HEAD
        T_evap = T_evap - DT_NETWORK_CENTRALIZED  # for the centralized case we have to supply somewhat colder, currently based on CEA calculation for MIX_m case
    # read weather data for condeser temperature calculation
    weather_data = epwreader.epw_reader(config.weather)[['year', 'drybulb_C', 'wetbulb_C']]
    # calculate condenser temperature with static approach temperature assumptions
=======
        # for the centralized case we have to supply somewhat colder, currently based on CEA calculation for MIX_m case
        T_evap = T_evap - DT_NETWORK_CENTRALIZED
    # read weather data for condeser temperature calculation
    weather_data = epwreader.epw_reader(config.weather)[['year', 'drybulb_C', 'wetbulb_C']]
    # calculate condenser temperature with static approach temperature assumptions # FIXME: only work for tropical climates
>>>>>>> fe41921a
    T_cond = np.mean(weather_data['wetbulb_C']) + CHILLER_DELTA_T_APPROACH + CHILLER_DELTA_T_HEX_CT + 273.15
    # calculate chiller COP
    cop_chiller = g_value * T_evap / (T_cond - T_evap)
    # calculate system COP with pumping power of auxiliaries
    if centralized == True:
        cop_system = 1 / (1 / cop_chiller * (1 + CENTRALIZED_AUX_PERCENTAGE / 100))
    else:
        cop_system = 1 / (1 / cop_chiller * (1 + DECENTRALIZED_AUX_PERCENTAGE / 100))
<<<<<<< HEAD
    return cop_system
=======
    return cop_system, cop_chiller

>>>>>>> fe41921a

def main():
    Qc_W = 3.5
    T_chw_sup_K = 273.15 + 6
    T_chw_re_K = 273.15 + 11
    mdot_chw_kgpers = Qc_W / (HEAT_CAPACITY_OF_WATER_JPERKGK * (T_chw_re_K - T_chw_sup_K))
    chiller_operation = calc_VCC(mdot_chw_kgpers, T_chw_sup_K, T_chw_re_K)
    print chiller_operation


if __name__ == '__main__':
    main()<|MERGE_RESOLUTION|>--- conflicted
+++ resolved
@@ -159,15 +159,6 @@
     return Capex_a_VCC_USD, Opex_fixed_VCC_USD, Capex_VCC_USD
 
 def calc_VCC_COP(config, load_types, centralized=True):
-<<<<<<< HEAD
-    """	
-    Calculates the VCC COP based on evaporator and compressor temperatures, VCC g-value, and an assumption of	
-    auxiliary power demand for centralized and decentralized systems.	
-     Clark D (CUNDALL). Chiller energy efficiency 2013.	
-     :param load_types:	
-    :param centralized:	
-    :return:	
-=======
     """
     Calculates the VCC COP based on evaporator and compressor temperatures, VCC g-value, and an assumption of
     auxiliary power demand for centralized and decentralized systems.
@@ -178,7 +169,6 @@
     :param load_types: a list containing the systems (aru, ahu, scu) that the chiller is supplying for
     :param centralized:
     :return:
->>>>>>> fe41921a
     """
     if centralized == True:
         g_value = G_VALUE_CENTRALIZED
@@ -195,18 +185,11 @@
         else:
             print 'Undefined cooling load_type for chiller COP calculation.'
     if centralized == True:  # Todo: improve this to a better approximation than a static value DT_Network
-<<<<<<< HEAD
-        T_evap = T_evap - DT_NETWORK_CENTRALIZED  # for the centralized case we have to supply somewhat colder, currently based on CEA calculation for MIX_m case
-    # read weather data for condeser temperature calculation
-    weather_data = epwreader.epw_reader(config.weather)[['year', 'drybulb_C', 'wetbulb_C']]
-    # calculate condenser temperature with static approach temperature assumptions
-=======
         # for the centralized case we have to supply somewhat colder, currently based on CEA calculation for MIX_m case
         T_evap = T_evap - DT_NETWORK_CENTRALIZED
     # read weather data for condeser temperature calculation
     weather_data = epwreader.epw_reader(config.weather)[['year', 'drybulb_C', 'wetbulb_C']]
     # calculate condenser temperature with static approach temperature assumptions # FIXME: only work for tropical climates
->>>>>>> fe41921a
     T_cond = np.mean(weather_data['wetbulb_C']) + CHILLER_DELTA_T_APPROACH + CHILLER_DELTA_T_HEX_CT + 273.15
     # calculate chiller COP
     cop_chiller = g_value * T_evap / (T_cond - T_evap)
@@ -215,12 +198,9 @@
         cop_system = 1 / (1 / cop_chiller * (1 + CENTRALIZED_AUX_PERCENTAGE / 100))
     else:
         cop_system = 1 / (1 / cop_chiller * (1 + DECENTRALIZED_AUX_PERCENTAGE / 100))
-<<<<<<< HEAD
-    return cop_system
-=======
+
     return cop_system, cop_chiller
 
->>>>>>> fe41921a
 
 def main():
     Qc_W = 3.5

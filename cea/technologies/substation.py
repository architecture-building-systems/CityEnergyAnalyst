--- conflicted
+++ resolved
@@ -169,17 +169,10 @@
     # converting units and quantities:
     T_return_DH_result_flat = t_DH_return + 273.0  # convert to K
     T_supply_DH_result_flat = t_DH_supply + 273.0  # convert to K
-<<<<<<< HEAD
     mdot_DH_result_flat = mcp_DH * 1000 / HEAT_CAPACITY_OF_WATER_JPERKGK  # convert from kW/K to kg/s
     mdot_heating_result_flat = mcp_DH_hs * 1000 / HEAT_CAPACITY_OF_WATER_JPERKGK  # convert from kW/K to kg/s
     mdot_dhw_result_flat = mcp_DH_ww * 1000 / HEAT_CAPACITY_OF_WATER_JPERKGK  # convert from kW/K to kg/s
     mdot_cool_result_flat = mcp_DC_cs * 1000 / HEAT_CAPACITY_OF_WATER_JPERKGK  # convert from kW/K to kg/s
-=======
-    mdot_DH_result_flat = mcp_DH * 1000 / cp  # convert from kW/K to kg/s
-    mdot_heating_result_flat = mcp_DH_hs * 1000 / cp  # convert from kW/K to kg/s
-    mdot_dhw_result_flat = mcp_DH_ww * 1000 / cp  # convert from kW/K to kg/s
-    mdot_cool_result_flat = mcp_DC_cs * 1000 / cp  # convert from kW/K to kg/s
->>>>>>> 36d32dfc
     T_r1_dhw_result_flat = t_DH_return_ww + 273.0  # convert to K
     T_r1_heating_result_flat = t_DH_return_hs + 273.0  # convert to K
     T_r1_cool_result_flat = t_DC_return_cs + 273.0  # convert to K

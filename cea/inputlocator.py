--- conflicted
+++ resolved
@@ -318,9 +318,6 @@
     def get_default_weather(self):
         """weather/Zug-2010.epw
         path to database of archetypes file Archetypes_properties.xlsx"""
-<<<<<<< HEAD
-        return os.path.join(self.get_weather_folder(), 'weather.epw')
-=======
         import cea.config
         config = cea.config.Configuration(self.scenario_path)
         if not os.path.exists(config.weather):
@@ -329,7 +326,6 @@
             else:
                 return self.get_weather(self.get_weather_names()[0])
         return config.weather
->>>>>>> ab7dd456
 
     def get_weather(self, name):
         """weather/{name}.epw"""
@@ -352,13 +348,10 @@
         """db/Archetypes/Archetypes_schedules.xlsx
         path to database of archetypes file Archetypes_HVAC_properties.xlsx"""
         return os.path.join(self.db_path, 'archetypes', 'occupancy_schedules_SIA.xlsx')
-<<<<<<< HEAD
-=======
 
     def get_supply_systems_cost(self):
         "path to supply systems cost present in cea/databases/systems"
         return os.path.join(self.db_path, 'systems', 'supply_systems.xls')
->>>>>>> ab7dd456
 
     def get_life_cycle_inventory_supply_systems(self):
         """databases/lifecycle/LCA_infrastructure.csv"""

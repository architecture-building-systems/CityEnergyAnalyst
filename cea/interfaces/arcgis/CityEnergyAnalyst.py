"""
ArcGIS Toolbox for integrating the CEA with ArcGIS.

ArcGIS starts by creating an instance of Toolbox, which in turn names the tools to include in the interface.

These tools shell out to ``cli.py`` because the ArcGIS python version is old and can't be updated. Therefore
we would decouple the python version used by CEA from the ArcGIS version.

See the script ``install_toolbox.py`` for the mechanics of installing the toolbox into the ArcGIS system.
"""

import os
import inspect
import cea.config
import cea.inputlocator

from cea.interfaces.arcgis.modules import arcpy
import cea.interfaces.arcgis.arcgishelper
reload(cea.interfaces.arcgis.arcgishelper)
from cea.interfaces.arcgis.arcgishelper import *

__author__ = "Daren Thomas"
__copyright__ = "Copyright 2016, Architecture and Building Systems - ETH Zurich"
__credits__ = ["Daren Thomas", "Martin Mosteiro Romero", "Jimeno A. Fonseca"]
__license__ = "MIT"
__version__ = "0.1"
__maintainer__ = "Daren Thomas"
__email__ = "cea@arch.ethz.ch"
__status__ = "Production"

arcpy.env.overwriteOutput = True

# I know this is bad form, but the locator will never really change, so I'm making it global to this file
LOCATOR = cea.inputlocator.InputLocator(None)
CONFIG = cea.config.Configuration(cea.config.DEFAULT_CONFIG)


class Toolbox(object):
    """List the tools to show in the toolbox."""

    def __init__(self):
        self.label = 'City Energy Analyst'
        self.alias = 'cea'
        self.tools = [tool for tool in globals().values()
                      if inspect.isclass(tool) and issubclass(tool, CeaTool) and not tool is CeaTool]


class OperationCostsTool(CeaTool):
    def __init__(self):
        self.cea_tool = 'operation-costs'
        self.label = 'Operation Costs'
        self.description = 'Calculate energy costs due to building operation'
        self.category = 'Cost Analysis'
        self.canRunInBackground = False


class RetrofitPotentialTool(CeaTool):
    def __init__(self):
        self.cea_tool = 'retrofit-potential'
        self.label = 'Building Retrofit Potential'
        self.category = 'Retrofit Analysis'
        self.description = 'Select buildings according to specific criteria for retrofit'
        self.canRunInBackground = False


class DemandTool(CeaTool):
    """integrate the demand script with ArcGIS"""

    def __init__(self):
        self.cea_tool = 'demand'
        self.label = 'Demand'
        self.description = 'Calculate the Demand'
        self.category = 'Dynamic Demand Forecasting'
        self.canRunInBackground = False

    def override_parameter_info(self, parameter_info, parameter):
        """Override this method if you need to use a non-default ArcGIS parameter handling"""
        import pandas as pd
        if parameter.name == 'buildings':
            # ignore this parameter in the ArcGIS interface
            return None
        return parameter_info

class DataHelperTool(CeaTool):
    def __init__(self):
        self.cea_tool = 'data-helper'
        self.label = 'Data helper'
        self.description = 'Query characteristics of buildings and systems from statistical data'
        self.category = 'Data Management'
        self.canRunInBackground = False


class BenchmarkGraphsTool(CeaTool):
    def __init__(self):
        self.cea_tool = 'benchmark-graphs'
        self.label = '2000W Society Benchmark'
        self.description = 'Plot life cycle primary energy demand and emissions compared to an established benchmark'
        self.category = 'Benchmarking'
        self.canRunInBackground = False


class OperationTool(CeaTool):
    def __init__(self):
        self.cea_tool = 'emissions'
        self.label = 'LCA Operation'
        self.description = 'Calculate emissions and primary energy due to building operation'
        self.category = 'Life Cycle Analysis'
        self.canRunInBackground = False


class OptimizationTool(CeaTool):
    def __init__(self):
        self.cea_tool = 'optimization'
        self.label = 'Multi Objective Optimization'
        self.description = 'Run Optimization for the given scenario'
        self.category = 'Supply Systems Optimization'
        self.canRunInBackground = False


class EmbodiedEnergyTool(CeaTool):
    def __init__(self):
        self.cea_tool = 'embodied-energy'
        self.label = 'LCA Construction'
        self.description = 'Calculate the emissions and primary energy for building construction and decommissioning'
        self.category = 'Life Cycle Analysis'
        self.canRunInBackground = False


class MobilityTool(CeaTool):
    def __init__(self):
        self.cea_tool = 'mobility'
        self.label = 'LCA Mobility'
        self.description = 'Calculate emissions and primary energy due to mobility'
        self.category = 'Life Cycle Analysis'
        self.canRunInBackground = False


class ScenarioPlotsTool(CeaTool):
    def __init__(self):
        self.cea_tool = 'scenario-plots'
        self.label = 'Scenario plots'
        self.description = 'Create summary plots of scenarios in a folder'
        self.category = 'Mapping and Visualization'
        self.canRunInBackground = False


class PhotovoltaicPanelsTool(CeaTool):
    def __init__(self):
        self.cea_tool = 'photovoltaic'
        self.label = 'Photovoltaic Panels'
        self.description = 'Calculate electricity production from solar photovoltaic technologies'
        self.category = 'Energy Supply Technologies'
        self.canRunInBackground = False


class SolarCollectorPanelsTool(CeaTool):
    def __init__(self):
        self.cea_tool = 'solar-collector'
        self.label = 'Solar Collector Panels'
        self.description = 'Calculate heat production from solar collector technologies'
        self.category = 'Energy Supply Technologies'
        self.canRunInBackground = False


class PhotovoltaicThermalPanelsTool(CeaTool):
    def __init__(self):
        self.cea_tool = 'photovoltaic-thermal'
        self.label = 'PVT Panels'
        self.description = 'Calculate electricity & heat production from photovoltaic / thermal technologies'
        self.category = 'Energy Supply Technologies'
        self.canRunInBackground = False


class RadiationDaysimTool(CeaTool):
    def __init__(self):
        self.cea_tool = 'radiation-daysim'
        self.label = 'Urban solar radiation'
        self.description = 'Use Daysim to calculate solar radiation for a scenario'
        self.category = 'Renewable Energy Assessment'
        self.canRunInBackground = False

    def override_parameter_info(self, parameter_info, parameter):
        if parameter.name == 'buildings':
            return None
        else:
            return parameter_info


class RadiationTool(CeaTool):
    def __init__(self):
        self.cea_tool = 'radiation'
        self.label = 'Solar Insolation'
        self.category = 'Renewable Energy Assessment'
        self.description = 'Create radiation file'
        self.canRunInBackground = False


class HeatmapsTool(CeaTool):
    def __init__(self):
        self.cea_tool = 'heatmaps'
        self.label = 'Heatmaps'
        self.description = 'Generate maps representing hot and cold spots of energy consumption'
        self.category = 'Mapping and Visualization'
        self.canRunInBackground = False

    def override_parameter_info(self, parameter_info, parameter):
        if parameter.name == 'file-to-analyze':
            parameter_info.datatype = "String"
            parameter_info.filter.list = []
        elif parameter.name == 'analysis-fields':
            parameter_info.datatype = 'String'
            parameter_info.multiValue = True
            parameter_info.parameterDependencies = ['file-to-analyze']
        return parameter_info

    def updateParameters(self, parameters):
        super(HeatmapsTool, self).updateParameters(parameters)
        parameters = dict_parameters(parameters)
        locator = cea.inputlocator.InputLocator(parameters['general:scenario'].valueAsText)
        file_names = [os.path.basename(locator.get_total_demand())]
        file_names.extend(
            [f for f in os.listdir(locator.get_lca_emissions_results_folder())
             if f.endswith('.csv')])
        file_to_analyze = parameters['heatmaps:file-to-analyze']
        if not file_to_analyze.value or file_to_analyze.value not in file_names:
            file_to_analyze.filter.list = file_names
            file_to_analyze.value = file_names[0]
        # analysis_fields
        analysis_fields = parameters['heatmaps:analysis-fields']
        if file_to_analyze.value == file_names[0]:
            file_path = locator.get_total_demand()
        else:
            file_path = os.path.join(locator.get_lca_emissions_results_folder(),
                                           file_to_analyze.value)
        import pandas as pd
        df = pd.read_csv(file_path)
        fields = df.columns.tolist()
        fields.remove('Name')
        analysis_fields.filter.list = list(fields)

    def execute(self, parameters, _):
        param_dict = dict_parameters(parameters)
        scenario = param_dict['general:scenario'].valueAsText
        file_path = param_dict['heatmaps:file-to-analyze'].valueAsText
        locator = cea.inputlocator.InputLocator(scenario)
        if file_path == os.path.basename(locator.get_total_demand()):
            file_path = locator.get_total_demand()
        else:
            file_path = os.path.join(locator.get_lca_emissions_results_folder(), file_path)
        param_dict['heatmaps:file-to-analyze'].value = file_path
        super(HeatmapsTool, self).execute(parameters, _)


class SensitivityDemandSamplesTool(CeaTool):
    def __init__(self):
        self.cea_tool = 'sensitivity-demand-samples'
        self.label = 'Create Samples'
        self.category = 'Sensitivity Analysis'
        self.description = 'Create samples for sensitivity analysis'
        self.canRunInBackground = False

class SensitivityDemandSimulateTool(CeaTool):
    def __init__(self):
        self.cea_tool = 'sensitivity-demand-simulate'
        self.label = 'Demand Simulation'
        self.category = 'Sensitivity Analysis'
        self.description = 'Simulate demand for sensitivity analysis samples'
        self.canRunInBackground = False

class SensitivityDemandAnalyzeTool(CeaTool):
    def __init__(self):
        self.cea_tool = 'sensitivity-demand-analyze'
        self.label = 'sensitivity-demand-analyze'
        self.label = 'Run Analysis'
        self.category = 'Sensitivity Analysis'
        self.description = 'Analyze the results in the samples folder and write them out to an Excel file.'
        self.canRunInBackground = False


class ExcelToDbfTool(CeaTool):
    def __init__(self):
        self.cea_tool = 'excel-to-dbf'
        self.label = 'Convert Excel to DBF'
        self.description = 'xls => dbf'
        self.canRunInBackground = False
        self.category = 'Utilities'


class DbfToExcelTool(CeaTool):
    def __init__(self):
        self.cea_tool = 'dbf-to-excel'
        self.label = 'Convert DBF to Excel'
        self.description = 'dbf => xls'
        self.canRunInBackground = False
        self.category = 'Utilities'


class ExtractReferenceCaseTool(CeaTool):
    def __init__(self):
        self.cea_tool = 'extract-reference-case'
        self.label = 'Extract reference case'
        self.description = 'Extract sample reference case to folder'
        self.canRunInBackground = False
        self.category = 'Utilities'

class TestTool(CeaTool):
    def __init__(self):
        self.cea_tool = 'test'
        self.label = 'Test CEA'
        self.description = 'Run some tests on the CEA'
        self.canRunInBackground = False
        self.category = 'Utilities'


class CreateNewProject(CeaTool):
    def __init__(self):
        self.cea_tool = 'create-new-project'
        self.label = 'Create new project'
        self.description = 'Create a new project and scenario based on a zone Shapefile and terrain DEM'
        self.canRunInBackground = False
        self.category = 'Utilities'


<<<<<<< HEAD
class SewageHeatExchanger(CeaTool):
    def __init__(self):
        self.cea_tool = 'sewage-heat-exchanger'
        self.label = 'Sewage Heat Exchanger'
        self.description = 'Calaculate the heat extracted from the sewage heat exchanger.'
        self.canRunInBackground = False
        self.category = 'Energy Supply Technologies'
=======
class ThermalNetworkMatrix(CeaTool):
    def __init__(self):
        self.cea_tool = 'thermal-network-matrix'
        self.label = 'Solve the thermal hydraulic network'
        self.description = 'Sovle the thermal hydraulic network'
        self.canRunInBackground = False
        self.category = 'Supply Systems Optimization'
>>>>>>> e275ddd4
<|MERGE_RESOLUTION|>--- conflicted
+++ resolved
@@ -9,13 +9,12 @@
 See the script ``install_toolbox.py`` for the mechanics of installing the toolbox into the ArcGIS system.
 """
 
-import os
 import inspect
+
 import cea.config
 import cea.inputlocator
-
-from cea.interfaces.arcgis.modules import arcpy
 import cea.interfaces.arcgis.arcgishelper
+
 reload(cea.interfaces.arcgis.arcgishelper)
 from cea.interfaces.arcgis.arcgishelper import *
 
@@ -48,7 +47,7 @@
 class OperationCostsTool(CeaTool):
     def __init__(self):
         self.cea_tool = 'operation-costs'
-        self.label = 'Operation Costs'
+        self.label = 'Building operation costs'
         self.description = 'Calculate energy costs due to building operation'
         self.category = 'Cost Analysis'
         self.canRunInBackground = False
@@ -75,12 +74,12 @@
 
     def override_parameter_info(self, parameter_info, parameter):
         """Override this method if you need to use a non-default ArcGIS parameter handling"""
-        import pandas as pd
         if parameter.name == 'buildings':
             # ignore this parameter in the ArcGIS interface
             return None
         return parameter_info
 
+
 class DataHelperTool(CeaTool):
     def __init__(self):
         self.cea_tool = 'data-helper'
@@ -90,93 +89,75 @@
         self.canRunInBackground = False
 
 
-class BenchmarkGraphsTool(CeaTool):
-    def __init__(self):
-        self.cea_tool = 'benchmark-graphs'
-        self.label = '2000W Society Benchmark'
-        self.description = 'Plot life cycle primary energy demand and emissions compared to an established benchmark'
-        self.category = 'Benchmarking'
+class OptimizationTool(CeaTool):
+    def __init__(self):
+        self.cea_tool = 'optimization'
+        self.label = 'Supply systems optimization'
+        self.description = 'Run Optimization for the given scenario'
+        self.category = 'Optimization'
+        self.canRunInBackground = False
+
+
+class EmbodiedEnergyTool(CeaTool):
+    def __init__(self):
+        self.cea_tool = 'embodied-energy'
+        self.label = 'Building construction'
+        self.description = 'Calculate the emissions and primary energy for building construction and decommissioning'
+        self.category = 'Life Cycle Analysis'
         self.canRunInBackground = False
 
 
 class OperationTool(CeaTool):
     def __init__(self):
         self.cea_tool = 'emissions'
-        self.label = 'LCA Operation'
+        self.label = 'Building operation'
         self.description = 'Calculate emissions and primary energy due to building operation'
         self.category = 'Life Cycle Analysis'
         self.canRunInBackground = False
 
 
-class OptimizationTool(CeaTool):
-    def __init__(self):
-        self.cea_tool = 'optimization'
-        self.label = 'Multi Objective Optimization'
-        self.description = 'Run Optimization for the given scenario'
-        self.category = 'Supply Systems Optimization'
-        self.canRunInBackground = False
-
-
-class EmbodiedEnergyTool(CeaTool):
-    def __init__(self):
-        self.cea_tool = 'embodied-energy'
-        self.label = 'LCA Construction'
-        self.description = 'Calculate the emissions and primary energy for building construction and decommissioning'
-        self.category = 'Life Cycle Analysis'
-        self.canRunInBackground = False
-
-
 class MobilityTool(CeaTool):
     def __init__(self):
         self.cea_tool = 'mobility'
-        self.label = 'LCA Mobility'
+        self.label = 'Urban mobility'
         self.description = 'Calculate emissions and primary energy due to mobility'
         self.category = 'Life Cycle Analysis'
         self.canRunInBackground = False
 
 
-class ScenarioPlotsTool(CeaTool):
-    def __init__(self):
-        self.cea_tool = 'scenario-plots'
-        self.label = 'Scenario plots'
-        self.description = 'Create summary plots of scenarios in a folder'
-        self.category = 'Mapping and Visualization'
+class SolarCollectorPanelsTool(CeaTool):
+    def __init__(self):
+        self.cea_tool = 'solar-collector'
+        self.label = 'Solar collectors'
+        self.description = 'Calculate heat production from solar collector technologies'
+        self.category = 'Energy Potentials'
+        self.canRunInBackground = False
+
+
+class PhotovoltaicThermalPanelsTool(CeaTool):
+    def __init__(self):
+        self.cea_tool = 'photovoltaic-thermal'
+        self.label = 'Photovoltaic-thermal Panels'
+        self.description = 'Calculate electricity & heat production from photovoltaic / thermal technologies'
+        self.category = 'Energy Potentials'
         self.canRunInBackground = False
 
 
 class PhotovoltaicPanelsTool(CeaTool):
     def __init__(self):
         self.cea_tool = 'photovoltaic'
-        self.label = 'Photovoltaic Panels'
+        self.label = 'Photovoltaic panels'
         self.description = 'Calculate electricity production from solar photovoltaic technologies'
-        self.category = 'Energy Supply Technologies'
-        self.canRunInBackground = False
-
-
-class SolarCollectorPanelsTool(CeaTool):
-    def __init__(self):
-        self.cea_tool = 'solar-collector'
-        self.label = 'Solar Collector Panels'
-        self.description = 'Calculate heat production from solar collector technologies'
-        self.category = 'Energy Supply Technologies'
-        self.canRunInBackground = False
-
-
-class PhotovoltaicThermalPanelsTool(CeaTool):
-    def __init__(self):
-        self.cea_tool = 'photovoltaic-thermal'
-        self.label = 'PVT Panels'
-        self.description = 'Calculate electricity & heat production from photovoltaic / thermal technologies'
-        self.category = 'Energy Supply Technologies'
+        self.category = 'Energy Potentials'
         self.canRunInBackground = False
 
 
 class RadiationDaysimTool(CeaTool):
     def __init__(self):
         self.cea_tool = 'radiation-daysim'
-        self.label = 'Urban solar radiation'
+        self.label = 'Solar radiation (Daysim engine)'
         self.description = 'Use Daysim to calculate solar radiation for a scenario'
-        self.category = 'Renewable Energy Assessment'
+        self.category = 'Energy Potentials'
         self.canRunInBackground = False
 
     def override_parameter_info(self, parameter_info, parameter):
@@ -189,8 +170,8 @@
 class RadiationTool(CeaTool):
     def __init__(self):
         self.cea_tool = 'radiation'
-        self.label = 'Solar Insolation'
-        self.category = 'Renewable Energy Assessment'
+        self.label = 'Solar radiation (ArcGIS engine)'
+        self.category = 'Energy Potentials'
         self.description = 'Create radiation file'
         self.canRunInBackground = False
 
@@ -231,7 +212,7 @@
             file_path = locator.get_total_demand()
         else:
             file_path = os.path.join(locator.get_lca_emissions_results_folder(),
-                                           file_to_analyze.value)
+                                     file_to_analyze.value)
         import pandas as pd
         df = pd.read_csv(file_path)
         fields = df.columns.tolist()
@@ -259,6 +240,7 @@
         self.description = 'Create samples for sensitivity analysis'
         self.canRunInBackground = False
 
+
 class SensitivityDemandSimulateTool(CeaTool):
     def __init__(self):
         self.cea_tool = 'sensitivity-demand-simulate'
@@ -266,6 +248,7 @@
         self.category = 'Sensitivity Analysis'
         self.description = 'Simulate demand for sensitivity analysis samples'
         self.canRunInBackground = False
+
 
 class SensitivityDemandAnalyzeTool(CeaTool):
     def __init__(self):
@@ -303,6 +286,7 @@
         self.canRunInBackground = False
         self.category = 'Utilities'
 
+
 class TestTool(CeaTool):
     def __init__(self):
         self.cea_tool = 'test'
@@ -321,7 +305,6 @@
         self.category = 'Utilities'
 
 
-<<<<<<< HEAD
 class SewageHeatExchanger(CeaTool):
     def __init__(self):
         self.cea_tool = 'sewage-heat-exchanger'
@@ -329,12 +312,12 @@
         self.description = 'Calaculate the heat extracted from the sewage heat exchanger.'
         self.canRunInBackground = False
         self.category = 'Energy Supply Technologies'
-=======
+
+
 class ThermalNetworkMatrix(CeaTool):
     def __init__(self):
         self.cea_tool = 'thermal-network-matrix'
         self.label = 'Solve the thermal hydraulic network'
         self.description = 'Sovle the thermal hydraulic network'
         self.canRunInBackground = False
-        self.category = 'Supply Systems Optimization'
->>>>>>> e275ddd4
+        self.category = 'Supply Systems Optimization'
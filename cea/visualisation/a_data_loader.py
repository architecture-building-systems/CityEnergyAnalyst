"""
InputProcessor – Determines the correct CSV file in the summary folder and triggers the summary feature to generate this file.
Ensure this file exists or break the script.

"""

import cea.inputlocator
import os
<<<<<<< HEAD

=======
from cea.analysis.lca.emission_timeline import get_building_names_from_zone
>>>>>>> f02331c0
from cea.import_export.result_summary import process_building_summary, emission_timeline_hourly_operational_colnames_nounit, emission_timeline_yearly_colnames_nounit
import pandas as pd



__author__ = "Zhongming Shi"
__copyright__ = "Copyright 2025, Architecture and Building Systems - ETH Zurich"
__credits__ = ["Zhongming Shi"]
__license__ = "MIT"
__version__ = "0.1"
__maintainer__ = "Reynold Mok"
__email__ = "cea@arch.ethz.ch"
__status__ = "Production"


def raise_missing_pv_error(pv_codes, context='file'):
    """
    Raise FileNotFoundError for missing PV results.

    :param pv_codes: Single PV code (str) or list of PV codes (list)
    :param context: 'file' for missing PV files, 'emission' for missing PV data in emission results
    :raises FileNotFoundError: Always raises with formatted error message
    """
    if isinstance(pv_codes, str):
        pv_codes = [pv_codes]

    if context == 'emission':
        # Error when PV columns are missing from emission results
        if len(pv_codes) == 1:
            error_msg = (
                f"PV data missing for panel type: {pv_codes[0]} in emission results. "
                f"Please run the 'emissions' script with include_pv=True and pv_codes=['{pv_codes[0]}'] "
                f"to include PV offsetting in emission calculations."
            )
        else:
            pv_list = ', '.join([f"'{code}'" for code in sorted(pv_codes)])
            error_msg = (
                f"PV data missing for panel type(s): {', '.join(sorted(pv_codes))} in emission results. "
                f"Please run the 'emissions' script with include_pv=True and pv_codes=[{pv_list}] "
                f"to include PV offsetting in emission calculations."
            )
    else:
        # Error when PV result files don't exist
        if len(pv_codes) == 1:
            error_msg = (
                f"PV electricity results missing for panel type: {pv_codes[0]}. "
                f"Please run the 'photovoltaic (PV) panels' script first to generate PV potential results for this panel type."
            )
        else:
            error_msg = (
                f"PV electricity results missing for panel type(s): {', '.join(sorted(pv_codes))}. "
                f"Please run the 'photovoltaic (PV) panels' script first to generate PV potential results for these panel types."
            )

    print(f"ERROR: {error_msg}")
    raise FileNotFoundError(error_msg)


demand_metrics = ['grid_electricity_consumption', 'enduse_electricity_demand', 'enduse_cooling_demand', 'enduse_space_cooling_demand',	'enduse_heating_demand', 'enduse_space_heating_demand',	'enduse_dhw_demand']
demand_analytics = ['EUI_grid_electricity',	'EUI_enduse_electricity', 'EUI_enduse_cooling',	'EUI_enduse_space cooling',	'EUI_enduse_heating', 'EUI_enduse_space_heating', 'EUI_enduse_dhw']

solar_metrics = ['total', 'roofs_top', 'walls_north', 'walls_east', 'walls_south', 'walls_west']
solar_analytics = ['solar_energy_penetration', 'self_consumption', 'self_sufficiency']

lifecycle_emission_metrics = emission_timeline_yearly_colnames_nounit
operational_emission_metrics = emission_timeline_hourly_operational_colnames_nounit



dict_plot_metrics_cea_feature = {
    'demand': demand_metrics,
    'pv': solar_metrics,
    'pvt': solar_metrics,
    'sc': solar_metrics,
    'lifecycle-emissions': lifecycle_emission_metrics,
    'operational-emissions': operational_emission_metrics,
    'emission-timeline': lifecycle_emission_metrics
}

dict_plot_analytics_cea_feature = {
    'demand': demand_analytics,
    'pv': solar_analytics,
    'pvt': [],
    'sc': [],
    'lifecycle-emissions': [],
    'operational-emissions': []
}

# Trigger the summary feature and point to the csv results file
class csv_pointer:
    """Maps user input combinations to pre-defined CSV file paths."""

    def __init__(self, plot_config, plots_building_filter, scenario, plot_cea_feature, period_start, period_end, solar_panel_types_list):
        """
        :param plot_config: User-defined configuration settings.
        :param scenario: CEA scenario path.
        :param plot_cea_feature: The feature to plot.
        :param period_start: Start hour for analysis.
        :param period_end: End hour for analysis.
        """

        x, x_facet = get_x_and_x_facet(plot_config.x_to_plot)
        self.config = plot_config
        self.scenario = scenario
        self.locator = cea.inputlocator.InputLocator(scenario=scenario)
        self.plot_cea_feature = plot_cea_feature
        self.period_start = period_start
        self.period_end = period_end
        self.buildings = plots_building_filter.buildings
<<<<<<< HEAD
        self.y_metric_to_plot = plot_config.y_metric_to_plot
        if plot_config.pv_code is not None:
            pv_code = plot_config.pv_code
            self.y_metric_to_plot.append(f"PV_{pv_code}_offset_total")
=======

        # For lifecycle-emissions, emission-timeline, and operational-emissions,
        # y_metric_to_plot is generated in b_data_processor from multiple parameters
        # For other features, read it from config
        if plot_cea_feature in ('lifecycle-emissions', 'emission-timeline', 'operational-emissions'):
            self.y_metric_to_plot = []  # Will be generated later in b_data_processor
        else:
            self.y_metric_to_plot = plot_config.y_metric_to_plot
            # Legacy PV handling for other plots if needed
            if hasattr(plot_config, 'pv_code') and plot_config.pv_code is not None:
                pv_code = plot_config.pv_code
                self.y_metric_to_plot.append(f"PV_{pv_code}_offset_total")

>>>>>>> f02331c0
        self.y_normalised_by = plot_config.y_normalised_by
        self.x = x
        self.x_to_plot = plot_config.x_to_plot
        self.x_facet = x_facet
        self.integer_year_start = plots_building_filter.filter_buildings_by_year_start
        self.integer_year_end = plots_building_filter.filter_buildings_by_year_end
        self.list_construction_type = plots_building_filter.filter_buildings_by_construction_type
        self.list_use_type = plots_building_filter.filter_buildings_by_use_type
        self.min_ratio_as_main_use = plots_building_filter.min_ratio_as_main_use
        self.plot = True

        if plot_cea_feature in ('pv', 'sc'):
            self.appendix = f"{plot_cea_feature}_{solar_panel_types_list[0]}"
        elif plot_cea_feature == 'pvt':
            if len(solar_panel_types_list) == 2:
                self.appendix = f"{plot_cea_feature}_{solar_panel_types_list[0]}_{solar_panel_types_list[1]}"
            else:
                raise ValueError("PVT requires two solar panel types.")
        else:
            self.appendix = plot_cea_feature

        self.bool_aggregate_by_building = self.x == "by_building"

        time_period_map = {
            "building": "annually",
            "building_faceted_by_decades": "annually",
            "building_faceted_by_months": "monthly",
            "building_faceted_by_seasons": "seasonally",
            "building_faceted_by_construction_type": "annually",
            "building_faceted_by_main_use_type": "annually",
            "district_and_hourly": 'hourly',
            "district_and_hourly_faceted_by_months": 'hourly',
            "district_and_hourly_faceted_by_seasons": 'hourly',
            "district_and_daily": "daily",
            "district_and_daily_faceted_by_months": "daily",
            "district_and_daily_faceted_by_seasons": "daily",
            "district_and_monthly": "monthly",
            "district_and_monthly_faceted_by_seasons": "monthly",
            "district_and_seasonally": "seasonally",
            "district_and_annually_or_selected_period": "annually",
            "district_and_annually_faceted_by_decades": "annually",
            "district_and_annually": "timeline",

        }
        self.time_period = time_period_map.get(self.x_to_plot)

    def execute_summary(self, bool_include_advanced_analytics):
        """Executes the summary feature to generate the required CSV output."""
        list_metrics_analytics = dict_plot_analytics_cea_feature.get(self.plot_cea_feature, [])
        if any(item in list_metrics_analytics for item in self.y_metric_to_plot):
            bool_include_advanced_analytics = True

        bool_use_acronym = True

        bool_use_conditioned_floor_area_for_normalisation = self.y_normalised_by == "conditioned_floor_area"
        # bool_use_solar_technology_area_installed_for_respective_surface = self.y_normalised_by == "solar_technology_area_installed_for_respective_surface"

        process_building_summary(
            self.config, self.locator,
            self.period_start, self.period_end, self.buildings,
            self.integer_year_start, self.integer_year_end, self.list_construction_type,
            self.list_use_type, self.min_ratio_as_main_use,
            bool_use_acronym, self.bool_aggregate_by_building,
            bool_include_advanced_analytics, [self.time_period],
            bool_use_conditioned_floor_area_for_normalisation,
            plot=True, list_cea_feature_to_plot=[self.plot_cea_feature]
        )

    def get_summary_results_csv_path(self):
        """Returns the correct path for the summary results CSV file based on user inputs."""
        summary_folder = self.locator.get_export_plots_folder()
        list_metrics_non_analytics = dict_plot_metrics_cea_feature.get(self.plot_cea_feature, [])
        list_metrics_analytics = dict_plot_analytics_cea_feature.get(self.plot_cea_feature, [])

        if all(item in list_metrics_non_analytics for item in self.y_metric_to_plot):
            return self._get_non_analytics_summary_path(summary_folder)
        elif all(item in list_metrics_analytics for item in self.y_metric_to_plot):
            return self._get_analytics_summary_path(summary_folder)
        else:
            raise ValueError(f"Invalid y-metric-to-plot: {self.y_metric_to_plot}. Current combination is not supported.")

    def _get_non_analytics_summary_path(self, summary_folder):
        """Helper function to retrieve the non-analytics summary CSV path."""
        cea_feature = self.plot_cea_feature if not self.plot else self.plot_cea_feature.replace('_', '-')
        appendix = self.appendix if not self.plot else self.appendix.replace('_', '-')

        if self.bool_aggregate_by_building:
            return self.locator.get_export_plots_cea_feature_time_resolution_buildings_file(
                cea_feature, appendix, self.time_period, self.period_start, self.period_end
            )
        else:
            return self.locator.get_export_results_summary_cea_feature_time_period_file(
                summary_folder, cea_feature, appendix, self.time_period, self.period_start, self.period_end
            )

    def _get_analytics_summary_path(self, summary_folder):
        """Helper function to retrieve the analytics summary CSV path."""
        if self.bool_aggregate_by_building:
            return self.locator.get_export_plots_cea_feature_analytics_time_resolution_buildings_file(
                self.plot_cea_feature, self.appendix, self.time_period, self.period_start, self.period_end
            )
        else:
            return self.locator.get_export_results_summary_cea_feature_analytics_time_resolution_file(
                summary_folder, self.plot_cea_feature, self.appendix, self.time_period, self.period_start, self.period_end
            )


# from X-to-plot to X and X_facet
def get_x_and_x_facet(x_to_plot):
    if x_to_plot == "building":
        x = 'by_building'
        x_facet = None
    elif x_to_plot == "building_faceted_by_months":
        x = 'by_building'
        x_facet = 'months'
    elif x_to_plot == "building_faceted_by_seasons":
        x = 'by_building'
        x_facet = 'seasons'
    elif x_to_plot == "building_faceted_by_decades":
        x = 'by_building'
        x_facet = 'decades'
    elif x_to_plot == "building_faceted_by_construction_type":
        x = 'by_building'
        x_facet = 'construction_type'
    elif x_to_plot == "building_faceted_by_main_use_type":
        x = 'by_building'
        x_facet = 'main_use_type'
    elif x_to_plot == "district_and_hourly":
        x = 'by_period'
        x_facet = None
    elif x_to_plot == "district_and_hourly_faceted_by_months":
        x = 'by_period'
        x_facet = 'months'
    elif x_to_plot == "district_and_hourly_faceted_by_seasons":
        x = 'by_period'
        x_facet = 'seasons'
    elif x_to_plot == "district_and_annually_faceted_by_decades":
        x = 'by_period'
        x_facet = 'decades'
    elif x_to_plot == "district_and_daily":
        x = 'by_period'
        x_facet = None
    elif x_to_plot == "district_and_daily_faceted_by_months":
        x = 'by_period'
        x_facet = 'months'
    elif x_to_plot == "district_and_daily_faceted_by_seasons":
        x = 'by_period'
        x_facet = 'seasons'
    elif x_to_plot == "district_and_monthly":
        x = 'by_period'
        x_facet = None
    elif x_to_plot == "district_and_monthly_faceted_by_seasons":
        x = 'by_period'
        x_facet = 'seasons'
    elif x_to_plot == "district_and_seasonally":
        x = 'by_period'
        x_facet = None
    elif x_to_plot == "district_and_annually_or_selected_period":
        x = 'by_period'
        x_facet = None
    elif x_to_plot == "district_and_annually":
        x = 'by_period'
        x_facet = None
    else:
        raise ValueError(f"Invalid x-to-plot: {x_to_plot}")

    return x, x_facet


# Main function
def plot_input_processor(plot_config, plots_building_filter, scenario, plot_cea_feature, period_start, period_end, solar_panel_types_list, bool_include_advanced_analytics=False):
    """
    Processes and exports building summary results, filtering buildings based on user-defined criteria.

    Args:
        config: Configuration object containing user inputs.
        scenario: Path to the scenario folder.
        plot_cea_feature: The plot_cea_feature to process.
        period_start (int): Start hour for analysis.
        hour_end (int): End hour for analysis.

    Returns:
        None
    """
    # Early validation: Check if PV panel results exist for emission plots
    if plot_cea_feature in ('operational-emissions', 'lifecycle-emissions'):
        pv_code = getattr(plot_config, 'pv_code', None)
        if pv_code:
            # Check if any building has PV data for this panel type
            from cea.inputlocator import InputLocator
            locator = InputLocator(scenario)

            # Get list of buildings to check
            buildings = plots_building_filter.buildings
            if not buildings:
                zone_df = get_building_names_from_zone(locator)
                buildings = zone_df['name'].tolist()

            # Check if PV results exist for at least one building (representative check)
            if buildings:
                first_building = buildings[0]
                pv_path = locator.PV_results(first_building, pv_code)
                if not os.path.exists(pv_path):
                    raise_missing_pv_error(pv_code)

    # Instantiate the csv_pointer class
    plot_instance_a = csv_pointer(plot_config, plots_building_filter, scenario, plot_cea_feature, period_start, period_end, solar_panel_types_list)

    # Get the summary results CSV path
    summary_results_csv_path = plot_instance_a.get_summary_results_csv_path()

    # Delete the existing file if it exists to prevent loading stale cached data
    if os.path.exists(summary_results_csv_path):
        os.remove(summary_results_csv_path)

    # Execute the summary process
    plot_instance_a.execute_summary(bool_include_advanced_analytics)

    # Load the summary results data
    try:
        df_summary_data = pd.read_csv(summary_results_csv_path)

        # Validate data structure based on time period
        # Hourly/daily data should have 'date' column
        # Monthly/seasonal/annual/timeline data should have 'period' column
        if plot_instance_a.time_period in ('hourly', 'daily'):
            # For hourly/daily operational emissions, expect 'date' column
            if 'period' in df_summary_data.columns and 'date' not in df_summary_data.columns:
                error_msg = (
                    f"Data structure error in summary file: {summary_results_csv_path}\n"
                    f"Expected {plot_instance_a.time_period} data with 'date' column, but found 'period' column.\n"
                    f"This suggests aggregated period data was incorrectly written to the {plot_instance_a.time_period} summary file.\n"
                    f"Available columns: {df_summary_data.columns.tolist()}\n"
                    "File will be deleted and regenerated."
                )
                print(error_msg)
                # Delete the incorrect file
                os.remove(summary_results_csv_path)
                raise ValueError(error_msg)
        elif plot_instance_a.time_period in ('monthly', 'seasonally', 'annually', 'timeline'):
            # For monthly/seasonal/annual/timeline data, expect 'period' column
            if 'date' in df_summary_data.columns and 'period' not in df_summary_data.columns:
                error_msg = (
                    f"Data structure error in summary file: {summary_results_csv_path}\n"
                    f"Expected {plot_instance_a.time_period} data with 'period' column, but found 'date' column.\n"
                    f"This suggests hourly/daily data was incorrectly written to the {plot_instance_a.time_period} summary file.\n"
                    f"Available columns: {df_summary_data.columns.tolist()}\n"
                    "File will be deleted and regenerated."
                )
                print(error_msg)
                # Delete the incorrect file
                os.remove(summary_results_csv_path)
                raise ValueError(error_msg)

    except Exception as e:
        print(f"Error loading csv file: {e}")
        df_summary_data = None

    # Load the architecture data
    try:
        df_architecture_data = pd.read_csv(plot_instance_a.locator.get_export_plots_selected_building_file())
    except Exception as e:
        print(f"Error loading csv file: {e}")
        df_architecture_data = None

    return df_summary_data, df_architecture_data, plot_instance_a


<|MERGE_RESOLUTION|>--- conflicted
+++ resolved
@@ -6,11 +6,7 @@
 
 import cea.inputlocator
 import os
-<<<<<<< HEAD
-
-=======
 from cea.analysis.lca.emission_timeline import get_building_names_from_zone
->>>>>>> f02331c0
 from cea.import_export.result_summary import process_building_summary, emission_timeline_hourly_operational_colnames_nounit, emission_timeline_yearly_colnames_nounit
 import pandas as pd
 
@@ -120,12 +116,6 @@
         self.period_start = period_start
         self.period_end = period_end
         self.buildings = plots_building_filter.buildings
-<<<<<<< HEAD
-        self.y_metric_to_plot = plot_config.y_metric_to_plot
-        if plot_config.pv_code is not None:
-            pv_code = plot_config.pv_code
-            self.y_metric_to_plot.append(f"PV_{pv_code}_offset_total")
-=======
 
         # For lifecycle-emissions, emission-timeline, and operational-emissions,
         # y_metric_to_plot is generated in b_data_processor from multiple parameters
@@ -139,7 +129,6 @@
                 pv_code = plot_config.pv_code
                 self.y_metric_to_plot.append(f"PV_{pv_code}_offset_total")
 
->>>>>>> f02331c0
         self.y_normalised_by = plot_config.y_normalised_by
         self.x = x
         self.x_to_plot = plot_config.x_to_plot

--- conflicted
+++ resolved
@@ -35,31 +35,15 @@
     if control_heating_cooling_systems.is_heating_season(t, bpr):#\
             # and not control_heating_cooling_systems.is_cooling_season(t, bpr):
 
-<<<<<<< HEAD
-        run_heating_case(bpr, t, tsd)
+        heating_procedure(bpr, t, tsd)
+
+        if tsd['T_int'][t] > bpr.comfort['Tcs_setb_C']:
+            cooling_procedure(bpr, t, tsd)
 
     elif control_heating_cooling_systems.is_cooling_season(t, bpr) \
             and not control_heating_cooling_systems.is_heating_season(t, bpr):
 
-        run_cooling_case(bpr, t, tsd)
-
-    elif control_heating_cooling_systems.is_cooling_season(t, bpr) \
-            and control_heating_cooling_systems.is_heating_season(t, bpr):
-        if tsd['T_int'][t-1] > 22:
-            run_cooling_case(bpr, t, tsd)
-        else:
-            run_heating_case(bpr, t, tsd)
-=======
-        heating_procedure(bpr, t, tsd)
-
-        if tsd['T_int'][t] > bpr.comfort['Tcs_setb_C']:
-            cooling_procedure(bpr, t, tsd)
-
-    elif control_heating_cooling_systems.is_cooling_season(t, bpr) \
-            and not control_heating_cooling_systems.is_heating_season(t, bpr):
-
         cooling_procedure(bpr, t, tsd)
->>>>>>> aabd2dca
 
     else:
         warnings.warn('Timestep %s not in heating season nor cooling season' % t)
@@ -68,11 +52,7 @@
     return
 
 
-<<<<<<< HEAD
-def run_cooling_case(bpr, t, tsd):
-=======
 def cooling_procedure(bpr, t, tsd):
->>>>>>> aabd2dca
     # +++++++++++++++++++++++++++++++++++++++++++
     # COOLING
     # +++++++++++++++++++++++++++++++++++++++++++
@@ -111,28 +91,6 @@
     # for dashboard
     detailed_thermal_balance_to_tsd(tsd, bpr, t, rc_model_temperatures)
 
-<<<<<<< HEAD
-
-def run_heating_case(bpr, t, tsd):
-    # +++++++++++++++++++++++++++++++++++++++++++
-    # HEATING
-    # +++++++++++++++++++++++++++++++++++++++++++
-    # check system
-    if not control_heating_cooling_systems.has_heating_system(bpr) \
-            or not control_heating_cooling_systems.heating_system_is_active(tsd, t):
-
-        # no system = no loads
-        rc_model_temperatures = calc_rc_no_loads(bpr, tsd, t)
-
-    elif control_heating_cooling_systems.has_radiator_heating_system(bpr) \
-            or control_heating_cooling_systems.has_floor_heating_system(bpr):
-
-        # radiator or floor heating
-        rc_model_temperatures = calc_heat_loads_radiator(bpr, t, tsd)
-
-        tsd['Ehs_lat_aux'][t] = 0  # TODO
-
-=======
     return
 
 
@@ -155,7 +113,6 @@
 
         tsd['Ehs_lat_aux'][t] = 0  # TODO
 
->>>>>>> aabd2dca
         # elif has_local_ac_heating_system:
         # TODO: here could be a heating system using the mini-split unit ("T5")
 
@@ -166,8 +123,6 @@
     else:
         # message and no heating system
         warnings.warn('Unknown cooling system. Calculation without system.')
-<<<<<<< HEAD
-=======
 
         # no system = no loads
         rc_model_temperatures = calc_rc_no_loads(bpr, tsd, t)
@@ -176,15 +131,8 @@
     update_tsd_no_cooling(tsd, t)
     # for dashboard
     detailed_thermal_balance_to_tsd(tsd, bpr, t, rc_model_temperatures)
->>>>>>> aabd2dca
-
-        # no system = no loads
-        rc_model_temperatures = calc_rc_no_loads(bpr, tsd, t)
-
-    # update tsd
-    update_tsd_no_cooling(tsd, t)
-    # for dashboard
-    detailed_thermal_balance_to_tsd(tsd, bpr, t, rc_model_temperatures)
+
+    return
 
 
 def calc_heat_loads_radiator(bpr, t, tsd):

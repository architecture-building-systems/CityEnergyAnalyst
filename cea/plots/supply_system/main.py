--- conflicted
+++ resolved
@@ -49,29 +49,6 @@
 
     # initialize class
     plots = Plots(locator, individual, generation, config, type_of_network)
-<<<<<<< HEAD
-    category = "optimal-energy-systems/single-system"
-
-    # generate plots
-    # if type_of_network == 'DH':
-    #     plots.individual_heating_dispatch_curve(category)
-    #     plots.individual_heating_storage_dispatch_curve(category)
-    #     plots.individual_electricity_dispatch_curve_heating(category)
-    #     plots.cost_analysis_heating_decentralized(config, category)
-    #
-    # if type_of_network == 'DC':
-    #     plots.individual_cooling_dispatch_curve(category)
-    #     plots.individual_electricity_dispatch_curve_cooling(category)
-    #     plots.cost_analysis_cooling_decentralized(config, category)
-
-
-    plots.map_location_size_customers_energy_system(type_of_network, category)
-    plots.pie_import_exports(category)
-    plots.impact_in_the_local_grid(category)
-    # plots.pie_total_costs(category) ##TODO: create data inputs for these new 5 plots.
-    # plots.pie_energy_supply_mix(category) ##TODO: create data inputs for these new 5 plots.
-    # plots.pie_renewable_share(category) ##TODO: create data inputs for these new 5 plots.
-=======
     category = "optimization-detailed"
 
     if "thermal_dispatch_curves" in categories:
@@ -104,7 +81,6 @@
     if "imports_exports" in categories:
         plots.map_location_size_customers_energy_system(type_of_network, category)
         plots.impact_in_the_local_grid(category)
->>>>>>> 35dd1867
 
     return
 
@@ -260,21 +236,28 @@
                                              'Opex_fixed_VCC_backup', 'Opex_fixed_pump',
                                              'Opex_var_Lake', 'Opex_var_VCC', 'Opex_var_ACH',
                                              'Opex_var_VCC_backup', 'Opex_var_CT', 'Opex_var_CCGT']
-        # self.data_processed = self.preprocessing_generations_data()
-        # self.data_processed_individual = self.preprocessing_individual_data(self.locator,
-        #                                                                     self.data_processed['generation'],
-        #                                                                     self.individual, self.config)
-        # self.data_processed_cost_centralized = self.preprocessing_generation_data_cost_centralized(self.locator,
-        #                                                                                                  self.data_processed['generation'],
-        #                                                                                                  self.config)
-        # self.data_processed_cost_decentralized = self.preprocessing_generation_data_decentralized(self.locator,
-        #                                                                          self.data_processed['generation'], self.individual,
-        #                                                                          self.config)
-        self.data_processed_imports_exports = self.preprocessing_import_exports(self.locator, self.generation, self.individual, config)
+        self.data_processed = self.preprocessing_generations_data()
+        self.data_processed_individual = self.preprocessing_individual_data(self.locator,
+                                                                            self.data_processed['generation'],
+                                                                            self.individual, self.config)
+        self.data_processed_cost_centralized = self.preprocessing_generation_data_cost_centralized(self.locator,
+                                                                                                   self.data_processed[
+                                                                                                       'generation'],
+                                                                                                   self.config)
+        self.data_processed_cost_decentralized = self.preprocessing_generation_data_decentralized(self.locator,
+                                                                                                  self.data_processed[
+                                                                                                      'generation'],
+                                                                                                  self.individual,
+                                                                                                  self.config)
+        self.data_processed_imports_exports = self.preprocessing_import_exports(self.locator, self.generation,
+                                                                                self.individual, config)
         self.data_energy_mix = self.preprocessing_energy_mix(self.locator, self.generation, self.individual, config)
 
-        self.data_processed_capacities_installed = self.preprocessing_capacities_installed(self.locator, self.generation, self.individual,
-                                                                                           self.output_type_network, self.config)
+        self.data_processed_capacities_installed = self.preprocessing_capacities_installed(self.locator,
+                                                                                           self.generation,
+                                                                                           self.individual,
+                                                                                           self.output_type_network,
+                                                                                           self.config)
 
 
     def preprocessing_generations_data(self):

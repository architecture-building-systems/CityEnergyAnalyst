--- conflicted
+++ resolved
@@ -82,64 +82,6 @@
         if only a section is mentioned, all the parameters of that section are added. Otherwise, only the specified
         parameter is added to the resulting list.
         """
-<<<<<<< HEAD
-        self._parser = parser
-
-    @property
-    def rad_parameters(self):
-        return {
-            'RAD_AB': self._parser.getint('radiation-daysim', 'rad-ab'),
-            'RAD_AD': self._parser.getint('radiation-daysim', 'rad-ad'),
-            'RAD_AS': self._parser.getint('radiation-daysim', 'rad-as'),
-            'RAD_AR': self._parser.getint('radiation-daysim', 'rad-ar'),
-            'RAD_AA': self._parser.getfloat('radiation-daysim', 'rad-aa'),
-            'RAD_LR': self._parser.getint('radiation-daysim', 'rad-lr'),
-            'RAD_ST': self._parser.getfloat('radiation-daysim', 'rad-st'),
-            'RAD_SJ': self._parser.getfloat('radiation-daysim', 'rad-sj'),
-            'RAD_LW': self._parser.getfloat('radiation-daysim', 'rad-lw'),
-            'RAD_DJ': self._parser.getfloat('radiation-daysim', 'rad-dj'),
-            'RAD_DS': self._parser.getfloat('radiation-daysim', 'rad-ds'),
-            'RAD_DR': self._parser.getint('radiation-daysim', 'rad-dr'),
-            'RAD_DP': self._parser.getint('radiation-daysim', 'rad-dp'),
-        }
-
-    @property
-    def sensor_parameters(self):
-        """Grid for the sensors, use 100 (maximum) if you want only one point per surface"""
-        return {
-            'X_DIM': self._parser.getint('radiation-daysim', 'sensor-x-dim'),
-            'Y_DIM': self._parser.getint('radiation-daysim', 'sensor-y-dim'),
-        }
-
-
-    @property
-    def terrain_parameters(self):
-        """terrain parameters: e-terrain (reflection for the terrain)"""
-        return {
-            'albedo': self._parser.getfloat('radiation-daysim', 'albedo'),
-        }
-
-    @property
-    def simulation_parameters(self):
-        """simulation parameters:
-
-        - n_build_in_chunk: min number of buildings for multiprocessing
-        - multiprocessing: if set to true, run the process for chunk size ``n_build_in_chunk``
-        """
-        return {
-            'n_build_in_chunk': self._parser.getint('radiation-daysim', 'n-buildings-in-chunk'),
-            'run_all_buildings': self._parser.getboolean('radiation-daysim', 'run_all_buildings')
-
-        }
-
-    @property
-    def simplification_parameters(self):
-        """geometry simplification:
-        - zone_geometry: level of simplification of the zone geometry
-        - surrounding_geometry: level of simplification of the district geometry
-        - consider_windows: boolean to consider or not windows in the geometry
-        - consider_floors: boolean to consider or not floors in the geometry
-=======
         for option in option_list:
             if ':' in option:
                 section_name, parameter_name = option.split(':')
@@ -263,7 +205,6 @@
         """
         Override this function to initialize a parameter with values as read from
         the default.config
->>>>>>> 2fb11fdc
         """
 
     def encode(self, value, parser):

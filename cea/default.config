--- conflicted
+++ resolved
@@ -762,12 +762,6 @@
 output-path.type = PathParameter
 output-path.help = Path to location where to store the new project
 
-<<<<<<< HEAD
-[dashboard]
-port = 5050
-port.type = IntegerParameter
-port.help = Port number for the service to listen on
-=======
 [network-layout]
 network-type = DH
 network-type.type = ChoiceParameter
@@ -789,4 +783,8 @@
 create-plant.type = BooleanParameter
 create-plant.help = whether creating a plant close to the highest energy consumer or not. default is True
 create-plant.category = Advanced
->>>>>>> 1289da88
+
+[dashboard]
+port = 5050
+port.type = IntegerParameter
+port.help = Port number for the service to listen on
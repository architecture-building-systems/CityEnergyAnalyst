--- conflicted
+++ resolved
@@ -29,14 +29,14 @@
 HOURS_IN_DAY = 24
 HOURS_IN_YEAR = 8760
 MONTHS_IN_YEAR = 12
-<<<<<<< HEAD
+
 MONTHS_IN_YEAR_NAMES = ['JANUARY', 'FEBRUARY', 'MARCH', 'APRIL',
                         'MAY', 'JUNE', 'JULY', 'AUGUST', 'SEPTEMBER',
                         'OCTOBER', 'NOVEMBER', 'DECEMBER']
-=======
+
 HOURS_PRE_CONDITIONING = 720  # number of hours that the building will be thermally pre-conditioned,
                                 # the results of these hours will be overwritten
->>>>>>> a4923407
+
 
 # Specific heat
 HEAT_CAPACITY_OF_WATER_JPERKGK = 4185  # [J/kg K]
@@ -68,13 +68,9 @@
 
 # insulation of pipes
 PUR_lambda_WmK = 0.023
-<<<<<<< HEAD
-STEEL_lambda_WmK = 76
-=======
 STEEL_lambda_WmK = 76
 
 #unit conversion
 FT_WATER_TO_PA = 2989.0669 # assumption at 4C water
 M_WATER_TO_PA = 9804
 FT_TO_M = 0.3048
->>>>>>> a4923407

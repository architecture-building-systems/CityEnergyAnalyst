"""
Vapor-compressor chiller
"""
from __future__ import division
import pandas as pd
from math import log, ceil
import numpy as np
import cea.config
from cea.utilities import epwreader
from cea.optimization.constants import VCC_T_COOL_IN
from cea.constants import HEAT_CAPACITY_OF_WATER_JPERKGK
from cea.technologies.constants import G_VALUE_CENTRALIZED, G_VALUE_DECENTRALIZED, CHILLER_DELTA_T_HEX_CT, \
    CHILLER_DELTA_T_APPROACH, T_EVAP_AHU, T_EVAP_ARU, T_EVAP_SCU, DT_NETWORK_CENTRALIZED, CENTRALIZED_AUX_PERCENTAGE, \
    DECENTRALIZED_AUX_PERCENTAGE

__author__ = "Thuy-An Nguyen"
__copyright__ = "Copyright 2015, Architecture and Building Systems - ETH Zurich"
__credits__ = ["Thuy-An Nguyen", "Tim Vollrath", "Jimeno A. Fonseca"]
__license__ = "MIT"
__version__ = "0.1"
__maintainer__ = "Daren Thomas"
__email__ = "cea@arch.ethz.ch"
__status__ = "Production"


# technical model

def calc_VCC(mdot_kgpers, T_sup_K, T_re_K, q_nom_chw_W, number_of_VCC_chillers):
    """
    For th e operation of a Vapor-compressor chiller between a district cooling network and a condenser with fresh water
    to a cooling tower following [D.J. Swider, 2003]_.
    The physically based fundamental thermodynamic model(LR4) is implemented in this function.
    :type mdot_kgpers : float
    :param mdot_kgpers: plant supply mass flow rate to the district cooling network
    :type T_sup_K : float
    :param T_sup_K: plant supply temperature to DCN
    :type T_re_K : float
    :param T_re_K: plant return temperature from DCN
    :rtype wdot : float
    :returns wdot: chiller electric power requirement
    :rtype qhotdot : float
    :returns qhotdot: condenser heat rejection
    ..[D.J. Swider, 2003] D.J. Swider (2003). A comparison of empirically based steady-state models for
    vapor-compression liquid chillers. Applied Thermal Engineering.
    """

    if mdot_kgpers == 0:
        wdot_W = 0
        q_cw_W = 0

    elif q_nom_chw_W == 0:
        wdot_W = 0
        q_cw_W = 0

    else:
        q_chw_W = mdot_kgpers * HEAT_CAPACITY_OF_WATER_JPERKGK * (
                T_re_K - T_sup_K)  # required cooling at the chiller evaporator
        T_cw_in_K = VCC_T_COOL_IN  # condenser water inlet temperature in [K]

        if q_chw_W <= q_nom_chw_W:  # the maximum capacity is assumed to be 3.5 MW, other wise the COP becomes negative

            # Tim Change:
            # COP = (tret / tcoolin - 0.0201E-3 * qcolddot / tcoolin) \
            #  (0.1980E3 * tret / qcolddot + 168.1846E3 * (tcoolin - tret) / (tcoolin * qcolddot) \
            #  + 0.0201E-3 * qcolddot / tcoolin + 1 - tret / tcoolin)

            A = 0.0201E-3 * q_chw_W / T_cw_in_K
            B = T_re_K / T_cw_in_K
            C = 0.1980E3 * T_re_K / q_chw_W + 168.1846E3 * (T_cw_in_K - T_re_K) / (T_cw_in_K * q_chw_W)

            COP = 1 / ((1 + C) / (B - A) - 1)

            if COP < 0:
                print (mdot_kgpers, T_sup_K, T_re_K, q_chw_W, COP)

            wdot_W = q_chw_W / COP
            q_cw_W = wdot_W + q_chw_W  # heat rejected to the cold water (cw) loop

        else:

            A = 0.0201E-3 * q_nom_chw_W / T_cw_in_K
            B = T_re_K / T_cw_in_K
            C = 0.1980E3 * T_re_K / q_nom_chw_W + 168.1846E3 * (T_cw_in_K - T_re_K) / (T_cw_in_K * q_nom_chw_W)

            COP = 1 / ((1 + C) / (B - A) - 1)

            if COP < 0:
                print (mdot_kgpers, T_sup_K, T_re_K, q_nom_chw_W, COP)

            wdot_W = (q_nom_chw_W / COP) * number_of_VCC_chillers
            q_cw_W = wdot_W + q_chw_W  # heat rejected to the cold water (cw) loop

    chiller_operation = {'wdot_W': wdot_W, 'q_cw_W': q_cw_W}

    return chiller_operation


# Investment costs

def calc_Cinv_VCC(qcold_W, locator, config, technology_type):
    """
    Annualized investment costs for the vapor compressor chiller

    :type qcold_W : float
    :param qcold_W: peak cooling demand in [W]

    :returns InvCa: annualized chiller investment cost in CHF/a
    :rtype InvCa: float

    """
    Capex_a_VCC_USD = 0
    Opex_fixed_VCC_USD = 0
    Capex_VCC_USD = 0

    if qcold_W > 0:
<<<<<<< HEAD
        VCC_cost_data = pd.read_excel(locator.get_supply_systems(config.region), sheet_name="Chiller")
=======
        VCC_cost_data = pd.read_excel(locator.get_supply_systems(), sheetname="Chiller")
>>>>>>> 2d053b4b
        VCC_cost_data = VCC_cost_data[VCC_cost_data['code'] == technology_type]
        max_chiller_size = max(VCC_cost_data['cap_max'].values)
        # if the Q_design is below the lowest capacity available for the technology, then it is replaced by the least
        # capacity for the corresponding technology from the database
        if qcold_W < VCC_cost_data.iloc[0]['cap_min']:
            qcold_W = VCC_cost_data.iloc[0]['cap_min']
        if qcold_W <= max_chiller_size:
            VCC_cost_data = VCC_cost_data[(VCC_cost_data['cap_min'] <= qcold_W) & (VCC_cost_data['cap_max'] > qcold_W)]
            Inv_a = VCC_cost_data.iloc[0]['a']
            Inv_b = VCC_cost_data.iloc[0]['b']
            Inv_c = VCC_cost_data.iloc[0]['c']
            Inv_d = VCC_cost_data.iloc[0]['d']
            Inv_e = VCC_cost_data.iloc[0]['e']
            Inv_IR = (VCC_cost_data.iloc[0]['IR_%']) / 100
            Inv_LT = VCC_cost_data.iloc[0]['LT_yr']
            Inv_OM = VCC_cost_data.iloc[0]['O&M_%'] / 100
            InvC = Inv_a + Inv_b * (qcold_W) ** Inv_c + (Inv_d + Inv_e * qcold_W) * log(qcold_W)
            Capex_a_VCC_USD = InvC * (Inv_IR) * (1 + Inv_IR) ** Inv_LT / ((1 + Inv_IR) ** Inv_LT - 1)
            Opex_fixed_VCC_USD = Capex_a_VCC_USD * Inv_OM
            Capex_VCC_USD = InvC
        else:  # more than one unit of ACH are activated
            number_of_chillers = int(ceil(qcold_W / max_chiller_size))
            Q_nom_each_chiller = qcold_W / number_of_chillers
            for i in range(number_of_chillers):
                VCC_cost_data = VCC_cost_data[
                    (VCC_cost_data['cap_min'] <= Q_nom_each_chiller) & (VCC_cost_data['cap_max'] > Q_nom_each_chiller)]
                Inv_a = VCC_cost_data.iloc[0]['a']
                Inv_b = VCC_cost_data.iloc[0]['b']
                Inv_c = VCC_cost_data.iloc[0]['c']
                Inv_d = VCC_cost_data.iloc[0]['d']
                Inv_e = VCC_cost_data.iloc[0]['e']
                Inv_IR = (VCC_cost_data.iloc[0]['IR_%']) / 100
                Inv_LT = VCC_cost_data.iloc[0]['LT_yr']
                Inv_OM = VCC_cost_data.iloc[0]['O&M_%'] / 100
                InvC = Inv_a + Inv_b * (Q_nom_each_chiller) ** Inv_c + (Inv_d + Inv_e * Q_nom_each_chiller) * log(
                    Q_nom_each_chiller)
                Capex_a1 = InvC * (Inv_IR) * (1 + Inv_IR) ** Inv_LT / ((1 + Inv_IR) ** Inv_LT - 1)
                Capex_a_VCC_USD = Capex_a_VCC_USD + Capex_a1
                Opex_fixed_VCC_USD = Opex_fixed_VCC_USD + Capex_a1 * Inv_OM
                Capex_VCC_USD = Capex_VCC_USD + InvC

    return Capex_a_VCC_USD, Opex_fixed_VCC_USD, Capex_VCC_USD

def calc_VCC_COP(config, load_types, centralized=True):
    """
    Calculates the VCC COP based on evaporator and compressor temperatures, VCC g-value, and an assumption of
    auxiliary power demand for centralized and decentralized systems.
    This approximation only works in tropical climates

    Clark D (CUNDALL). Chiller energy efficiency 2013.

    :param load_types: a list containing the systems (aru, ahu, scu) that the chiller is supplying for
    :param centralized:
    :return:
    """
    if centralized == True:
        g_value = G_VALUE_CENTRALIZED
    else:
        g_value = G_VALUE_DECENTRALIZED
    T_evap = 10000000  # some high enough value
    for load_type in load_types:  # find minimum evap temperature of supplied loads
        if load_type == 'ahu':
            T_evap = min(T_evap, T_EVAP_AHU)
        elif load_type == 'aru':
            T_evap = min(T_evap, T_EVAP_ARU)
        elif load_type == 'scu':
            T_evap = min(T_evap, T_EVAP_SCU)
        else:
            print 'Undefined cooling load_type for chiller COP calculation.'
    if centralized == True:  # Todo: improve this to a better approximation than a static value DT_Network
        # for the centralized case we have to supply somewhat colder, currently based on CEA calculation for MIX_m case
        T_evap = T_evap - DT_NETWORK_CENTRALIZED
    # read weather data for condeser temperature calculation
    weather_data = epwreader.epw_reader(config.weather)[['year', 'drybulb_C', 'wetbulb_C']]
    # calculate condenser temperature with static approach temperature assumptions # FIXME: only work for tropical climates
    T_cond = np.mean(weather_data['wetbulb_C']) + CHILLER_DELTA_T_APPROACH + CHILLER_DELTA_T_HEX_CT + 273.15
    # calculate chiller COP
    cop_chiller = g_value * T_evap / (T_cond - T_evap)
    # calculate system COP with pumping power of auxiliaries
    if centralized == True:
        cop_system = 1 / (1 / cop_chiller * (1 + CENTRALIZED_AUX_PERCENTAGE / 100))
    else:
        cop_system = 1 / (1 / cop_chiller * (1 + DECENTRALIZED_AUX_PERCENTAGE / 100))

    return cop_system, cop_chiller


def main():
    Qc_W = 3.5
    T_chw_sup_K = 273.15 + 6
    T_chw_re_K = 273.15 + 11
    mdot_chw_kgpers = Qc_W / (HEAT_CAPACITY_OF_WATER_JPERKGK * (T_chw_re_K - T_chw_sup_K))
    chiller_operation = calc_VCC(mdot_chw_kgpers, T_chw_sup_K, T_chw_re_K)
    print chiller_operation


if __name__ == '__main__':
    main()<|MERGE_RESOLUTION|>--- conflicted
+++ resolved
@@ -113,11 +113,7 @@
     Capex_VCC_USD = 0
 
     if qcold_W > 0:
-<<<<<<< HEAD
-        VCC_cost_data = pd.read_excel(locator.get_supply_systems(config.region), sheet_name="Chiller")
-=======
-        VCC_cost_data = pd.read_excel(locator.get_supply_systems(), sheetname="Chiller")
->>>>>>> 2d053b4b
+        VCC_cost_data = pd.read_excel(locator.get_supply_systems(), sheet_name="Chiller")
         VCC_cost_data = VCC_cost_data[VCC_cost_data['code'] == technology_type]
         max_chiller_size = max(VCC_cost_data['cap_max'].values)
         # if the Q_design is below the lowest capacity available for the technology, then it is replaced by the least

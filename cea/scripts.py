--- conflicted
+++ resolved
@@ -6,15 +6,12 @@
 import os
 import cea
 import yaml
+import cea
 import cea.inputlocator
-<<<<<<< HEAD
 from cea.schemas import schemas
 from cea.utilities.yaml_ordered_dict import OrderedDictYAMLLoader
 from cea.plugin import CeaPlugin
 from typing import List
-=======
-from cea.utilities.yaml_ordered_dict import OrderedDictYAMLLoader
->>>>>>> d597aee0
 
 SCRIPTS_YML = os.path.abspath(os.path.join(os.path.dirname(cea.__file__), 'scripts.yml'))
 
@@ -93,7 +90,6 @@
         return result
 
 
-<<<<<<< HEAD
 def list_scripts(plugins):
     """List all scripts in scripts.yml and those defined in configured plugins
     :parameter List[CeaPlugin] plugins: the list of plugins to include in the search for scripts.
@@ -104,25 +100,6 @@
 
     for category in scripts_by_category.keys():
         for script_dict in scripts_by_category[category]:
-=======
-def _get_categories_dict():
-    """Load the categories -> [script] mapping either from the YAML file or, in the case of dashboard,
-    which don't support YAML, load from a pickled version generated on the call to ``cea install-toolbox``."""
-    try:
-        import yaml
-        categories = yaml.load(open(SCRIPTS_YML), OrderedDictYAMLLoader)
-    except ImportError:
-        import pickle
-        categories = pickle.load(open(SCRIPTS_PICKLE))
-    return categories
-
-
-def list_scripts():
-    """List all scripts"""
-    categories = _get_categories_dict()
-    for category in categories.keys():
-        for script_dict in categories[category]:
->>>>>>> d597aee0
             yield CeaScript(script_dict, category)
 
 
@@ -140,24 +117,8 @@
     raise cea.ScriptNotFoundException('Invalid script name: %s' % script_name)
 
 
-<<<<<<< HEAD
 def for_interface(interface, plugins):
     """Return the list of CeaScript instances that are listed for the interface
-=======
-def for_interface(interface='cli'):
-    """Return the list of CeaScript instances that are listed for the interface"""
-    return [script for script in list_scripts() if interface in script.interfaces]
-
-
-def schemas():
-    """Return the contents of the schemas.yml file"""
-    global __schemas
-    if not __schemas:
-        schemas_yml = os.path.join(os.path.dirname(__file__), 'schemas.yml')
-        __schemas = yaml.load(open(schemas_yml), Loader=OrderedDictYAMLLoader)
-    return __schemas
-
->>>>>>> d597aee0
 
     :parameter str interface: The interface to filter the scripts by (see interfaces key in scripts.yml) e.g. "cli"
     :parameter List[CeaPlugin] plugins: The list of plugins to include in the search.

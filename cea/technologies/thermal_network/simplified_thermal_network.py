import math
import platform
<<<<<<< HEAD
import time
=======
>>>>>>> fe0527b7
import warnings

import geopandas as gpd
import numpy as np
import pandas as pd
import wntr
import sys
import cea.config
import cea.inputlocator
import cea.technologies.substation as substation
from cea.constants import P_WATER_KGPERM3, FT_WATER_TO_PA, FT_TO_M, M_WATER_TO_PA, HEAT_CAPACITY_OF_WATER_JPERKGK
from cea.optimization.constants import PUMP_ETA
from cea.optimization.preprocessing.preprocessing_main import get_building_names_with_load
from cea.technologies.thermal_network.utility import extract_network_from_shapefile
from cea.technologies.thermal_network.thermal_network_loss import calc_temperature_out_per_pipe
from cea.resources import geothermal
from cea.technologies.constants import NETWORK_DEPTH
from cea.utilities.epwreader import epw_reader
from cea.utilities.date import get_date_range_hours_from_year


__author__ = "Jimeno A. Fonseca"
__copyright__ = "Copyright 2019, Architecture and Building Systems - ETH Zurich"
__credits__ = ["Jimeno A. Fonseca"]
__license__ = "MIT"
__version__ = "0.1"
__maintainer__ = "Daren Thomas"
__email__ = "cea@arch.ethz.ch"
__status__ = "Production"

# WNTR reports head loss "per unit pipe length" while EPANET reports "per 1000 ft or m"
# EPANET (2.2) [after WNTR 0.5] normalizes head loss per 1000 units of length so we don't need to scale it
if wntr.__version__.startswith('0.2'):
    scaling_factor = 1000  # EPANET 2.0 normalization
else:
    scaling_factor = 1     # EPANET 2.2 direct reporting


if sys.platform == "darwin" and platform.processor() == "arm":
     # Temp solution for EPANET toolkit on Apple Silicon: sign the library manually for WNTR v1.3.2
    # See https://github.com/USEPA/WNTR/issues/494

    from wntr.epanet.toolkit import libepanet
    import subprocess
    import importlib.util
    
    # Get the EPANET library location using modern importlib.resources
    try:
        # Python 3.9+: Use importlib.resources
        from importlib.resources import files
        epanet_location = str(files(libepanet))
    except ImportError:
        # Fallback for Python < 3.9: construct path manually using importlib
        spec = importlib.util.find_spec("wntr.epanet.toolkit")
        if spec is not None and spec.origin is not None:
            import os
            toolkit_dir = os.path.dirname(spec.origin)
            epanet_location = os.path.join(toolkit_dir, libepanet)
        else:
            raise ImportError("Could not locate wntr.epanet.toolkit module")

    result = subprocess.run(["codesign", "--verify", "--verbose", epanet_location], capture_output=True, text=True)
    if result.returncode != 0:
        subprocess.run(["codesign", "--force", "--sign", "-", epanet_location], check=True)


def add_date_to_dataframe(locator, df):
    # create date range for the calculation year
    weather_file = locator.get_weather_file()
    weather_data = epw_reader(weather_file)
    year = weather_data['year'][0]
    date_range = get_date_range_hours_from_year(year)

    # Convert date_range to datetime
    date_column = pd.to_datetime(date_range, errors='coerce')

    # Insert the 'date' column at the first position
    df.insert(0, 'date', date_column)

    return df

def calculate_ground_temperature(locator):
    """
    calculate ground temperatures.

    :param locator:
    :return: list of ground temperatures, one for each hour of the year
    :rtype: list[np.float64]
    """
    weather_file = locator.get_weather_file()
    T_ambient_C = epw_reader(weather_file)['drybulb_C']
    network_depth_m = NETWORK_DEPTH  # [m]
    T_ground_K = geothermal.calc_ground_temperature(T_ambient_C.values, network_depth_m)
    return T_ground_K


def get_thermal_network_from_shapefile(locator: cea.inputlocator.InputLocator, network_type: gpd.GeoDataFrame, network_name: str):
    # import shapefiles containing the network's edges and nodes
    import os

    edges_path = locator.get_network_layout_shapefile(network_name)
    nodes_path = locator.get_network_layout_nodes_shapefile(network_type, network_name)

    # Check if network layout files exist with helpful error messages
    if not os.path.exists(edges_path):
        raise FileNotFoundError(
            f"{network_type} network layout is missing: {edges_path}\n"
            f"Please run 'Network Layout' (Part 1) first to create the network layout."
        )

    if not os.path.exists(nodes_path):
        demand_type = "cooling" if network_type == "DC" else "heating"
        raise FileNotFoundError(
            f"{network_type} network nodes file is missing: {nodes_path}\n"
            f"This can happen if:\n"
            f"  1. 'Network Layout' (Part 1) was not run yet, OR\n"
            f"  2. The {network_type} network was skipped because no buildings have {demand_type} demand.\n"
            f"     (Check the 'consider-only-buildings-with-demand' setting in Network Layout)\n"
            f"Please verify your buildings have {demand_type} demand and re-run 'Network Layout' (Part 1)."
        )

    network_edges_df = gpd.read_file(edges_path)
    network_nodes_df = gpd.read_file(nodes_path)

    # check duplicated NODE/PIPE IDs
    duplicated_nodes = network_nodes_df[network_nodes_df.name.duplicated(keep=False)]
    duplicated_edges = network_edges_df[network_edges_df.name.duplicated(keep=False)]
    if duplicated_nodes.size > 0:
        raise ValueError('There are duplicated NODE IDs:', duplicated_nodes.name.values)
    if duplicated_edges.size > 0:
        raise ValueError('There are duplicated PIPE IDs:', duplicated_edges.name.values)

    # get node and pipe information
    node_df, edge_df = extract_network_from_shapefile(network_edges_df, network_nodes_df, filter_edges=True)

    return edge_df, node_df


def calc_max_diameter(volume_flow_m3s, pipe_catalog: pd.DataFrame, velocity_ms, peak_load_percentage):
    if pipe_catalog.empty:
        raise ValueError("Pipe catalog is empty. Please check the thermal grid database.")

    volume_flow_m3s_corrected_to_design = volume_flow_m3s * peak_load_percentage / 100
    diameter_m = math.sqrt((volume_flow_m3s_corrected_to_design / velocity_ms) * (4 / math.pi))

    # Calculate differences and find the index of the minimum difference
    differences = (pipe_catalog['D_int_m'] - diameter_m).abs()
    closest_idx = differences.argsort().iloc[0]

    selection_of_catalog = pipe_catalog.iloc[[closest_idx]]
    D_int_m = selection_of_catalog['D_int_m'].values[0]
    pipe_DN = selection_of_catalog['pipe_DN'].values[0]
    D_ext_m = selection_of_catalog['D_ext_m'].values[0]
    D_ins_m = selection_of_catalog['D_ins_m'].values[0]

    return pipe_DN, D_ext_m, D_int_m, D_ins_m


def calc_head_loss_m(diameter_m, max_volume_flow_rates_m3s, coefficient_friction, length_m):
    hf_L = (10.67 / (coefficient_friction ** 1.85)) * (max_volume_flow_rates_m3s ** 1.852) / (diameter_m ** 4.8704)
    head_loss_m = hf_L * length_m
    return head_loss_m


def validate_network_topology_for_wntr(edge_df, node_df, consumer_nodes, plant_nodes, network_type):
    """
    Validate network topology before WNTR simulation to prevent cryptic EPANET errors.
    
    Performs comprehensive checks:
    - Network connectivity (single connected component)
    - Plant node presence and reachability from all consumers
    - Node/edge reference consistency
    - Isolated node detection
    - Edge endpoint validation
    
    :param edge_df: DataFrame of network edges with 'start node', 'end node', 'length_m'
    :param node_df: DataFrame of network nodes with index as node names
    :param consumer_nodes: List of consumer node names
    :param plant_nodes: DataFrame of plant nodes
    :param network_type: "DH" or "DC"
    :raises ValueError: If validation fails with detailed error message and resolution guidance
    """
    import networkx as nx
    
    print(f"Validating {network_type} network topology...")
    
    # 1. Check for duplicates (node IDs should already be validated, but double-check)
    duplicated_nodes = node_df[node_df.index.duplicated(keep=False)]
    duplicated_edges = edge_df[edge_df.index.duplicated(keep=False)]
    if duplicated_nodes.size > 0:
        raise ValueError(
            f"Network validation error: Duplicated NODE IDs found: {duplicated_nodes.index.values}\n"
            f"Each node must have a unique identifier.\n"
            f"Resolution: Check your network layout nodes.shp file and remove duplicate node IDs."
        )
    if duplicated_edges.size > 0:
        raise ValueError(
            f"Network validation error: Duplicated PIPE IDs found: {duplicated_edges.index.values}\n"
            f"Each pipe must have a unique identifier.\n"
            f"Resolution: Check your network layout edges.shp file and remove duplicate pipe IDs."
        )
    
    # 2. Validate edge endpoints reference existing nodes
    node_names = set(node_df.index)
    invalid_edges = []
    for edge_name, edge in edge_df.iterrows():
        start = edge['start node']
        end = edge['end node']
        
        if start not in node_names:
            invalid_edges.append(f"  - Edge '{edge_name}': start node '{start}' does not exist")
        if end not in node_names:
            invalid_edges.append(f"  - Edge '{edge_name}': end node '{end}' does not exist")
    
    if invalid_edges:
        raise ValueError(
            f"Network validation error: {len(invalid_edges)} edge(s) reference non-existent nodes:\n" +
            "\n".join(invalid_edges[:10]) +
            ("\n  ... and more" if len(invalid_edges) > 10 else "") +
            "\n\nResolution:\n"
            "  1. Check your network layout edges.shp file\n"
            "  2. Ensure all 'start node' and 'end node' values match existing node names\n"
            "  3. Regenerate network layout or manually fix node references"
        )
    
    # 3. Build NetworkX graph for topology analysis
    G = nx.Graph()
    for node_name in node_df.index:
        G.add_node(node_name)
    
    for edge_name, edge in edge_df.iterrows():
        start = edge['start node']
        end = edge['end node']
        G.add_edge(start, end)
    
    # 4. Check connectivity
    if not nx.is_connected(G):
        num_components = nx.number_connected_components(G)
        components = list(nx.connected_components(G))
        component_sizes = [len(c) for c in components]
        
        # Identify which components have plants and which don't
        plant_node_names = set(plant_nodes.index)
        components_with_plants = []
        components_without_plants = []
        
        for i, component in enumerate(components):
            if component & plant_node_names:
                components_with_plants.append((i, len(component)))
            else:
                components_without_plants.append((i, len(component), list(component)[:5]))
        
        error_details = [
            f"Network validation error: Network has {num_components} disconnected components.",
            f"Component sizes: {component_sizes}",
            f"Components with plants: {len(components_with_plants)}",
            f"Components without plants: {len(components_without_plants)}"
        ]
        
        if components_without_plants:
            error_details.append("\nDisconnected components without plant nodes:")
            for comp_id, size, sample_nodes in components_without_plants[:3]:
                error_details.append(f"  - Component {comp_id}: {size} nodes, including {sample_nodes}")
        
        error_details.extend([
            "\nWNTR/EPANET requires a fully connected network to solve hydraulic equations.",
            "\nResolution:",
            "  1. Check your network layout (edges.shp) for missing connections",
            "  2. Ensure all buildings are connected to the plant node(s)",
        ])
        
        raise ValueError("\n".join(error_details))
    
    # 5. Check for isolated nodes (degree = 0)
    isolated_nodes = [node for node, degree in G.degree() if degree == 0]
    if isolated_nodes:
        raise ValueError(
            f"Network validation error: Found {len(isolated_nodes)} isolated node(s) with no connections:\n"
            f"  {isolated_nodes[:10]}" +
            (f"\n  ... and {len(isolated_nodes) - 10} more" if len(isolated_nodes) > 10 else "") +
            "\n\nIsolated nodes cannot participate in network flow.\n"
            "Resolution:\n"
            "  1. Remove unused nodes from your network layout, or\n"
            "  2. Connect these nodes to the network with pipes"
        )
    
    # 6. Validate plant nodes
    if len(plant_nodes) == 0:
        raise ValueError(
            "Network validation error: No PLANT nodes found.\n"
            "At least one node must have type='PLANT' to serve as the network source.\n\n"
            "Resolution:\n"
            "  1. Check your network layout nodes.shp file\n"
            "  2. Ensure at least one node has type='PLANT'\n"
            "  3. Verify plant building names are correctly specified in configuration"
        )
    
    # 7. Check plant reachability from all consumers
    plant_nodes_list = plant_nodes.index.tolist()
    unreachable_consumers = []
    
    for consumer in consumer_nodes:
        has_path = any(nx.has_path(G, consumer, plant) for plant in plant_nodes_list)
        if not has_path:
            unreachable_consumers.append(consumer)
    
    if unreachable_consumers:
        raise ValueError(
            f"Network validation error: {len(unreachable_consumers)} consumer node(s) cannot reach any PLANT:\n"
            f"  {unreachable_consumers[:10]}" +
            (f"\n  ... and {len(unreachable_consumers) - 10} more" if len(unreachable_consumers) > 10 else "") +
            "\n\nAll consumers must have a path to at least one plant node.\n"
            "Resolution:\n"
            "  1. Check network connectivity between isolated consumers and plants\n"
            "  2. Add connecting pipes to link disconnected building groups\n"
            "  3. Verify the network layout includes all necessary connections"
        )
    
    # 8. Success - print summary
    print("  \u2713 Network topology validation passed:")
    print(f"    - {G.number_of_nodes()} nodes, {G.number_of_edges()} edges")
    print(f"    - {len(plant_nodes)} plant node(s)")
    print(f"    - {len(consumer_nodes)} consumer node(s)")
    print("    - Network is fully connected")
    print("    - All consumers reachable from plant(s)")


def validate_demand_patterns(volume_flow_m3pers_building: pd.DataFrame, expected_hours: int = 8760):
    """
    Validate demand pattern consistency before WNTR simulation.
    
    Checks:
    - All buildings have consistent pattern lengths
    - Pattern length matches expected duration (default 8760 hours)
    - No NaN or infinite values in demand data
    
    :param volume_flow_m3pers_building: DataFrame with building demand flow rates (hours x buildings)
    :param expected_hours: Expected number of hours in demand patterns (default 8760 for full year)
    :raises ValueError: If patterns have inconsistent lengths or infinite values
    :raises Warning: If patterns don't match expected hours or contain NaN values
    """
    if volume_flow_m3pers_building.size == 0:
        warnings.warn("No demand patterns to validate (empty DataFrame).")
        return
    
    # Check pattern length consistency
    pattern_lengths = {
        building: len(volume_flow_m3pers_building[building]) 
        for building in volume_flow_m3pers_building.columns
    }
    
    if len(set(pattern_lengths.values())) > 1:
        raise ValueError(
            f"Network validation error: Demand patterns have inconsistent lengths: {pattern_lengths}\n"
            "All buildings must have demand profiles for the same time period.\n"
            "Resolution: Check your substation demand calculations."
        )
    
    # Verify pattern length matches expected hours
    actual_hours = list(pattern_lengths.values())[0] if pattern_lengths else 0
    if actual_hours != expected_hours:
        warnings.warn(
            f"Demand patterns have {actual_hours} hours, expected {expected_hours}. "
            "Simulation duration may not cover full year."
        )
    
    # Check for NaN or infinite values in demand data
    for building in volume_flow_m3pers_building.columns:
        if volume_flow_m3pers_building[building].isna().any():
            warnings.warn(
                f"Building '{building}' has NaN values in demand profile. "
                "This may cause WNTR simulation issues."
            )
        if np.isinf(volume_flow_m3pers_building[building]).any():
            raise ValueError(
                f"Network validation error: Building '{building}' has infinite values in demand profile.\n"
                "Resolution: Check substation demand calculations for this building."
            )
    
    print(f"  ✓ Demand pattern validation passed: {len(pattern_lengths)} building(s), {actual_hours} hours")


def calc_linear_thermal_loss_coefficient(diameter_ext_m, diameter_int_m, diameter_insulation_m):
    r_out_m = diameter_ext_m / 2
    r_in_m = diameter_int_m / 2
    r_s_m = diameter_insulation_m / 2
    k_pipe_WpermK = 58.7  # steel pipe
    k_ins_WpermK = 0.059  # calcium silicate insulation
    resistance_mKperW = ((math.log(r_out_m / r_in_m) / k_pipe_WpermK) + (math.log(r_s_m / r_out_m) / k_ins_WpermK))
    K_WperKm = 2 * math.pi / resistance_mKperW
    return K_WperKm

def calc_thermal_loss_per_pipe(T_in_K, m_kgpers, T_ground_K, k_kWperK):
    T_out_K = calc_temperature_out_per_pipe(T_in_K, m_kgpers, k_kWperK, T_ground_K)
    DT = T_in_K - T_out_K
    Q_loss_kWh = DT * m_kgpers * HEAT_CAPACITY_OF_WATER_JPERKGK / 1000

    return Q_loss_kWh

def thermal_network_simplified(locator: cea.inputlocator.InputLocator, config: cea.config.Configuration, network_type, network_name):
    # local variables
    min_head_substation_kPa = config.thermal_network.min_head_substation
    thermal_transfer_unit_design_head_m = min_head_substation_kPa * 1000 / M_WATER_TO_PA
    coefficient_friction_hazen_williams = config.thermal_network.hw_friction_coefficient
    velocity_ms = config.thermal_network.peak_load_velocity
    fraction_equivalent_length = config.thermal_network.equivalent_length_factor
    peak_load_percentage = config.thermal_network.peak_load_percentage

    # GET INFORMATION ABOUT THE NETWORK
    edge_df, node_df = get_thermal_network_from_shapefile(locator, network_type, network_name)

    # GET INFORMATION ABOUT THE DEMAND OF BUILDINGS AND CONNECT TO THE NODE INFO
    # calculate substations for all buildings
    # local variables
    total_demand = pd.read_csv(locator.get_total_demand())
    volume_flow_m3pers_building = pd.DataFrame()
    T_sup_K_building = pd.DataFrame()
    T_re_K_building = pd.DataFrame()
    Q_demand_kWh_building = pd.DataFrame()
    if network_type == "DH":
        buildings_name_with_heating = get_building_names_with_load(total_demand, load_name='QH_sys_MWhyr')
        DHN_barcode = "0"
        if buildings_name_with_heating:
            # Use set intersection to find buildings that exist in both collections
            node_buildings_set = set(node_df.building.values)
            buildings_with_heating_set = set(buildings_name_with_heating)
            building_names = list(buildings_with_heating_set & node_buildings_set)
            substation.substation_main_heating(locator, total_demand, building_names, DHN_barcode=DHN_barcode)
        else:
            raise ValueError('No district heating network created as there is no heating demand from any building.')

        for building_name in building_names:
            substation_results = pd.read_csv(
                locator.get_optimization_substations_results_file(building_name, "DH", DHN_barcode))
            volume_flow_m3pers_building[building_name] = substation_results["mdot_DH_result_kgpers"] / P_WATER_KGPERM3
            T_sup_K_building[building_name] = substation_results["T_supply_DH_result_K"]
            T_re_K_building[building_name] = np.where(substation_results["T_return_DH_result_K"] >273.15,
                                                      substation_results["T_return_DH_result_K"], np.nan)
            Q_demand_kWh_building[building_name] = (substation_results["Q_heating_W"] + substation_results[
                "Q_dhw_W"]) / 1000

    if network_type == "DC":
        buildings_name_with_cooling = get_building_names_with_load(total_demand, load_name='QC_sys_MWhyr')
        DCN_barcode = "0"
        if buildings_name_with_cooling:
            # Use set intersection to find buildings that exist in both collections
            node_buildings_set = set(node_df.building.values)
            buildings_with_cooling_set = set(buildings_name_with_cooling)
            building_names = list(buildings_with_cooling_set & node_buildings_set)
            substation.substation_main_cooling(locator, total_demand, building_names, DCN_barcode=DCN_barcode)
        else:
            raise ValueError('No district cooling network created as there is no cooling demand from any building.')

        for building_name in building_names:
            substation_results = pd.read_csv(
                locator.get_optimization_substations_results_file(building_name, "DC", DCN_barcode))
            volume_flow_m3pers_building[building_name] = substation_results[
                                                             "mdot_space_cooling_data_center_and_refrigeration_result_kgpers"] / P_WATER_KGPERM3
            T_sup_K_building[building_name] = substation_results[
                "T_supply_DC_space_cooling_data_center_and_refrigeration_result_K"]
            T_re_K_building[building_name] = substation_results[
                "T_return_DC_space_cooling_data_center_and_refrigeration_result_K"]
            Q_demand_kWh_building[building_name] = substation_results[
                                                       "Q_space_cooling_data_center_and_refrigeration_W"] / 1000

    # Prepare the epanet simulation of the thermal network. To do so, as a first step, the epanet-library is loaded
    #   from within the set of utilities used by cea. In later steps, the contents of the nodes- and edges-shapefiles
    #   are transformed in a way that they can be properly interpreted by epanet.
    import cea.utilities
    with cea.utilities.pushd(locator.get_output_thermal_network_type_folder(network_type, network_name)):
        # Create a water network model
        wn = wntr.network.WaterNetworkModel()

        # add loads
        building_base_demand_m3s = {}
        building_nodes = node_df[node_df["type"] == "CONSUMER"]
        for node in building_nodes.iterrows():
            building = node[1]['building']

            if building not in volume_flow_m3pers_building.columns:
                warnings.warn(
                    f"Building {building} connected to node {node[0]} has no demand profile.\n"
                    "Please check that the building has a cooling/heating demand, or remove it from the network.\n"
                    "Setting base demand to 0."
                )
                building_base_demand_m3s[building] = 0
                wn.add_pattern(building, [0]*len(volume_flow_m3pers_building))
                continue

            building_base_demand_m3s[building] = volume_flow_m3pers_building[building].max()
            pattern_demand = (volume_flow_m3pers_building[building].values / building_base_demand_m3s[building]).tolist()
            wn.add_pattern(building, pattern_demand)
        
        # check that there is one plant node
        plant_nodes = node_df[node_df['type'] == 'PLANT']
        if not len(plant_nodes) >= 1:
            raise ValueError("There should be at least one plant node in the network.")

        # Validate demand pattern consistency
        validate_demand_patterns(volume_flow_m3pers_building, expected_hours=8760)

        # Validate network topology before building WNTR model
        consumer_nodes = node_df[node_df['type'] == 'CONSUMER'].index.tolist()
        validate_network_topology_for_wntr(edge_df, node_df, consumer_nodes, plant_nodes, network_type)

        # add nodes
        consumer_nodes = []
        building_nodes_pairs = {}
        building_nodes_pairs_inversed = {}
        for node in node_df.iterrows():
            if node[1]["type"] == "CONSUMER":
                demand_pattern = node[1]['building']
                base_demand_m3s = building_base_demand_m3s[demand_pattern]
                consumer_nodes.append(node[0])
                building_nodes_pairs[node[0]] = demand_pattern
                building_nodes_pairs_inversed[demand_pattern] = node[0]
                wn.add_junction(node[0],
                                base_demand=base_demand_m3s,
                                demand_pattern=demand_pattern,
                                elevation=thermal_transfer_unit_design_head_m,
                                coordinates=node[1]["coordinates"])
            elif node[1]["type"] == "PLANT":
                base_head = int(thermal_transfer_unit_design_head_m*1.2)
                start_node = node[0]
                name_node_plant = start_node
                wn.add_reservoir(start_node,
                                 base_head=base_head,
                                 coordinates=node[1]["coordinates"])
            else:
                wn.add_junction(node[0],
                                elevation=0,
                                coordinates=node[1]["coordinates"])

        # add pipes (edge endpoints already validated in validate_network_topology_for_wntr)
        for edge in edge_df.iterrows():
            length_m = edge[1]["length_m"]
            edge_name = edge[0]
            start_node = edge[1]["start node"]
            end_node = edge[1]["end node"]
            
            wn.add_pipe(edge_name, start_node, end_node,
                        length=length_m * (1 + fraction_equivalent_length),
                        roughness=coefficient_friction_hazen_williams,
                        minor_loss=0.0,
                        initial_status='OPEN')

        # add options
        wn.options.time.duration = 8759 * 3600   # this indicates epanet to do one year simulation
        wn.options.time.hydraulic_timestep = 60 * 60
        wn.options.time.pattern_timestep = 60 * 60
        wn.options.hydraulic.accuracy = 0.01
        wn.options.hydraulic.trials = 100

        # 1st ITERATION GET MASS FLOWS AND CALCULATE DIAMETER
        print("Starting 1st iteration to calculate pipe diameters...")
        try:
            sim = wntr.sim.EpanetSimulator(wn)
            results = sim.run_sim()
        except Exception as e:
            error_msg = str(e)
            
            # Provide context-specific error messages
            if "110" in error_msg or "cannot solve" in error_msg.lower():
                raise ValueError(
                    f"WNTR simulation failed (Error 110 - cannot solve hydraulic equations):\n{error_msg}\n\n"
                    f"This typically indicates network topology or hydraulic issues:\n"
                    f"Possible causes:\n"
                    f"  - Disconnected network components (already validated - this shouldn't happen)\n"
                    f"  - Extreme pipe lengths or diameters causing numerical instability\n"
                    f"  - Conflicting pressure/flow constraints\n"
                    f"  - Insufficient pressure sources (check plant node configuration)\n\n"
                    f"Resolution:\n"
                    f"  1. Check network layout for very long pipes or unusual geometries\n"
                    f"  2. Verify min_head_substation configuration (current: {min_head_substation_kPa} kPa)\n"
                    f"  3. Check demand values are reasonable (not extremely high)\n"
                    f"  4. Review pipe friction coefficient (current: {coefficient_friction_hazen_williams})"
                ) from e
            elif "convergence" in error_msg.lower():
                raise ValueError(
                    f"WNTR simulation failed to converge:\n{error_msg}\n\n"
                    f"Possible causes:\n"
                    f"  - Network has extreme pressure/flow conditions\n"
                    f"  - Demand patterns have very high peaks\n"
                    f"  - Pipe diameters too small for required flows\n\n"
                    f"Resolution:\n"
                    f"  1. Check peak_load_percentage setting (current: {peak_load_percentage}%)\n"
                    f"  2. Increase initial pipe diameter estimates\n"
                    f"  3. Verify demand profiles are reasonable"
                ) from e
            elif "negative pressure" in error_msg.lower():
                raise ValueError(
                    f"WNTR simulation error - negative pressure detected:\n{error_msg}\n\n"
                    f"Possible causes:\n"
                    f"  - Insufficient pump head at plant node\n"
                    f"  - Network too long or high friction losses\n"
                    f"  - Elevation differences not properly accounted for\n\n"
                    f"Resolution:\n"
                    f"  1. Increase min_head_substation (current: {min_head_substation_kPa} kPa)\n"
                    f"  2. Check thermal_transfer_unit_design_head_m calculation\n"
                    f"  3. Reduce friction coefficient or increase pipe diameters"
                ) from e
            else:
                raise ValueError(
                    f"WNTR simulation failed during 1st iteration (diameter calculation):\n{error_msg}\n\n"
                    f"Check your network topology, demand patterns, and configuration parameters.\n"
                    f"Enable debug mode for more details."
                ) from e
        
        # Validate results
        if results.link['flowrate'].empty:
            raise ValueError(
                "WNTR simulation produced empty flowrate results. "
                "This indicates a problem with network definition or simulation setup."
            )
        
        if results.link['flowrate'].isna().any().any():
            nan_pipes = results.link['flowrate'].columns[results.link['flowrate'].isna().any()].tolist()
            warnings.warn(
                f"WNTR simulation produced NaN flowrates for {len(nan_pipes)} pipe(s): {nan_pipes[:5]}. "
                f"Results may be unreliable. Check network connectivity and demand patterns."
            )
        
        max_volume_flow_rates_m3s = results.link['flowrate'].abs().max()
        pipe_names = max_volume_flow_rates_m3s.index.values
        pipe_catalog = pd.read_csv(locator.get_database_components_distribution_thermal_grid('THERMAL_GRID'))
        pipe_DN, D_ext_m, D_int_m, D_ins_m = zip(
            *[calc_max_diameter(flow, pipe_catalog, velocity_ms=velocity_ms, peak_load_percentage=peak_load_percentage) for
              flow in max_volume_flow_rates_m3s])
        pipe_dn = pd.Series(pipe_DN, pipe_names)
        diameter_int_m = pd.Series(D_int_m, pipe_names)
        diameter_ext_m = pd.Series(D_ext_m, pipe_names)
        diameter_ins_m = pd.Series(D_ins_m, pipe_names)

        # 2nd ITERATION GET PRESSURE POINTS AND MASSFLOWS FOR SIZING PUMPING NEEDS - this could be for all the year
        print("Starting 2nd iteration to calculate pressure drops...")
        # modify diameter and run simulations
        edge_df['pipe_DN'] = pipe_dn
        edge_df['D_int_m'] = D_int_m
        for edge in edge_df.iterrows():
            edge_name = edge[0]
            pipe = wn.get_link(edge_name)
            pipe.diameter = diameter_int_m[edge_name]
        
        try:
            sim = wntr.sim.EpanetSimulator(wn)
            results = sim.run_sim()
        except Exception as e:
            error_msg = str(e)
            raise ValueError(
                f"WNTR simulation failed during 2nd iteration (pressure drop calculation):\n{error_msg}\n\n"
                f"This error occurred after pipe diameters were updated.\n"
                f"Calculated pipe diameters: DN {pipe_dn.min()}-{pipe_dn.max()} mm\n\n"
                f"Resolution:\n"
                f"  1. Check if calculated pipe diameters are reasonable\n"
                f"  2. Verify pipe catalog has appropriate diameter range\n"
                f"  3. Check if velocity constraint is too restrictive (current: {velocity_ms} m/s)"
            ) from e
        
        # Validate results
        if results.link['headloss'].isna().any().any():
            warnings.warn(
                "WNTR simulation produced NaN headloss values. "
                "Pressure drop calculations may be unreliable."
            )

        # 3rd ITERATION GET FINAL UTILIZATION OF THE GRID (SUPPLY SIDE)
        print("Starting 3rd iteration to calculate final utilization of the grid...")
        # get accumulated head loss per hour
        unitary_head_ftperkft = results.link['headloss'].abs()
        unitary_head_mperm = unitary_head_ftperkft * FT_TO_M / (FT_TO_M * scaling_factor)
        head_loss_m = unitary_head_mperm.copy()
        for column in head_loss_m.columns.values:
            length_m = edge_df.loc[column]['length_m']
            head_loss_m[column] = head_loss_m[column] * length_m
        reservoir_head_loss_m = head_loss_m.sum(axis=1) + thermal_transfer_unit_design_head_m*1.2 # fixme: only one thermal_transfer_unit_design_head_m from one substation?

        # apply this pattern to the reservoir and get results
        base_head = reservoir_head_loss_m.max()
        pattern_head_m = (reservoir_head_loss_m.values / base_head).tolist()
        wn.add_pattern('reservoir', pattern_head_m)
        reservoir = wn.get_node(name_node_plant)
        reservoir.head_timeseries.base_value = int(base_head)
        reservoir.head_timeseries._pattern = 'reservoir'
        
        try:
            sim = wntr.sim.EpanetSimulator(wn)
            results = sim.run_sim()
        except Exception as e:
            error_msg = str(e)
            raise ValueError(
                f"WNTR simulation failed during 3rd iteration (final utilization):\n{error_msg}\n\n"
                f"This error occurred during final network simulation with dynamic head pattern.\n"
                f"Base head: {base_head:.2f} m\n"
                f"Pattern range: {min(pattern_head_m):.3f} - {max(pattern_head_m):.3f}\n\n"
                f"Resolution:\n"
                f"  1. Check if head pattern values are reasonable\n"
                f"  2. Verify calculated head losses are not extreme\n"
                f"  3. Check for pipes with very high pressure drops"
            ) from e
        
        # Final validation of complete results
        if results.link['flowrate'].isna().all().all():
            raise ValueError(
                "WNTR final simulation produced all NaN flowrate results. "
                "Network simulation completely failed. Check all previous warnings."
            )
        
        print("All WNTR simulations completed successfully.")

    # POSTPROCESSING
    print("Postprocessing thermal network results...")

    # $ POSTPROCESSING - PRESSURE/HEAD LOSSES PER PIPE PER HOUR OF THE YEAR
    # at the pipes
    unitary_head_loss_supply_network_ftperkft = results.link['headloss'].abs()
    linear_pressure_loss_Paperm = unitary_head_loss_supply_network_ftperkft * FT_WATER_TO_PA / (FT_TO_M * scaling_factor)
    head_loss_supply_network_Pa = linear_pressure_loss_Paperm.copy()
    for column in head_loss_supply_network_Pa.columns.values:
        length_m = edge_df.loc[column]['length_m']
        head_loss_supply_network_Pa[column] = head_loss_supply_network_Pa[column] * length_m

    head_loss_return_network_Pa = head_loss_supply_network_Pa.copy(0)
    # at the substations
    head_loss_substations_ft = results.node['head'][consumer_nodes].abs()
    head_loss_substations_Pa = head_loss_substations_ft * FT_WATER_TO_PA

    #POSTPORCESSING MASSFLOW RATES
    # MASS_FLOW_RATE (EDGES)
    flow_rate_supply_m3s = results.link['flowrate'].abs()
    massflow_supply_kgs = flow_rate_supply_m3s * P_WATER_KGPERM3

    # $ POSTPROCESSING - PRESSURE LOSSES ACCUMULATED PER HOUR OF THE YEAR (TIMES 2 to account for return)
    accumulated_head_loss_supply_Pa = head_loss_supply_network_Pa.sum(axis=1)
    accumulated_head_loss_return_Pa = head_loss_return_network_Pa.sum(axis=1)
    accumulated_head_loss_substations_Pa = head_loss_substations_Pa.sum(axis=1)
    accumulated_head_loss_total_Pa = accumulated_head_loss_supply_Pa + accumulated_head_loss_return_Pa + accumulated_head_loss_substations_Pa

    # $ POSTPROCESSING - THERMAL LOSSES PER PIPE PER HOUR OF THE YEAR (SUPPLY)
    # calculate the thermal characteristics of the grid
    temperature_of_the_ground_K = calculate_ground_temperature(locator)
    thermal_coeffcient_WperKm = pd.Series(
        np.vectorize(calc_linear_thermal_loss_coefficient)(diameter_ext_m, diameter_int_m, diameter_ins_m), pipe_names)
    average_temperature_supply_K = T_sup_K_building.mean(axis=1)


    thermal_losses_supply_kWh = results.link['headloss'].copy()
    thermal_losses_supply_kWh.reset_index(inplace=True, drop=True)
    thermal_losses_supply_Wperm = thermal_losses_supply_kWh.copy()
    for pipe in pipe_names:
        length_m = edge_df.loc[pipe]['length_m']
        massflow_kgs = massflow_supply_kgs[pipe]
        k_WperKm_pipe = thermal_coeffcient_WperKm[pipe]
        k_kWperK = k_WperKm_pipe * length_m / 1000
        thermal_losses_supply_kWh[pipe] = np.vectorize(calc_thermal_loss_per_pipe)(average_temperature_supply_K.values,
                                                                     massflow_kgs.values,
                                                                     temperature_of_the_ground_K,
                                                                     k_kWperK,
                                                                     )

        thermal_losses_supply_Wperm[pipe] = (thermal_losses_supply_kWh[pipe] / length_m) * 1000

    # return pipes
    average_temperature_return_K = T_re_K_building.mean(axis=1)
    thermal_losses_return_kWh = results.link['headloss'].copy()
    thermal_losses_return_kWh.reset_index(inplace=True, drop=True)
    for pipe in pipe_names:
        length_m = edge_df.loc[pipe]['length_m']
        massflow_kgs = massflow_supply_kgs[pipe]
        k_WperKm_pipe = thermal_coeffcient_WperKm[pipe]
        k_kWperK = k_WperKm_pipe * length_m / 1000
        thermal_losses_return_kWh[pipe] = np.vectorize(calc_thermal_loss_per_pipe)(average_temperature_return_K.values,
                                                                     massflow_kgs.values,
                                                                     temperature_of_the_ground_K,
                                                                     k_kWperK,
                                                                     )
    # WRITE TO DISK
    locator.ensure_parent_folder_exists(locator.get_thermal_network_folder())

    # Ensure network_name folder exists (for new structure: thermal-network/DC/network_name/)
    if network_name:
        import os
        network_folder = locator.get_output_thermal_network_type_folder(network_type, network_name)
        if not os.path.exists(network_folder):
            os.makedirs(network_folder)

    # LINEAR PRESSURE LOSSES (EDGES)
    linear_pressure_loss_Paperm.to_csv(locator.get_network_linear_pressure_drop_edges(network_type, network_name),
                                       index=False)

    # MASS_FLOW_RATE (EDGES)
    flow_rate_supply_m3s = results.link['flowrate'].abs()
    massflow_supply_kgs = flow_rate_supply_m3s * P_WATER_KGPERM3
    massflow_supply_kgs.to_csv(locator.get_thermal_network_layout_massflow_edges_file(network_type, network_name),
                               index=False)

    # VELOCITY (EDGES)
    velocity_edges_ms = results.link['velocity'].abs()
    velocity_edges_ms.to_csv(locator.get_thermal_network_velocity_edges_file(network_type, network_name),
                             index=False)

    # PRESSURE LOSSES (NODES)
    pressure_at_nodes_ft = results.node['pressure'].abs()
    pressure_at_nodes_Pa = pressure_at_nodes_ft * FT_TO_M * M_WATER_TO_PA
    pressure_at_nodes_Pa.to_csv(locator.get_network_pressure_at_nodes(network_type, network_name), index=False)

    # MASS_FLOW_RATE (NODES)
    # $ POSTPROCESSING - MASSFLOWRATES PER NODE PER HOUR OF THE YEAR
    flow_rate_supply_nodes_m3s = results.node['demand'].abs()
    massflow_supply_nodes_kgs = flow_rate_supply_nodes_m3s * P_WATER_KGPERM3
    massflow_supply_nodes_kgs.to_csv(locator.get_thermal_network_layout_massflow_nodes_file(network_type, network_name),
                                     index=False)

    # thermal demand per building (no losses in the network or substations)
    Q_demand_Wh_building = Q_demand_kWh_building * 1000
    Q_demand_Wh_building.to_csv(locator.get_thermal_demand_csv_file(network_type, network_name), index=False)

    # pressure losses total
    # $ POSTPROCESSING - PUMPING NEEDS PER HOUR OF THE YEAR (TIMES 2 to account for return)
    flow_rate_substations_m3s = results.node['demand'][consumer_nodes].abs()
    # head_loss_supply_kWperm = (linear_pressure_loss_Paperm * (flow_rate_supply_m3s * 3600)) / (3.6E6 * PUMP_ETA)
    # head_loss_return_kWperm = head_loss_supply_kWperm.copy()
    pressure_loss_supply_edge_kW = (head_loss_supply_network_Pa * (flow_rate_supply_m3s * 3600)) / (3.6E6 * PUMP_ETA)
    head_loss_return_kW = pressure_loss_supply_edge_kW.copy()
    head_loss_substations_kW = (head_loss_substations_Pa * (flow_rate_substations_m3s * 3600)) / (3.6E6 * PUMP_ETA)
    accumulated_head_loss_supply_kW = pressure_loss_supply_edge_kW.sum(axis=1)
    accumulated_head_loss_return_kW = head_loss_return_kW.sum(axis=1)
    accumulated_head_loss_substations_kW = head_loss_substations_kW.sum(axis=1)
    accumulated_head_loss_total_kW = accumulated_head_loss_supply_kW + \
                                     accumulated_head_loss_return_kW + \
                                     accumulated_head_loss_substations_kW
    head_loss_system_Pa = pd.DataFrame({"pressure_loss_supply_Pa": accumulated_head_loss_supply_Pa,
                                        "pressure_loss_return_Pa": accumulated_head_loss_return_Pa,
                                        "pressure_loss_substations_Pa": accumulated_head_loss_substations_Pa,
                                        "pressure_loss_total_Pa": accumulated_head_loss_total_Pa})
    head_loss_system_Pa.to_csv(locator.get_network_total_pressure_drop_file(network_type, network_name),
                               index=False)

    # $ POSTPROCESSING - PLANT HEAT REQUIREMENT
    plant_load_kWh = thermal_losses_supply_kWh.sum(axis=1) * 2 + Q_demand_kWh_building.sum(
        axis=1) - accumulated_head_loss_total_kW.values
    plant_load_kWh = pd.DataFrame(plant_load_kWh, columns=['thermal_load_kW'])
    plant_load_kWh = add_date_to_dataframe(locator, plant_load_kWh)
    plant_load_kWh.to_csv(locator.get_thermal_network_plant_heat_requirement_file(network_type, network_name))

    # pressure losses per piping system
    pressure_loss_supply_edge_kW.to_csv(
        locator.get_thermal_network_pressure_losses_edges_file(network_type, network_name), index=False)

    # pressure losses per substation
    head_loss_substations_kW = head_loss_substations_kW.rename(columns=building_nodes_pairs)
    head_loss_substations_kW.to_csv(locator.get_thermal_network_substation_ploss_file(network_type, network_name),
                                    index=False)

    # pumping needs losses total
    pumping_energy_system_kWh = pd.DataFrame({"pressure_loss_supply_kW": accumulated_head_loss_supply_kW,
                                              "pressure_loss_return_kW": accumulated_head_loss_return_kW,
                                              "pressure_loss_substations_kW": accumulated_head_loss_substations_kW,
                                              "pressure_loss_total_kW": accumulated_head_loss_total_kW})

    pumping_energy_system_kWh = add_date_to_dataframe(locator, pumping_energy_system_kWh)
    pumping_energy_system_kWh.to_csv(
        locator.get_network_energy_pumping_requirements_file(network_type, network_name), index=False)

    # pumping needs losses total
    temperatures_plant_C = pd.DataFrame({"temperature_supply_K": average_temperature_supply_K,
                                         "temperature_return_K": average_temperature_return_K})
    temperatures_plant_C.to_csv(locator.get_network_temperature_plant(network_type, network_name), index=False)

    # thermal losses
    thermal_losses_supply_kWh.to_csv(locator.get_network_thermal_loss_edges_file(network_type, network_name),
                                     index=False)
    thermal_losses_supply_Wperm.to_csv(locator.get_network_linear_thermal_loss_edges_file(network_type, network_name),
                                       index=False)

    # thermal losses total
    accumulated_thermal_losses_supply_kWh = thermal_losses_supply_kWh.sum(axis=1)
    accumulated_thermal_losses_return_kWh = thermal_losses_return_kWh.sum(axis=1)
    accumulated_thermal_loss_total_kWh = accumulated_thermal_losses_supply_kWh + accumulated_thermal_losses_return_kWh
    thermal_losses_total_kWh = pd.DataFrame({"thermal_loss_supply_kW": accumulated_thermal_losses_supply_kWh,
                                             "thermal_loss_return_kW": accumulated_thermal_losses_return_kWh,
                                             "thermal_loss_total_kW": accumulated_thermal_loss_total_kWh})
    thermal_losses_total_kWh.to_csv(locator.get_network_total_thermal_loss_file(network_type, network_name),
                                    index=False)

    # return average temperature of supply at the substations
    T_sup_K_nodes = T_sup_K_building.rename(columns=building_nodes_pairs_inversed)
    average_year = T_sup_K_nodes.mean(axis=1)
    for node in node_df.index.values:
        T_sup_K_nodes[node] = average_year
    T_sup_K_nodes.to_csv(locator.get_network_temperature_supply_nodes_file(network_type, network_name),
                         index=False)

    # return average temperature of return at the substations
    T_return_K_nodes = T_re_K_building.rename(columns=building_nodes_pairs_inversed)
    average_year = T_return_K_nodes.mean(axis=1)
    for node in node_df.index.values:
        T_return_K_nodes[node] = average_year
    T_return_K_nodes.to_csv(locator.get_network_temperature_return_nodes_file(network_type, network_name),
                         index=False)

    # summary of edges used for the calculation
    fields_edges = ['length_m', 'pipe_DN', 'type_mat', 'D_int_m']
    edge_df[fields_edges].to_csv(locator.get_thermal_network_edge_list_file(network_type, network_name))
    fields_nodes = ['type', 'building']
    node_df[fields_nodes].to_csv(locator.get_thermal_network_node_types_csv_file(network_type, network_name))

    # save updated edge data back to shapefile
    fields = ['length_m', 'pipe_DN', 'type_mat', 'geometry']
    edge_df_gdf = gpd.GeoDataFrame(edge_df[fields], index=edge_df.index)
    edge_df_gdf.to_file(locator.get_network_layout_edges_shapefile(network_type, network_name))<|MERGE_RESOLUTION|>--- conflicted
+++ resolved
@@ -1,9 +1,5 @@
 import math
 import platform
-<<<<<<< HEAD
-import time
-=======
->>>>>>> fe0527b7
 import warnings
 
 import geopandas as gpd

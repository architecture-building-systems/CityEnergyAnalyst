"""
MIT License

Copyright (c) 2019 TUMCREATE <https://tum-create.edu.sg/>

Permission is hereby granted, free of charge, to any person obtaining a copy
of this software and associated documentation files (the "Software"), to deal
in the Software without restriction, including without limitation the rights
to use, copy, modify, merge, publish, distribute, sublicense, and/or sell
copies of the Software, and to permit persons to whom the Software is
furnished to do so, subject to the following conditions:

The above copyright notice and this permission notice shall be included in all
copies or substantial portions of the Software.

THE SOFTWARE IS PROVIDED "AS IS", WITHOUT WARRANTY OF ANY KIND, EXPRESS OR
IMPLIED, INCLUDING BUT NOT LIMITED TO THE WARRANTIES OF MERCHANTABILITY,
FITNESS FOR A PARTICULAR PURPOSE AND NONINFRINGEMENT. IN NO EVENT SHALL THE
AUTHORS OR COPYRIGHT HOLDERS BE LIABLE FOR ANY CLAIM, DAMAGES OR OTHER
LIABILITY, WHETHER IN AN ACTION OF CONTRACT, TORT OR OTHERWISE, ARISING FROM,
OUT OF OR IN CONNECTION WITH THE SOFTWARE OR THE USE OR OTHER DEALINGS IN THE
SOFTWARE.
"""
from __future__ import division

import csv
import os

import numpy as np
import pandas as pd
import xlrd
from geopandas import GeoDataFrame as Gdf
from cea.utilities.dbf import dbf_to_dataframe

__author__ = "Sebastian Troitzsch"
__copyright__ = "Copyright 2019, Architecture and Building Systems - ETH Zurich"
__credits__ = ["Sebastian Troitzsch", "Sreepathi Bhargava Krishna"]
__license__ = "MIT"
__version__ = "0.1"
__maintainer__ = "Daren Thomas"
__email__ = "thomas@arch.ethz.ch"
__status__ = "Production"


<<<<<<< HEAD
def main(locator, weather_path, region, time_start, time_end):
    """
    extracts building information from cea case study (zone.shp and building properties...)
    :param locator:
    :param weather_path:
    :param region:
    :param time_start: specified in config.mpc_district.time_start
    :param time_end: specified in config.mpc_district.time_end
    :return:
    """
=======
def main(locator, weather_path,
         time_start,
         time_end
         ):
>>>>>>> 6a6a337c
    (
        internal_loads_df,
        indoor_comfort_df,
        construction_envelope_systems_df,
        leakage_envelope_systems_df,
        window_envelope_systems_df,
        roofs_envelope_systems_df,
        wall_envelope_systems_df,
        shading_envelope_systems_df,
        emission_systems_heating_df,
        emission_systems_cooling_df,
        emission_systems_controller_df,
        system_controls_ini_df,
        cooling_generation_df
    ) = extract_cea_databases_files(locator)
    (
        zone_occupancy_df,
        zone_df,
        architecture_df,
        technical_systems_df,
        supply_systems_df
    ) = extract_cea_inputs_files(locator)
    (
        weather_general_info,
        weather_timeseries_initial_df
    ) = process_weather_file(weather_path)
    (
        occupancy_types_full,
        occupancy_types,
        buildings_names
    ) = extract_common_parameters(
        internal_loads_df,
        zone_occupancy_df
    )
    building_geometry_all = extract_cea_building_geometry(locator,
                                                          buildings_names
                                                          )

    (
        occupancy_types_full_cardinal,
        buildings_cardinal,
        occupancy_types_cardinal
    ) = calculate_cardinals(
        internal_loads_df,
        zone_occupancy_df,
        occupancy_types
    )
    # restructure all the files into pandas dataframe format
    (
        occupants_probability_dic,
        lighting_appliances_probability_dic,
        processes_probability_dic,
        monthly_use_probability_df,
        occupancy_density_m2_p
    ) = process_occupancy_schedules(locator,
                                    occupancy_types,
                                    occupancy_types_cardinal
                                    )
    footprint = calculate_footprint(
        buildings_names,
        building_geometry_all
    )
    (
        gross_floor_area_m2,
        floors_cardinal_df,
        total_gross_floor_area_m2
    ) = calculate_gross_floor_area(
        footprint,
        zone_df,
        buildings_names
    )
    mean_floor_height_m = calculate_mean_floor_height(
        buildings_names,
        zone_df,
        floors_cardinal_df
    )
    # get cooling/heating seasons
    system_controls_df = process_system_controls_file(system_controls_ini_df)
    # get building cooling systems
    (
        supply_temperature_df,
        emissions_cooling_type_dic,
        emissions_controller_type_dic,
        generation_cooling_code_dic
    ) = synthetize_hvac_properties(
        buildings_names,
        buildings_cardinal,
        technical_systems_df,
        emission_systems_cooling_df,
        supply_systems_df
    )
    (
        occupancy_per_building_cardinal,
        occupancy_per_building_list
    ) = get_occupancy_per_building(
        buildings_names,
        occupancy_types,
        zone_occupancy_df
    )

    # get the internal/external temperature within the time-steps
    (
        T_int_cea_dic,
        T_ext_cea_df
    ) = get_temperatures(locator,
                         buildings_names,
                         time_start,
                         time_end
                         )

    return (
        internal_loads_df,
        indoor_comfort_df,
        construction_envelope_systems_df,
        leakage_envelope_systems_df,
        window_envelope_systems_df,
        roofs_envelope_systems_df,
        wall_envelope_systems_df,
        shading_envelope_systems_df,
        emission_systems_heating_df,
        emission_systems_cooling_df,
        emission_systems_controller_df,
        system_controls_ini_df,
        cooling_generation_df,
        zone_occupancy_df,
        zone_df,
        architecture_df,
        technical_systems_df,
        supply_systems_df,
        weather_general_info,
        weather_timeseries_initial_df,
        occupancy_types_full,
        occupancy_types,
        buildings_names,
        building_geometry_all,
        occupancy_types_full_cardinal,
        buildings_cardinal,
        occupancy_types_cardinal,
        occupants_probability_dic,
        lighting_appliances_probability_dic,
        processes_probability_dic,
        monthly_use_probability_df,
        occupancy_density_m2_p,
        footprint,
        gross_floor_area_m2,
        floors_cardinal_df,
        total_gross_floor_area_m2,
        mean_floor_height_m,
        system_controls_df,
        supply_temperature_df,
        emissions_cooling_type_dic,
        emissions_controller_type_dic,
        generation_cooling_code_dic,
        occupancy_per_building_cardinal,
        occupancy_per_building_list,
        T_int_cea_dic,
        T_ext_cea_df
    )


<<<<<<< HEAD
def extract_cea_databases_files(locator,
                                region
                                ):
    """
    extract archetype database of the case study
    :param locator:
    :param region:
    :return:
    """

=======
def extract_cea_databases_files(locator):
>>>>>>> 6a6a337c
    # Get data
    internal_loads_df = pd.read_excel(locator.get_archetypes_properties(), 'INTERNAL_LOADS')
    indoor_comfort_df = pd.read_excel(locator.get_archetypes_properties(), 'INDOOR_COMFORT')
    construction_envelope_systems_df = pd.read_excel(locator.get_envelope_systems(), 'CONSTRUCTION')
    leakage_envelope_systems_df = pd.read_excel(locator.get_envelope_systems(), 'LEAKAGE')
    window_envelope_systems_df = pd.read_excel(locator.get_envelope_systems(), 'WINDOW')
    roofs_envelope_systems_df = pd.read_excel(locator.get_envelope_systems(), 'ROOF')
    wall_envelope_systems_df = pd.read_excel(locator.get_envelope_systems(), 'WALL')
    shading_envelope_systems_df = pd.read_excel(locator.get_envelope_systems(), 'SHADING')
    emission_systems_heating_df = pd.read_excel(locator.get_technical_emission_systems(), 'heating')
    emission_systems_cooling_df = pd.read_excel(locator.get_technical_emission_systems(), 'cooling')
    emission_systems_controller_df = pd.read_excel(locator.get_technical_emission_systems(), 'controller')
    system_controls_ini_df = pd.read_excel(locator.get_archetypes_system_controls(), 'heating_cooling')
    cooling_generation_df = pd.read_excel(locator.get_life_cycle_inventory_supply_systems(), 'COOLING')

    # Set index
    internal_loads_df.set_index('Code', inplace=True)
    indoor_comfort_df.set_index('Code', inplace=True)
    construction_envelope_systems_df.set_index('code', inplace=True)
    leakage_envelope_systems_df.set_index('code', inplace=True)
    window_envelope_systems_df.set_index('code', inplace=True)
    roofs_envelope_systems_df.set_index('code', inplace=True)
    wall_envelope_systems_df.set_index('code', inplace=True)
    shading_envelope_systems_df.set_index('code', inplace=True)
    emission_systems_heating_df.set_index('code', inplace=True)
    emission_systems_cooling_df.set_index('code', inplace=True)
    emission_systems_controller_df.set_index('code', inplace=True)
    cooling_generation_df.set_index('code', inplace=True)

    return (
        internal_loads_df,
        indoor_comfort_df,
        construction_envelope_systems_df,
        leakage_envelope_systems_df,
        window_envelope_systems_df,
        roofs_envelope_systems_df,
        wall_envelope_systems_df,
        shading_envelope_systems_df,
        emission_systems_heating_df,
        emission_systems_cooling_df,
        emission_systems_controller_df,
        system_controls_ini_df,
        cooling_generation_df
    )


def extract_cea_inputs_files(locator):
    """
    extract information from the zones in the case study
    :param locator:
    :return:
    """
    # Get dataframes
    zone_occupancy_df = dbf_to_dataframe(locator.get_building_occupancy())
    zone_df = Gdf.from_file(locator.get_zone_geometry())
    architecture_df = dbf_to_dataframe(locator.get_building_architecture())
    technical_systems_df = dbf_to_dataframe(locator.get_building_hvac())
    supply_systems_df = dbf_to_dataframe(locator.get_building_supply())

    # Set index
    zone_occupancy_df.set_index('Name', inplace=True)
    zone_df.set_index('Name', inplace=True)
    architecture_df.set_index('Name', inplace=True)
    technical_systems_df.set_index('Name', inplace=True)
    supply_systems_df.set_index('Name', inplace=True)

    return zone_occupancy_df, zone_df, architecture_df, technical_systems_df, supply_systems_df


def extract_cea_building_geometry(locator, buildings_names):
    building_geometry_all = {}
    for building in buildings_names:
        building_geometry_all[building] = pd.read_csv(locator.get_radiation_metadata(building))
    return building_geometry_all


def process_weather_file(weather_path):
    """
    This function deals with the fact that the weather file has an .epw format that is non-pandas dataframe ready.
    :param weather_path:
    :return:
    """

    # Get data
    with open(weather_path, 'rb') as f:
        reader = csv.reader(f)
        weather_initial = list(reader)

    # Extract the file general information
    weather_general_info = weather_initial[: 8]

    # Extract the weather timeseries
    # The labels of this timeseries can be found at
    # https://energyplus.net/sites/all/modules/custom/nrel_custom/pdfs/pdfs_v8.9.0/AuxiliaryPrograms.pdf at 2.9.1
    weather_timeseries_initial = weather_initial[8:]
    weather_timeseries_labels = [
        'year',
        'month',
        'day',
        'hour',
        'minute',
        'data_source',
        'dry_bulb_temperature_C',
        'dew_point_temperature_C',
        'relative_humidity_percent',
        'atmospheric_pressure_Pa',
        'extraterrestrial_horizontal_radiation_Wh_m2',
        'extraterrestrial_direct_normal_radiation_Wh_m2',
        'horizontal_infrared_radiation_intensity_Wh_m2',
        'global_horizontal_radiation_Wh_m2',
        'direct_normal_radiation_Wh_m2',
        'diffuse_horizontal_radiation_Wh_m2',
        'global_horizontal_illuminance_lux',
        'direct_normal_illuminance_lux',
        'diffuse horizontal_illuminance_lux',
        'zenith_luminance_Cd_m2',
        'wind_direction_degrees',
        'wind_speed_m_s',
        'total_sky_cover_tenths',
        'opaque_sky_cover_tenths',
        'visibility_km',
        'ceiling_height_m',
        'present_weather_observation',
        'present_weather_codes',
        'precipitable_water_mm',
        'aerosol_optical_depth_thousands',
        'snow_depth_cm',
        'days_since_last_snowfall',
        'albedo',
        'liquid_precipitation_depth_mm',
        'liquid_precipitation_quantity_hour'
    ]
    weather_timeseries_initial_df = pd.DataFrame.from_records(
        weather_timeseries_initial,
        columns=weather_timeseries_labels
    )

    return weather_general_info, weather_timeseries_initial_df


def process_occupancy_schedules(
        locator,
        occupancy_types,
        occupancy_types_cardinal
):
    """
    This function makes the data from the occupancy schedule file more readable and pandas dataframe-ready.
    :param locator:
    :param region:
    :param occupancy_types:
    :param occupancy_types_cardinal:
    :return:
    """
    # This function makes the data from the occupancy schedule file more readable and pandas dataframe-ready.
    # Get data
    book = xlrd.open_workbook(locator.get_archetypes_schedules())

    # Get occupancy types schedules
    occupancy_schedules = {}
    for occupancy in occupancy_types:
        occupancy_data = book.sheet_by_name(occupancy)
        occupancy_cardinal = occupancy_data.nrows
        occupancy_list = []
        for j in range(occupancy_cardinal):
            occupancy_schedules_j = occupancy_data.row_values(j)
            occupancy_list.append(occupancy_schedules_j)
        occupancy_schedules[occupancy] = occupancy_list

    # Get indexes
    index_occupancy = {}
    index_lighting_appliances = {}
    index_monthly_use = {}
    index_occupancy_density = {}
    index_process = {}
    for i in range(occupancy_types_cardinal):
        occupancy = occupancy_types[i]
        for j in range(len(occupancy_schedules[occupancy])):
            if str(occupancy_schedules[occupancy][j][1]) == 'Probability of  occupancy (daily)':
                index_occupancy[occupancy] = j
            if str(occupancy_schedules[occupancy][j][1]) == 'Probability of use of lighting and appliances (daily)':
                index_lighting_appliances[occupancy] = j
            if str(occupancy_schedules[occupancy][j][1]) == 'Probability of use  (monthly)':
                index_monthly_use[occupancy] = j
            if str(occupancy_schedules[occupancy][j][1]) == 'Occupancy density (m2/p)':
                index_occupancy_density[occupancy] = j
            if str(occupancy_schedules[occupancy][j][1]) == 'Probability of processes (daily)':
                index_process[occupancy] = j

        # Check that all the indexes have been found
        if len(index_occupancy) != i + 1:
            raise ValueError(
                'No Probability of occupancy (daily) found for occupancy type '
                + str(i) + ' in occupancy_schedules.xlsx. Please check the spelling'
            )
        if len(index_lighting_appliances) != i + 1:
            raise ValueError(
                'No Probability of use of lighting and appliances (daily) found for occupancy type '
                + str(i) + ' in occupancy_schedules.xlsx. Please check the spelling.'
            )
        if len(index_monthly_use) != i + 1:
            raise ValueError(
                'No Probability of use (monthly) found for occupancy type '
                + str(i) + ' in occupancy_schedules.xlsx. Please check the spelling.'
            )
        if len(index_occupancy_density) != i + 1:
            raise ValueError(
                'No Occupancy density found for occupancy type '
                + str(i) + ' in occupancy_schedules.xlsx. Please check the spelling.'
            )

    # Define labels
    label_day = range(1, 25)
    label_day.insert(0, 'day_of_week')
    label_month = range(1, 13)
    label_month.insert(0, 'Code')

    # Get probability of occupancy
    occupants_probability_dic = {}
    for occupancy in occupancy_types:
        occupants_probability_occ = (
            occupancy_schedules[occupancy][index_occupancy[occupancy] + 2: index_occupancy[occupancy] + 5]
        )
        occupants_probability_occ_df = pd.DataFrame.from_records(occupants_probability_occ, columns=label_day)
        occupants_probability_occ_df.set_index('day_of_week', inplace=True)
        occupants_probability_dic[occupancy] = occupants_probability_occ_df

    # Get probability of use of lighting and appliances
    lighting_appliances_probability_dic = {}
    for occupancy in occupancy_types:
        lighting_appliances_probability_occ = (
            occupancy_schedules[occupancy][
            index_lighting_appliances[occupancy] + 2: index_lighting_appliances[occupancy] + 5
            ]
        )
        lighting_appliances_probability_occ_df = pd.DataFrame.from_records(
            lighting_appliances_probability_occ,
            columns=label_day
        )
        lighting_appliances_probability_occ_df.set_index('day_of_week', inplace=True)
        lighting_appliances_probability_dic[occupancy] = lighting_appliances_probability_occ_df

    # Get probability of processes (if existing)
    processes_probability_dic = {}
    for occupancy in occupancy_types:
        if occupancy in index_process:
            processes_probability_occ = (
                occupancy_schedules[occupancy][index_process[occupancy] + 2: index_process[occupancy] + 5]
            )
            processes_probability_occ_df = pd.DataFrame.from_records(processes_probability_occ, columns=label_day)
            processes_probability_occ_df.set_index('day_of_week', inplace=True)
            processes_probability_dic[occupancy] = processes_probability_occ_df

    # Get probability of use (monthly)
    monthly_use_probability = []
    for occupancy in occupancy_types:
        monthly_use_probability_occ = occupancy_schedules[occupancy][index_monthly_use[occupancy] + 2][1:13]
        monthly_use_probability_occ.insert(0, occupancy)
        monthly_use_probability.append(monthly_use_probability_occ)

    monthly_use_probability_df = pd.DataFrame(monthly_use_probability, columns=label_month)
    monthly_use_probability_df.set_index('Code', inplace=True)

    # Get occupancy density (m2/p)
    occupancy_density_m2_p = {}
    for occupancy in occupancy_types:
        occupancy_density_occ = occupancy_schedules[occupancy][index_occupancy_density[occupancy] + 1][1]
        occupancy_density_m2_p[occupancy] = occupancy_density_occ

    return (
        occupants_probability_dic,
        lighting_appliances_probability_dic,
        processes_probability_dic,
        monthly_use_probability_df,
        occupancy_density_m2_p
    )


def extract_common_parameters(
        internal_loads_df,
        zone_occupancy_df
):
    """
    get building names and occupancy types
    :param internal_loads_df:
    :param zone_occupancy_df:
    :return:
    """
    occupancy_types_full = internal_loads_df.index
    occupancy_types = zone_occupancy_df.columns
    buildings_names = zone_occupancy_df.index

    return (
        occupancy_types_full,
        occupancy_types,
        buildings_names
    )


def calculate_cardinals(
        internal_loads_df,
        zone_occupancy_df,
        occupancy_types
):
    """
    get all occupancy types presented each building in a district
    :param internal_loads_df:
    :param zone_occupancy_df:
    :param occupancy_types: occupancy types in each building
    :return:
    """
    occupancy_types_full_cardinal = internal_loads_df.shape[0]
    buildings_cardinal = zone_occupancy_df.shape[0]
    occupancy_types_cardinal = len(occupancy_types)

    return (
        occupancy_types_full_cardinal,
        buildings_cardinal,
        occupancy_types_cardinal
    )


def calculate_footprint(
        buildings_names,
        building_geometry_all
):
    footprint = {}
    for building in buildings_names:
        footprint[building] = (
            building_geometry_all[building][building_geometry_all[building]['TYPE'] == 'roofs'].sum()['AREA_m2']
        )

    return footprint


def calculate_gross_floor_area(
        footprint,
        zone_df,
        buildings_names
):
    floors_cardinal_df = zone_df['floors_bg'] + zone_df['floors_ag']
    gross_floor_area_m2 = {}
    for building in buildings_names:
        gross_floor_area_m2[building] = footprint[building] * floors_cardinal_df[building]

    total_gross_floor_area_m2 = sum(gross_floor_area_m2.values())

    return gross_floor_area_m2, floors_cardinal_df, total_gross_floor_area_m2


def calculate_mean_floor_height(
        buildings_names,
        zone_df,
        floors_cardinal_df
):
    mean_floor_height_m = {}
    for building in buildings_names:
        mean_floor_height_m[building] = (
                (
                        float(zone_df.loc[building]['height_bg'])
                        + float(zone_df.loc[building]['height_ag'])
                )
                / float(floors_cardinal_df[building])
        )
    return mean_floor_height_m


def process_system_controls_file(system_controls_ini_df):
    """
    This function extracts the data in a format that will be easier to handle afterwards.
    :param system_controls_ini_df:
    :return:
    """

    heating_season_start_month = (
            int(system_controls_ini_df.loc[0]['heating-season-start'][0])
            * 10
            + int(system_controls_ini_df.loc[0]['heating-season-start'][1])
    )
    heating_season_start_day = (
            int(system_controls_ini_df.loc[0]['heating-season-start'][3])
            * 10
            + int(system_controls_ini_df.loc[0]['heating-season-start'][4])
    )
    heating_season_end_month = (
            int(system_controls_ini_df.loc[0]['heating-season-end'][0])
            * 10
            + int(system_controls_ini_df.loc[0]['heating-season-end'][1])
    )
    heating_season_end_day = (
            int(system_controls_ini_df.loc[0]['heating-season-end'][3])
            * 10
            + int(system_controls_ini_df.loc[0]['heating-season-end'][4])
    )
    cooling_season_start_month = (
            int(system_controls_ini_df.loc[0]['cooling-season-start'][0])
            * 10
            + int(system_controls_ini_df.loc[0]['cooling-season-start'][1])
    )
    cooling_season_start_day = (
            int(system_controls_ini_df.loc[0]['cooling-season-start'][3])
            * 10
            + int(system_controls_ini_df.loc[0]['cooling-season-start'][4])
    )
    cooling_season_end_month = (
            int(system_controls_ini_df.loc[0]['cooling-season-end'][0])
            * 10
            + int(system_controls_ini_df.loc[0]['cooling-season-end'][1])
    )
    cooling_season_end_day = (
            int(system_controls_ini_df.loc[0]['cooling-season-end'][3])
            * 10
            + int(system_controls_ini_df.loc[0]['cooling-season-end'][4])
    )

    system_controls_df = pd.DataFrame.from_records(
        [[
            system_controls_ini_df.loc[0]['has-heating-season'],
            heating_season_start_month,
            heating_season_start_day,
            heating_season_end_month,
            heating_season_end_day,
            system_controls_ini_df.loc[0]['has-cooling-season'],
            cooling_season_start_month,
            cooling_season_start_day,
            cooling_season_end_month,
            cooling_season_end_day
        ]],
        columns=[
            'has_heating_season',
            'heating_season_start_month',
            'heating_season_start_day',
            'heating_season_end_month',
            'heating_season_end_day',
            'has_cooling_season',
            'cooling_season_start_month',
            'cooling_season_start_day',
            'cooling_season_end_month',
            'cooling_season_end_day'
        ]
    )

    return system_controls_df


def synthetize_hvac_properties(
        buildings_names,
        buildings_cardinal,
        technical_systems_df,
        emission_systems_cooling_df,
        supply_systems_df
):
    emissions_cooling_type_dic = {}
    emissions_controller_type_dic = {}
    generation_cooling_code_dic = {}
    supply_temperature_df = pd.DataFrame(
        np.zeros((buildings_cardinal, 3)),
        buildings_names,
        [
            'ahu',
            'aru',
            'scu'
        ]
    )
    for building in buildings_names:
        emissions_cooling_type_dic[building] = technical_systems_df.loc[building]['type_cs']
        emissions_controller_type_dic[building] = technical_systems_df.loc[building]['type_ctrl']
        generation_cooling_code_dic[building] = supply_systems_df.loc[building, 'type_cs']
        for sys in ['ahu', 'aru', 'scu']:
            supply_temperature_df.loc[building][sys] = emission_systems_cooling_df.loc[
                emissions_cooling_type_dic[building], 'Tscs0_' + sys + '_C']

    return (
        supply_temperature_df,
        emissions_cooling_type_dic,
        emissions_controller_type_dic,
        generation_cooling_code_dic
    )


def get_occupancy_per_building(
        buildings_names,
        occupancy_types,
        zone_occupancy_df
):
    occupancy_per_building_cardinal = {}
    occupancy_per_building_list = {}
    for building in buildings_names:
        counter_build = 0
        list_build = []
        for occupancy in occupancy_types:
            if zone_occupancy_df.loc[building][occupancy] > 0:
                counter_build += 1
                list_build.append(occupancy)
        occupancy_per_building_cardinal[building] = counter_build
        occupancy_per_building_list[building] = list_build

    return (
        occupancy_per_building_cardinal,
        occupancy_per_building_list
    )


def get_temperatures(
        locator,
        buildings_names,
        time_start,
        time_end
):
    """
    Get interior and exterior temperatures from CEA demand calculations

    Previous name: compare_with_cea
    """
    T_int_cea_dic = {}
    for building in buildings_names:
        # Get data
        building_demand_cea_build_df = pd.read_csv(locator.get_demand_results_file(building))
        building_demand_cea_build_df.set_index('DATE', inplace=True)
        building_demand_cea_build_df.index = pd.to_datetime(building_demand_cea_build_df.index)

        T_int_build_df = building_demand_cea_build_df.loc[time_start:time_end, 'T_int_C']
        if building == buildings_names[0]:
            T_ext_cea_df = building_demand_cea_build_df.loc[time_start:time_end, 'T_ext_C']

        T_int_cea_dic[building] = T_int_build_df

    return (
        T_int_cea_dic,
        T_ext_cea_df
    )<|MERGE_RESOLUTION|>--- conflicted
+++ resolved
@@ -42,23 +42,10 @@
 __status__ = "Production"
 
 
-<<<<<<< HEAD
-def main(locator, weather_path, region, time_start, time_end):
-    """
-    extracts building information from cea case study (zone.shp and building properties...)
-    :param locator:
-    :param weather_path:
-    :param region:
-    :param time_start: specified in config.mpc_district.time_start
-    :param time_end: specified in config.mpc_district.time_end
-    :return:
-    """
-=======
 def main(locator, weather_path,
          time_start,
          time_end
          ):
->>>>>>> 6a6a337c
     (
         internal_loads_df,
         indoor_comfort_df,
@@ -218,21 +205,7 @@
         T_ext_cea_df
     )
 
-
-<<<<<<< HEAD
-def extract_cea_databases_files(locator,
-                                region
-                                ):
-    """
-    extract archetype database of the case study
-    :param locator:
-    :param region:
-    :return:
-    """
-
-=======
 def extract_cea_databases_files(locator):
->>>>>>> 6a6a337c
     # Get data
     internal_loads_df = pd.read_excel(locator.get_archetypes_properties(), 'INTERNAL_LOADS')
     indoor_comfort_df = pd.read_excel(locator.get_archetypes_properties(), 'INDOOR_COMFORT')

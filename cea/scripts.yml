Data Management:

  - name: data-helper
    label: Data helper
    description: Query characteristics of buildings and systems from statistical data
    interfaces: [cli, arcgis, dashboard]
    module: cea.datamanagement.data_helper
    parameters: ['general:scenario', data-helper]
    input-files:
      - [get_zone_geometry]
      - [get_building_age]
      - [get_building_occupancy]

<<<<<<< HEAD

  - name: operation-costs
    label: Costs Analysis (buildings)
    description: Calculate energy costs due to building operation
    interfaces: [cli, arcgis, dashboard]
    module: cea.analysis.costs.operation_costs
    parameters: ['general:scenario']
    input-files:
      - [get_total_demand]
      - [get_building_supply]
      - [get_life_cycle_inventory_supply_systems]


  - name: sensitivity-demand-samples
    label: Sensitivity Analysis I (DOE)
    description: Create samples for sensitivity analysis
    interfaces: [cli, arcgis, dashboard]
    module: cea.analysis.sensitivity.sensitivity_demand_samples
    parameters: ['general:scenario', 'sensitivity-demand:num-samples', 'sensitivity-demand:samples-folder',
                 'sensitivity-demand:method', 'sensitivity-demand:calc-second-order',
                 'sensitivity-demand:num-levels', 'sensitivity-demand:variable-groups']

  - name: sensitivity-demand-simulate
    label: Sensitivity Analysis II (simulation)
    description: Simulate demand for sensitivity analysis samples
    interfaces: [cli, arcgis, dashboard]
    module: cea.analysis.sensitivity.sensitivity_demand_simulate
    parameters: ['general:scenario', 'general:multiprocessing', 'general:debug',
                 'sensitivity-demand:samples-folder', 'sensitivity-demand:simulation-folder',
                 'sensitivity-demand:output-parameters', 'sensitivity-demand:number-of-simulations',
                 'sensitivity-demand:sample-index', 'demand']

  - name: sensitivity-demand-analyze
    label: Sensitivity Analysis III (analysis)
    description: Analyze the results in the samples folder and write them out to an Excel file.
    interfaces: [cli, arcgis, dashboard]
    module: cea.analysis.sensitivity.sensitivity_demand_analyze
    parameters: ['sensitivity-demand:samples-folder', 'sensitivity-demand:temporal-scale']


Data Management:

  - name: terrain-helper
    label: Terrain helper
    description: Creates a fixed elevation terrain file (good for most applications)
=======
  - name: weather-helper
    label: Weather helper
    description: Sets the weather file to use for simulation for a scenario
>>>>>>> faf4d508
    interfaces: [cli, arcgis, dashboard]
    module: cea.datamanagement.weather_helper
    parameters: ['general:scenario', weather-helper]

  - name: district-helper
    label: District helper
    description: Query district geometry from Open Street Maps
    interfaces: [cli, arcgis, dashboard]
    module: cea.datamanagement.district_geometry_helper
    parameters: ['general:scenario', district-helper]
    input-files:
      - [get_zone_geometry]

  - name: terrain-helper
    label: Terrain helper
    description: Creates a fixed elevation terrain file (good for most applications)
    interfaces: [cli, arcgis, dashboard]
    module: cea.datamanagement.terrain_helper
    parameters: ['general:scenario', terrain-helper]
    input-files:
      - [get_zone_geometry]
      - [get_district_geometry]

  - name: streets-helper
    label: Streets helper
    description: Query streets geometry from Open Street Maps
    interfaces: [cli, arcgis, dashboard]
    module: cea.datamanagement.streets_helper
    parameters: ['general:scenario', streets-helper]
    input-files:
      - [get_district_geometry]

Demand forecasting:
  - name: radiation
    label: Building Solar radiation
    description: Use Daysim to calculate solar radiation for a scenario
    interfaces: [cli, arcgis, dashboard]
    module: cea.resources.radiation_daysim.radiation_main
    parameters: ['general:scenario', 'general:multiprocessing', 'general:number-of-cpus-to-keep-free', 'general:debug',
                 radiation]
    input-files:
      - [get_envelope_systems]
      - [get_district_geometry]
      - [get_building_architecture]
      - [get_zone_geometry]
      - [get_terrain]
      - [get_weather_file]

  - name: schedule-maker
    label: Building Schedules
    description: Use CEA models and input schedules to estimate the occupancy profile of buildings
    interfaces: [dashboard]
    module: cea.demand.schedule_maker.schedule_maker
    parameters: ['general:scenario',
                 'general:multiprocessing',
                 'general:number-of-cpus-to-keep-free',
                 'general:debug',
                 schedule-maker]
    input-files:
      - [get_envelope_systems]
      - [get_district_geometry]
      - [get_building_architecture]
      - [get_zone_geometry]
      - [get_terrain]
      - [get_weather_file]

  - name: demand
    label: Building Energy demand
    description: Calculate the Demand
    interfaces: [cli, arcgis, dashboard]
    module: cea.demand.demand_main
    parameters: ['general:scenario',
                 'general:multiprocessing',
                 'general:number-of-cpus-to-keep-free',
                 'general:debug',
                 demand]
    input-files:
      - [get_weather_file]
      - [get_envelope_systems]
      - [get_building_comfort]
      - [get_archetypes_system_controls]
      - [get_building_internal]
      - [get_building_age]
      - [get_radiation_metadata, building_name]
      - [get_building_architecture]
      - [get_building_occupancy]
      - [get_building_weekly_schedules, building_name]
      - [get_zone_geometry]
      - [get_radiation_building, building_name]
      - [get_archetypes_properties]
      - [get_building_hvac]
      - [get_technical_emission_systems]
      - [get_building_supply]
      - [get_life_cycle_inventory_supply_systems]

Energy potentials:
  - name: shallow-geothermal-potential
    label: shallow geothermal potential
    description: Calculate the heat extracted from a geothermal probes (up to 50 m length)
    interfaces: [cli, arcgis, dashboard]
    module: cea.resources.geothermal
    parameters: ['general:scenario', shallow-geothermal]

  - name: water-body-potential
    label: Water body potential
    description: Calculate the heat extracted from a lake or a water body
    interfaces: [cli, arcgis, dashboard]
    module: cea.resources.water_body_potential
    parameters: ['general:scenario', water-body]

  - name: photovoltaic-thermal
    label: Photovoltaic-thermal Panels
    description: Calculate electricity & heat production from photovoltaic / thermal technologies
    interfaces: [cli, arcgis, dashboard]
    module: cea.technologies.solar.photovoltaic_thermal
    parameters: ['general:scenario',
                 'general:multiprocessing',
                 'general:number-of-cpus-to-keep-free',
                 'solar:buildings',
                 'solar:type-pvpanel',
                 'solar:type-scpanel',
                 'solar:panel-on-roof',
                 'solar:panel-on-wall',
                 'solar:annual-radiation-threshold',
                 'solar:solar-window-solstice',
                 'solar:t-in-pvt']
    input-files:
      - [get_radiation_metadata, building_name]
      - [get_zone_geometry]
      - [get_radiation_building, building_name]
      - [get_supply_systems]
      - [get_weather_file]

  - name: photovoltaic
    label: Photovoltaic panels
    description: Calculate electricity production from solar photovoltaic technologies
    interfaces: [cli, arcgis, dashboard]
    module: cea.technologies.solar.photovoltaic
    parameters: ['general:scenario', 'solar:type-pvpanel',
                 'solar:panel-on-roof', 'solar:panel-on-wall', 'solar:annual-radiation-threshold',
                 'solar:solar-window-solstice']
    input-files:
      - [get_radiation_metadata, building_name]
      - [get_zone_geometry]
      - [get_radiation_building, building_name]
      - [get_supply_systems]
      - [get_weather_file]

  - name: sewage-potential
    label: Sewage heat potential
    description: Calculate the heat extracted from the sewage heat exchanger.
    interfaces: [cli, arcgis, dashboard]
    module: cea.resources.sewage_heat_exchanger
    parameters: ['general:scenario', sewage]
    input-files:
      - [get_total_demand]
      - [get_demand_results_file, building_name]

  - name: solar-collector
    label: Solar collectors
    description: Calculate heat production from solar collector technologies
    interfaces: [cli, arcgis, dashboard]
    module: cea.technologies.solar.solar_collector
    parameters: ['general:scenario', 'general:multiprocessing',
                 'general:number-of-cpus-to-keep-free', 'solar:type-scpanel',
                 'solar:panel-on-roof', 'solar:panel-on-wall', 'solar:annual-radiation-threshold',
                 'solar:solar-window-solstice', 'solar:t-in-sc', 'solar:buildings']
    input-files:
      - [get_radiation_metadata, building_name]
      - [get_zone_geometry]
      - [get_radiation_building, building_name]
      - [get_supply_systems]
      - [get_weather_file]

Networks:

  - name: network-layout
    label: Thermal Network Part I (Layout)
    description: Create a potential layout of the network with the minimum spanning tree
    interfaces: [cli, arcgis, dashboard]
    module: cea.technologies.network_layout.main
    parameters: ['general:scenario', network-layout]
    input-files:
      - [get_street_network]
      - [get_total_demand]
      - [get_zone_geometry]

  - name: thermal-network
    label: Thermal Network Part II (simulation)
    description: Solve the thermal hydraulic network
    interfaces: [cli, arcgis, dashboard]
    module: cea.technologies.thermal_network.thermal_network
    parameters: ['general:scenario', 'general:multiprocessing',
                 'general:number-of-cpus-to-keep-free', 'thermal-network',
                 'thermal-network-optimization:use-representative-week-per-month']
    input-files:
      - [get_network_layout_nodes_shapefile, "thermal-network:network-type"]
      - [get_demand_results_file, building_name]
      - [get_thermal_networks]
      - [get_supply_systems]
      - [get_weather_file]

Optimization:

  - name: thermal-network-optimization
    label: Thermal network optimization
    description: Optimize network design variables (plant locations, layout,...)
    interfaces: [cli]
    module: cea.technologies.thermal_network.thermal_network_optimization
    parameters: ['general:scenario', 'general:multiprocessing', 'general:number-of-cpus-to-keep-free',
                 thermal-network-optimization]

  - name: decentralized
    label: Supply System Part I (decentralized)
    description: Run decentralized building optimization
    interfaces: [cli, arcgis, dashboard]
    module: cea.optimization.preprocessing.decentralized_building_main
    parameters: ['general:scenario', 'decentralized']

  - name: optimization
    label: Supply System Part II (centralized)
    description: Run optimization for the given scenario
    interfaces: [cli, arcgis, dashboard]
    module: cea.optimization.optimization_main
    parameters: ['general:scenario', 'general:multiprocessing', 'general:number-of-cpus-to-keep-free', optimization]
    input-files:
      - [get_street_network]
      - [get_total_demand]
      - [get_water_body_potential]
      - [get_sewage_heat_potential]
      - [get_geothermal_potential]
      - [PV_totals]


Analysis:

  - name: multi-criteria-analysis
    label: Multicriteria analysis
    description: Multicriteria analysis
    interfaces: [cli, arcgis, dashboard]
    module: cea.analysis.multicriteria.main
    parameters: ['general:scenario', multi-criteria]


  - name: emissions
    label: Life Cycle Analysis (zone)
    description: Calculate emissions and primary energy due to building, construction, operation, dismantling and induced mobility
    interfaces: [cli, arcgis, dashboard]
    module: cea.analysis.lca.main
    parameters: ['general:scenario', emissions]
    input-files:
      - [get_total_demand]
      - [get_building_age]
      - [get_building_architecture]
      - [get_building_occupancy]
      - [get_zone_geometry]
      - [get_data_benchmark]
      - [get_building_supply]
      - [get_life_cycle_inventory_building_systems]
      - [get_life_cycle_inventory_supply_systems]


  - name: operation-costs
    label: Costs Analysis (buildings)
    description: Calculate energy costs due to building operation
    interfaces: [cli, arcgis, dashboard]
    module: cea.analysis.costs.operation_costs
    parameters: ['general:scenario']
    input-files:
      - [get_total_demand]
      - [get_building_supply]
      - [get_life_cycle_inventory_supply_systems]


  - name: sensitivity-demand-samples
    label: Sensitivity Analysis Part I (design of experiments)
    description: Create samples for sensitivity analysis
    interfaces: [cli, arcgis, dashboard]
    module: cea.analysis.sensitivity.sensitivity_demand_samples
    parameters: ['general:scenario', 'sensitivity-demand:num-samples', 'sensitivity-demand:samples-folder',
                 'sensitivity-demand:method', 'sensitivity-demand:calc-second-order',
                 'sensitivity-demand:num-levels', 'sensitivity-demand:variable-groups']

  - name: sensitivity-demand-simulate
    label: Sensitivity Analysis Part II (simulation)
    description: Simulate demand for sensitivity analysis samples
    interfaces: [cli, arcgis, dashboard]
    module: cea.analysis.sensitivity.sensitivity_demand_simulate
    parameters: ['general:scenario', 'general:multiprocessing', 'general:number-of-cpus-to-keep-free', 'general:debug',
                 'schedule-maker:schedule-model', 'schedule-maker:buildings',
                 'sensitivity-demand:samples-folder', 'sensitivity-demand:simulation-folder',
                 'sensitivity-demand:output-parameters', 'sensitivity-demand:number-of-simulations',
                 'sensitivity-demand:sample-index', 'demand']

  - name: sensitivity-demand-analyze
    label: Sensitivity Analysis Part III (analysis)
    description: Analyze the results in the samples folder and write them out to an Excel file.
    interfaces: [cli, arcgis, dashboard]
    module: cea.analysis.sensitivity.sensitivity_demand_analyze
    parameters: ['sensitivity-demand:samples-folder', 'sensitivity-demand:temporal-scale']

Utilities:

  - name: dbf-to-excel-to-dbf
    label: DBF to Excel to DBF
    description: dbf => xls => DBF
    interfaces: [cli, arcgis, dashboard]
    module: cea.utilities.dbf
    parameters: ['general:scenario', 'dbf-tools:input-file', 'dbf-tools:output-path','dbf-tools:output-file-name' ]

  - name: test
    label: Test CEA
    description: Run some tests on the CEA
    interfaces: [cli, arcgis, dashboard]
    module: cea.tests.dodo
    parameters: [test]

  - name: rename-building
    label: Rename building
    description: Renames a building in the input files
    interfaces: [cli, dashboard]
    module: cea.utilities.rename_building
    parameters: ['general:scenario', rename-building]
    input-files:
      - [get_zone_geometry]


default:

  - name: zone-helper
    label: Zone helper
    description: Query zone geometry from Open Street Maps
    interfaces: [cli, arcgis]
    module: cea.datamanagement.zone_helper
    parameters: ['general:scenario', zone-helper]

  - name: plots
    label: Plots basic
    description: Create plots for the default energy system of an urban scenario
    interfaces: [cli, arcgis]
    module: cea.plots.plots_main
    parameters: ['general:scenario', plots]

  - name: compile
    label: compile
    description: compile
    interfaces: [cli]
    module: cea.utilities.compile_pyd_files
    parameters: []

  - name: dashboard
    label: dashboard
    description: dashboard
    interfaces: [cli]
    module: cea.interfaces.dashboard.dashboard
    parameters: ['general:debug']

  - name: install-arcgis
    label: install-arcgis
    description: install-arcgis
    interfaces: [cli]
    module: cea.interfaces.arcgis.install_toolbox
    parameters: ['general:debug']

  - name: excel-to-shapefile
    label: excel-to-shapefile
    description: excel-to-shapefile
    interfaces: [cli]
    module: cea.interfaces.cli.excel_to_shapefile
    parameters: [shapefile-tools]

  - name: extract-reference-case
    label: extract-reference-case
    description: extract-reference-case
    interfaces: [cli]
    module: cea.examples.extract_reference_case
    parameters: [extract-reference-case]

  - name: install-grasshopper
    label: install-grasshopper
    description: install-grasshopper
    interfaces: [cli]
    module: cea.interfaces.grasshopper.install_grasshopper
    parameters: ['general:debug']

  - name: list-demand-graphs-fields
    label: list-demand-graphs-fields
    description: list-demand-graphs-fields
    interfaces: [cli]
    module: cea.interfaces.cli.list_demand_graphs_fields
    parameters: ['general:scenario']

  - name: shapefile-to-excel
    label: shapefile-to-excel
    description: shapefile-to-excel
    interfaces: [cli]
    module: cea.interfaces.cli.shapefile_to_excel
    parameters: [shapefile-tools]

  - name: trace-inputlocator
    label: trace-inputlocator
    description: trace all calls to the InputLocator for a script
    interfaces: [cli]
    module: cea.tests.trace_inputlocator
    parameters: ['general:scenario', trace-inputlocator]

  - name: workflow
    lable: Workflow
    description: Run a workflow.yml file from start to end
    interfaces: [cli]
    module: cea.workflows.workflow
    parameters: [workflow]

Documentation:
  - name: html
    label: html
    description: Run all documentation methods via the command line
    interfaces: [doc]
    module: cea.utilities.doc_html
    parameters: []

  - name: graphviz
    label: graphviz
    description: Render the graphviz.gv files for all scripts in the schema data
    interfaces: [doc]
    module: cea.utilities.doc_graphviz
    parameters: []

  - name: update-naming
    label: update-naming
    description: Updates the naming.csv using the schema.yml
    interfaces: [doc]
    module: cea.utilities.doc_update_naming
    parameters: []

  - name: glossary
    label: glossary
    description: Updates the glossary documentation
    interfaces: [doc]
    module: cea.utilities.doc_glossary
    parameters: []<|MERGE_RESOLUTION|>--- conflicted
+++ resolved
@@ -11,57 +11,9 @@
       - [get_building_age]
       - [get_building_occupancy]
 
-<<<<<<< HEAD
-
-  - name: operation-costs
-    label: Costs Analysis (buildings)
-    description: Calculate energy costs due to building operation
-    interfaces: [cli, arcgis, dashboard]
-    module: cea.analysis.costs.operation_costs
-    parameters: ['general:scenario']
-    input-files:
-      - [get_total_demand]
-      - [get_building_supply]
-      - [get_life_cycle_inventory_supply_systems]
-
-
-  - name: sensitivity-demand-samples
-    label: Sensitivity Analysis I (DOE)
-    description: Create samples for sensitivity analysis
-    interfaces: [cli, arcgis, dashboard]
-    module: cea.analysis.sensitivity.sensitivity_demand_samples
-    parameters: ['general:scenario', 'sensitivity-demand:num-samples', 'sensitivity-demand:samples-folder',
-                 'sensitivity-demand:method', 'sensitivity-demand:calc-second-order',
-                 'sensitivity-demand:num-levels', 'sensitivity-demand:variable-groups']
-
-  - name: sensitivity-demand-simulate
-    label: Sensitivity Analysis II (simulation)
-    description: Simulate demand for sensitivity analysis samples
-    interfaces: [cli, arcgis, dashboard]
-    module: cea.analysis.sensitivity.sensitivity_demand_simulate
-    parameters: ['general:scenario', 'general:multiprocessing', 'general:debug',
-                 'sensitivity-demand:samples-folder', 'sensitivity-demand:simulation-folder',
-                 'sensitivity-demand:output-parameters', 'sensitivity-demand:number-of-simulations',
-                 'sensitivity-demand:sample-index', 'demand']
-
-  - name: sensitivity-demand-analyze
-    label: Sensitivity Analysis III (analysis)
-    description: Analyze the results in the samples folder and write them out to an Excel file.
-    interfaces: [cli, arcgis, dashboard]
-    module: cea.analysis.sensitivity.sensitivity_demand_analyze
-    parameters: ['sensitivity-demand:samples-folder', 'sensitivity-demand:temporal-scale']
-
-
-Data Management:
-
-  - name: terrain-helper
-    label: Terrain helper
-    description: Creates a fixed elevation terrain file (good for most applications)
-=======
   - name: weather-helper
     label: Weather helper
     description: Sets the weather file to use for simulation for a scenario
->>>>>>> faf4d508
     interfaces: [cli, arcgis, dashboard]
     module: cea.datamanagement.weather_helper
     parameters: ['general:scenario', weather-helper]
@@ -335,7 +287,6 @@
       - [get_building_supply]
       - [get_life_cycle_inventory_supply_systems]
 
-
   - name: sensitivity-demand-samples
     label: Sensitivity Analysis Part I (design of experiments)
     description: Create samples for sensitivity analysis

--- conflicted
+++ resolved
@@ -65,68 +65,10 @@
         self.output_energy_carriers = {}
         self.inv_cost, self.inv_cost_annual, self.om_fix_cost_annual = self.calculate_cost()
 
-<<<<<<< HEAD
         # Single unit by default
         self.n_units = 1
         self.units = [self]
 
-    def _setup_multi_unit_aggregate(self, total_capacity):
-        """
-        Setup this component instance as a multi-unit aggregate by copying properties from first unit.
-        This should be called by concrete classes after creating units.
-
-        :param total_capacity: Total capacity of the multi-unit installation
-        """
-        first_unit = self.units[0]
-        self._model_data = first_unit._model_data
-        self._cost_params = first_unit._cost_params
-        self.code = first_unit.code
-        self.technology = first_unit.technology
-        self.type = first_unit.type
-        self.main_energy_carrier = first_unit.main_energy_carrier
-        self.input_energy_carriers = first_unit.input_energy_carriers
-        self.output_energy_carriers = first_unit.output_energy_carriers
-        self.capacity = total_capacity  # Total capacity
-
-        # Calculate aggregate costs
-        self.inv_cost, self.inv_cost_annual, self.om_fix_cost_annual = self.calculate_cost()
-
-    @staticmethod
-    def _check_multi_unit_needed(component_class, model_code, capacity):
-        """
-        Check if multi-unit installation is needed for the given capacity.
-
-        :param component_class: The component class (e.g., VapourCompressionChiller)
-        :param model_code: Code of the component model
-        :param capacity: Requested capacity in kW
-        :return: (needs_multi_unit, n_units, unit_capacity) tuple
-        :rtype: (bool, int, float)
-        """
-        try:
-            # Try to extract model data for single unit
-            Component._extract_model_data(component_class._csv_name, model_code, capacity)
-            # Success - single unit is sufficient
-            return False, 1, capacity
-        except ValueError:
-            # Single unit not sufficient, check if multi-unit is possible
-            try:
-                max_capacity = Component.get_max_capacity_for_model(component_class, model_code)
-            except ValueError:
-                # Model doesn't exist in database
-                raise ValueError(f'Component model {model_code} not found in database {component_class._csv_name}')
-
-            if capacity > max_capacity:
-                # Multi-unit installation needed
-                n_units = math.ceil(capacity / max_capacity)
-                unit_capacity = capacity / n_units
-                return True, n_units, unit_capacity
-            else:
-                # Capacity doesn't exceed max but still failed - invalid capacity range
-                raise ValueError(f'The selected component specs: \n'
-                                f' - code: {model_code} \n'
-                                f' - capacity: {capacity * 1000}W \n'
-                                f'could not be found in the {component_class._csv_name} tab of the conversion systems database.')
-=======
     def __eq__(self, other):
         """
         Components are equal if they have the same code and capacity.
@@ -142,7 +84,6 @@
         Subclasses that override __eq__ must also override __hash__.
         """
         return hash((self.code, self.capacity))
->>>>>>> 5d1e76af
 
     @staticmethod
     def initialize_class_variables(domain):
@@ -225,6 +166,63 @@
         max_model_capacity_W = max(model_data['cap_max'])
         max_model_capacity_kW = max_model_capacity_W / 1000
         return max_model_capacity_kW
+
+    def _setup_multi_unit_aggregate(self, total_capacity):
+        """
+        Setup this component instance as a multi-unit aggregate by copying properties from first unit.
+        This should be called by concrete classes after creating units.
+
+        :param total_capacity: Total capacity of the multi-unit installation
+        """
+        first_unit = self.units[0]
+        self._model_data = first_unit._model_data
+        self._cost_params = first_unit._cost_params
+        self.code = first_unit.code
+        self.technology = first_unit.technology
+        self.type = first_unit.type
+        self.main_energy_carrier = first_unit.main_energy_carrier
+        self.input_energy_carriers = first_unit.input_energy_carriers
+        self.output_energy_carriers = first_unit.output_energy_carriers
+        self.capacity = total_capacity  # Total capacity
+
+        # Calculate aggregate costs
+        self.inv_cost, self.inv_cost_annual, self.om_fix_cost_annual = self.calculate_cost()
+
+    @staticmethod
+    def _check_multi_unit_needed(component_class, model_code, capacity):
+        """
+        Check if multi-unit installation is needed for the given capacity.
+
+        :param component_class: The component class (e.g., VapourCompressionChiller)
+        :param model_code: Code of the component model
+        :param capacity: Requested capacity in kW
+        :return: (needs_multi_unit, n_units, unit_capacity) tuple
+        :rtype: (bool, int, float)
+        """
+        try:
+            # Try to extract model data for single unit
+            Component._extract_model_data(component_class._csv_name, model_code, capacity)
+            # Success - single unit is sufficient
+            return False, 1, capacity
+        except ValueError:
+            # Single unit not sufficient, check if multi-unit is possible
+            try:
+                max_capacity = Component.get_max_capacity_for_model(component_class, model_code)
+            except ValueError:
+                # Model doesn't exist in database
+                raise ValueError(f'Component model {model_code} not found in database {component_class._csv_name}')
+
+            if capacity > max_capacity:
+                # Multi-unit installation needed
+                n_units = math.ceil(capacity / max_capacity)
+                unit_capacity = capacity / n_units
+                return True, n_units, unit_capacity
+            else:
+                # Capacity doesn't exceed max but still failed - invalid capacity range
+                raise ValueError(f'The selected component specs: \n'
+                                 f' - code: {model_code} \n'
+                                 f' - capacity: {capacity * 1000}W \n'
+                                 f'could not be found in the {component_class._csv_name} tab of the conversion systems database.')
 
     @staticmethod
     def _extract_model_cost_parameters(model_data):

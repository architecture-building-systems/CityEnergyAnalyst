--- conflicted
+++ resolved
@@ -65,11 +65,7 @@
     else:
         tsd['Edataf'] = np.zeros(8760)
 
-<<<<<<< HEAD
-    if 'INDUSTRIAL' in bpr.occupancy:
-=======
     if bpr.internal_loads['Epro_Wm2'] > 0:
->>>>>>> 10716abb
         tsd['Eprof'] = schedules['Epro'] * bpr.internal_loads['Epro_Wm2']
         tsd['Ecaf'] = np.zeros(8760) # not used in the current version but in the optimization part
     else:

--- conflicted
+++ resolved
@@ -79,13 +79,8 @@
         for schedule in ['people', 've', 'Qs', 'X', 'Vww', 'Vw']:
             schedules[schedule] = np.zeros(8760)
         # electricity and process schedules may be greater than 0
-<<<<<<< HEAD
         codes = {'Ea': 1, 'El': 1, 'Epro': 3, 'Qhpro': 3, 'Qcpro': 3}
         for schedule in codes.keys():
-=======
-        for schedule in ['Ea', 'El', 'Qcre', 'Ed', 'Epro', 'Qhpro']:
-            codes = {'Ea': 1, 'El': 1, 'Ed': 1, 'Epro': 3, 'Qhpro': 3,'Qcre': 3}
->>>>>>> 4a1e74a7
             schedules[schedule] = bpr.rc_model['Aef'] * \
                                   calc_remaining_schedules_deterministic(archetype_schedules,
                                                                          archetype_values[schedule], list_uses,
@@ -109,10 +104,11 @@
     heat gains and ventilation demand are also calculated based on the archetypal values for these properties.
     These are then normalized so that the user provided value and not the archetypal one is used for the demand
     calculations.
-        e.g.: For humidity gains, X, for each use i
-              sum of (schedule[i]*archetypal_X[i]*share_of_area[i])/sum of (X[i]*share_of_area[i])
-              This generates a normalized schedule for X for a given building, which is then multiplied by the
-              user-supplied value for humidity gains in the building.
+
+    e.g.
+        - For humidity gains, X, for each use i, sum of (schedule[i]*archetypal_X[i]*share_of_area[i])/sum of (X[i]*share_of_area[i])
+            (This generates a normalized schedule for X for a given building, which is then multiplied by the user-supplied value
+            for humidity gains in the building.)
 
     :param archetype_schedules: defined in calc_schedules
     :param archetype_values: defined in calc_schedules
@@ -127,15 +123,9 @@
 
     # define schedules and codes
     occupant_schedules = ['ve', 'Qs', 'X']
-<<<<<<< HEAD
     electricity_schedules = ['Ea', 'El']
     water_schedules = ['Vww', 'Vw']
     process_schedules = ['Epro', 'Qhpro', 'Qcpro']
-=======
-    electricity_schedules = ['Ea', 'El', 'Ed']
-    water_schedules = ['Vww', 'Vw']
-    process_schedules = ['Epro', 'Qhpro', 'Qcre']
->>>>>>> 4a1e74a7
 
     # schedule_codes define which archetypal schedule should be used for the given schedule
     schedule_codes = {'people': 0, 'electricity': 1, 'water': 2, 'processes': 3}
@@ -151,7 +141,7 @@
             current_share_of_use = bpr.occupancy[list_uses[num]]
             if archetype_values['people'][num] != 0:  # do not consider when the value is 0
                 current_schedule = np.rint(np.array(archetype_schedules[num][0]) * archetype_values['people'][num] *
-                                           current_share_of_use * bpr.rc_model['GFA_m2'])
+                                           current_share_of_use * bpr.rc_model['Af'])
                 schedules['people'] += current_schedule
                 for label in occupant_schedules:
                     current_archetype_values = archetype_values[label]
@@ -177,7 +167,7 @@
         schedules[schedule] = calc_remaining_schedules_deterministic(archetype_schedules, archetype_values[schedule],
                                                                      list_uses, bpr.occupancy, schedule_codes['water'],
                                                                      archetype_values['people']) * \
-                              bpr.rc_model['GFA_m2'] * people_per_square_meter
+                              bpr.rc_model['Af'] * people_per_square_meter
     for schedule in process_schedules:
         # schedules[schedule] = calc_remaining_schedules_deterministic(archetype_schedules, archetype_values[schedule],
         #                                                              list_uses, bpr.occupancy,
@@ -239,7 +229,7 @@
         current_share_of_use = bpr.occupancy[list_uses[num]]
         current_stochastic_schedule = np.zeros(8760)
         if current_share_of_use > 0:
-            occupants_in_current_use = int(archetype_values['people'][num] * current_share_of_use * bpr.rc_model['GFA_m2'])
+            occupants_in_current_use = int(archetype_values['people'][num] * current_share_of_use * bpr.rc_model['Af'])
             archetype_schedule = archetype_schedules[num][0]
             for occupant in range(occupants_in_current_use):
                 mu = mu_v[int(len_mu_v * random.random())]
@@ -279,7 +269,7 @@
                 if archetype_values[label][num] != 0:
                     normalizing_values[label], schedules[label] = calc_remaining_schedules_stochastic(
                         normalizing_values[label], archetype_values[label][num], current_share_of_use,
-                        bpr.rc_model['GFA_m2'], schedules[label], archetype_schedules[num][schedule_codes['water']],
+                        bpr.rc_model['Af'], schedules[label], archetype_schedules[num][schedule_codes['water']],
                         share_time_occupancy_density * archetype_values['people'][num])
             for label in process_schedules:
                 if archetype_values[label][num] != 0:
@@ -628,13 +618,8 @@
         'Code')
 
     # create empty lists of archetypal schedules, occupant densities and each archetype's ventilation and internal loads
-<<<<<<< HEAD
     schedules, occ_densities, Qs_Wm2, X_ghm2, Vww_ldm2, Vw_ldm2, Ve_lsm2, Qhpro_Wm2, Qcpro_Wm2, Ea_Wm2, El_Wm2, Epro_Wm2, \
     Ere_Wm2, Ed_Wm2 = ([] for i in range(14))
-=======
-    schedules, occ_densities, Qs_Wm2, X_ghm2, Vww_ldm2, Vw_ldm2, Ve_lsm2, Qhpro_Wm2, Ea_Wm2, El_Wm2, Epro_Wm2, \
-    Qcre_Wm2, Ed_Wm2 = ([] for i in range(13))
->>>>>>> 4a1e74a7
 
     for use in list_uses:
         # read from archetypes_schedules and properties
@@ -654,11 +639,6 @@
         Ea_Wm2.append(archetypes_internal_loads['Ea_Wm2'][use])
         El_Wm2.append(archetypes_internal_loads['El_Wm2'][use])
         Epro_Wm2.append(archetypes_internal_loads['Epro_Wm2'][use])
-<<<<<<< HEAD
-=======
-        Qcre_Wm2.append(archetypes_internal_loads['Qcre_Wm2'][use])
-        Ed_Wm2.append(archetypes_internal_loads['Ed_Wm2'][use])
->>>>>>> 4a1e74a7
         Qs_Wm2.append(archetypes_internal_loads['Qs_Wp'][use])
         X_ghm2.append(archetypes_internal_loads['X_ghp'][use])
         Vww_ldm2.append(archetypes_internal_loads['Vww_lpd'][use])
@@ -679,12 +659,7 @@
         schedules.append(schedule)
 
     archetype_values = {'people': occ_densities, 'Qs': Qs_Wm2, 'X': X_ghm2, 'Ea': Ea_Wm2, 'El': El_Wm2,
-<<<<<<< HEAD
                         'Epro': Epro_Wm2, 'Vww': Vww_ldm2, 'Vw': Vw_ldm2, 've': Ve_lsm2, 'Qhpro': Qhpro_Wm2, 'Qcpro': Qcpro_Wm2}
-=======
-                        'Epro': Epro_Wm2, 'Qcre': Qcre_Wm2, 'Ed': Ed_Wm2, 'Vww': Vww_ldm2,
-                        'Vw': Vw_ldm2, 've': Ve_lsm2, 'Qhpro': Qhpro_Wm2}
->>>>>>> 4a1e74a7
 
     return schedules, archetype_values
 

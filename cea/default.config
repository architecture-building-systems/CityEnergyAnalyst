--- conflicted
+++ resolved
@@ -675,7 +675,7 @@
 load-max-edge-flowrate-from-previous-run = false
 load-max-edge-flowrate-from-previous-run.type = BooleanParameter
 load-max-edge-flowrate-from-previous-run.help = set to true to bypass the calc_max_edge_flowrate function and just load
-                                                the results from the previous run. (useful for debugging to be used with branched networks only!
+                                                the results from the previous run. (useful for debugging)
 load-max-edge-flowrate-from-previous-run.category = Advanced
 
 start-t = 0
@@ -688,7 +688,13 @@
 stop-t.help = stopping hour for calculations (0-based, upper bound)
 stop-t.category = Advanced
 
-minimum-mass-flow-iteration-limit = 10
+use-representative-week-per-month = false
+use-representative-week-per-month.type = BooleanParameter
+use-representative-week-per-month.help = activing this function will run the thermal network with data of the first
+                                      week of each month instead of the full month data
+use-representative-week-per-month.category = Advanced
+
+minimum-mass-flow-iteration-limit = 30
 minimum-mass-flow-iteration-limit.type = IntegerParameter
 minimum-mass-flow-iteration-limit.help = maximum amount of iterations allowed for the increase of minimum mass flows in the network
 minimum-mass-flow-iteration-limit.category = Advanced
@@ -698,7 +704,7 @@
 minimum-edge-mass-flow.help = minimum network allowed in network without mass flow iteration attempting to raise values in kg per s
 minimum-edge-mass-flow.category = Advanced
 
-diameter-iteration-limit = 5
+diameter-iteration-limit = 10
 diameter-iteration-limit.type = IntegerParameter
 diameter-iteration-limit.help = maximum amount of iterations allowed for the network diameter iteration. relevant for looped network result convergence.
 diameter-iteration-limit.category = Advanced
@@ -718,7 +724,6 @@
 disconnected-buildings.help = List of buildings which are disconnected from the network
 disconnected-buildings.category = Advanced
 
-<<<<<<< HEAD
 [thermal-network-optimization]
 network-type = DH
 network-type.type = ChoiceParameter
@@ -755,6 +760,67 @@
 stop-t.help = stopping hour for calculations (0-based, upper bound)
 stop-t.category = Advanced
 
+network-name =
+network-name.type = StringParameter
+network-name.help = Name of network for which to run the nework optimization
+network-name.category = Advanced
+
+possible-plant-sites =
+possible-plant-sites.type = ListParameter
+possible-plant-sites.help = List of possible plant locations, specified by the building names at which the plant(s) can be placed. Default sets all buildings as available
+possible-plant-sites.category = Advanced
+
+min-number-of-plants = 1
+min-number-of-plants.type = IntegerParameter
+min-number-of-plants.help = minimum number of plants used for thermal network optimization, minimum value is 1
+min-number-of-plants.category = Advanced
+
+max-number-of-plants = 1
+max-number-of-plants.type = IntegerParameter
+max-number-of-plants.help = maximum number of plants used for thermal network optimization
+max-number-of-plants.category = Advanced
+
+number-of-individuals = 6
+number-of-individuals.type = IntegerParameter
+number-of-individuals.help = this denotes the number of individuals at the start of the optimization (parameter for genetic algorithm)
+number-of-individuals.category = Advanced
+
+chance-of-mutation = 20
+chance-of-mutation.type = RealParameter
+chance-of-mutation.help = this denotes the percentage chance of mutation in the evolutionary algorithm
+chance-of-mutation.category = Advanced
+
+number-of-generations = 20
+number-of-generations.type = IntegerParameter
+number-of-generations.help = number of generations used for thermal network optimization
+number-of-generations.category = Advanced
+
+lucky-few = 1
+lucky-few.type = IntegerParameter
+lucky-few.help = number of individuals which is randomly picked despite not being optimal. Must be smaller than the number of individuals minus one.
+lucky-few.category = Advanced
+
+optimize-loop-branch = false
+optimize-loop-branch.type = BooleanParameter
+optimize-loop-branch.help = If activated, the thermal network optimization will optimize the choice of using a purely branched layout or mixed layout
+optimize-loop-branch.category = Advanced
+
+optimize-network-loads = false
+optimize-network-loads.type = BooleanParameter
+optimize-network-loads.help = If activated, the thermal network optimization will optimize the choice of which heat loads (e.g. ahu, aru, etc.) are provided by the network
+optimize-network-loads.category = Advanced
+
+optimize-building-connections = false
+optimize-building-connections.type = BooleanParameter
+optimize-building-connections.help = If activated, the thermal network optimization will chose which buildings to connect to the district heat or cooling system
+optimize-building-connections.category = Advanced
+
+use-rule-based-approximation = false
+use-rule-based-approximation.type = BooleanParameter
+use-rule-based-approximation.help = If activated, the thermal network optimization will use a rule based approach to narrow the solution space. E.g. by limiting the amount of possible plant locations
+use-rule-based-approximation.category = Advanced
+
+
 use-representative-week-per-month = false
 use-representative-week-per-month.type = BooleanParameter
 use-representative-week-per-month.help = activing this function will run the thermal network with data of the first
@@ -792,85 +858,10 @@
 disconnected-buildings.category = Advanced
 
 yearly-cost-calculations = false
-=======
-
-[thermal-network-optimization]
-network-name =
-network-name.type = StringParameter
-network-name.help = Name of network for which to run the nework optimization
-network-name.category = Advanced
-
-possible-plant-sites =
-possible-plant-sites.type = ListParameter
-possible-plant-sites.help = List of possible plant locations, specified by the building names at which the plant(s) can be placed. Default sets all buildings as available
-possible-plant-sites.category = Advanced
-
-min-number-of-plants = 1
-min-number-of-plants.type = IntegerParameter
-min-number-of-plants.help = minimum number of plants used for thermal network optimization, minimum value is 1
-min-number-of-plants.category = Advanced
-
-max-number-of-plants = 1
-max-number-of-plants.type = IntegerParameter
-max-number-of-plants.help = maximum number of plants used for thermal network optimization
-max-number-of-plants.category = Advanced
-
-number-of-individuals = 6
-number-of-individuals.type = IntegerParameter
-number-of-individuals.help = this denotes the number of individuals at the start of the optimization (parameter for genetic algorithm)
-number-of-individuals.category = Advanced
-
-chance-of-mutation = 20
-chance-of-mutation.type = RealParameter
-chance-of-mutation.help = this denotes the percentage chance of mutation in the evolutionary algorithm
-chance-of-mutation.category = Advanced
-
-number-of-generations = 20
-number-of-generations.type = IntegerParameter
-number-of-generations.help = number of generations used for thermal network optimization
-number-of-generations.category = Advanced
-
-lucky-few = 1
-lucky-few.type = IntegerParameter
-lucky-few.help = number of individuals which is randomly picked despite not being optimal. Must be smaller than the number of individuals minus one.
-lucky-few.category = Advanced
-
-optimize-loop-branch = false
-optimize-loop-branch.type = BooleanParameter
-optimize-loop-branch.help = If activated, the thermal network optimization will optimize the choice of using a purely branched layout or mixed layout
-optimize-loop-branch.category = Advanced
-
-optimize-network-loads = false
-optimize-network-loads.type = BooleanParameter
-optimize-network-loads.help = If activated, the thermal network optimization will optimize the choice of which heat loads (e.g. ahu, aru, etc.) are provided by the network
-optimize-network-loads.category = Advanced
-
-optimize-building-connections = false
-optimize-building-connections.type = BooleanParameter
-optimize-building-connections.help = If activated, the thermal network optimization will chose which buildings to connect to the district heat or cooling system
-optimize-building-connections.category = Advanced
-
-use-rule-based-approximation = false
-use-rule-based-approximation.type = BooleanParameter
-use-rule-based-approximation.help = If activated, the thermal network optimization will use a rule based approach to narrow the solution space. E.g. by limiting the amount of possible plant locations
-use-rule-based-approximation.category = Advanced
-
-use-representative-week-per-month = false
-use-representative-week-per-month.type = BooleanParameter
-use-representative-week-per-month.help = activating this function will run the thermal network with data of the first
-                                      week of each month instead of the full month data
-use-representative-week-per-month.category = Advanced
-
-yearly-cost-calculations = true
->>>>>>> 2a2f04de
 yearly-cost-calculations.type = BooleanParameter
 yearly-cost-calculations.help = activating this function will run the cost calculations of CT opex and heat/cooling production at a yearly instead of hourly basis
 yearly-cost-calculations.category = Advanced
 
-<<<<<<< HEAD
-=======
-
->>>>>>> 2a2f04de
 [optimization]
 initialind = 3
 initialind.type = IntegerParameter
@@ -1190,7 +1181,6 @@
 renewableshare.help = weight for renewable energy share (as part of social sustainability)
 renewableshare.category = Advanced social sustainability
 
-
 [mpc-building]
 time-start = 2005-01-01 00:00:00
 time-start.type = StringParameter

--- conflicted
+++ resolved
@@ -299,16 +299,10 @@
 sensor-y-dim.help = Y-dim, use 200 (maximum) if you want only one point per surface
 sensor-y-dim.category = Grid for the sensors
 
-<<<<<<< HEAD
-e-terrain = 0.2
-e-terrain.type = RealParameter
-e-terrain.help = Reflection for the terrain
-e-terrain.category = Terrain parameters
-=======
 albedo = 0.2
 albedo.type = RealParameter
-albedo.help = terrain parameters, reflection for the terrain
->>>>>>> f4441716
+albedo.help = Reflection for the terrain
+albedo.category = Terrain parameters
 
 n-buildings-in-chunk = 100
 n-buildings-in-chunk.type = IntegerParameter
@@ -456,9 +450,16 @@
 temporal-scale.help = temporal scale of analysis (monthly or yearly)
 
 [dbf-tools]
-#configuration for tools like  and dbf-to-excel
+# configuration for tools like  and dbf-to-excel
 excel-file = C:\reference-case-open\baseline\inputs\building-properties\technical_systems.xls
+excel-file.type = FileParameter
+excel-file.extensions = xls xlsx
+excel-file.help = Path to the Excel file
+
 dbf-file = C:\reference-case-open\baseline\inputs\building-properties\technical_systems.dbf
+dbf-file.type = FileParameter
+dbf-file.extensions = dbf
+dbf-file.help = Path to the DBF file
 
 [test]
 reference-cases = open

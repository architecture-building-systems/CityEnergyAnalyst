"""
Domain Class:
defines the geographical zone in which the district energy system is optimised, including parameters like:
- The buildings within the zone (building class element)
- The potential thermal network trenches graph
- The (renewable) energy potential within the zone (based on energy potentials scripts)
"""

__author__ = "Mathias Niffeler"
__copyright__ = "Copyright 2022, Cooling Singapore"
__credits__ = ["Mathias Niffeler"]
__license__ = "MIT"
__version__ = "0.1"
__maintainer__ = "NA"
__email__ = "mathias.niffeler@sec.ethz.ch"
__status__ = "Production"

from os.path import exists
import time
import numpy as np
import pandas as pd
import geopandas as gpd
import multiprocessing
import sys
import inspect
from random import seed

from deap import base, tools, algorithms

import cea.config
from cea.inputlocator import InputLocator
from cea.utilities import epwreader
from cea.utilities.date import get_date_range_hours_from_year
from cea.utilities.standardize_coordinates import get_geographic_coordinate_system

import cea.optimization_new.component as component_module
from cea.optimization_new.building import Building
from cea.optimization_new.network import Network
from cea.optimization_new.component import Component
from cea.optimization_new.supplySystem import SupplySystem
from cea.optimization_new.districtEnergySystem import DistrictEnergySystem
from cea.optimization_new.containerclasses.supplySystemStructure import SupplySystemStructure
from cea.optimization_new.containerclasses.energyPotential import EnergyPotential
from cea.optimization_new.containerclasses.energyCarrier import EnergyCarrier
from cea.optimization_new.helpercalsses.optimization.connectivity import Connection, ConnectivityVector
from cea.optimization_new.helpercalsses.optimization.algorithm import Algorithm
from cea.optimization_new.helpercalsses.optimization.tracker import optimizationTracker
from cea.optimization_new.helpercalsses.optimization.fitness import Fitness
from cea.optimization_new.helpercalsses.multiprocessing.memoryPreserver import MemoryPreserver


class Domain(object):
    def __init__(self, config, locator):
        self.config = config
        self.locator = locator
        self.weather = self._load_weather(locator)
        self.buildings = []
        self.energy_potentials = []
        self.optimal_energy_systems = []

        self._initialise_domain_descriptor_classes()

    def _load_weather(self, locator):
        weather_path = locator.get_weather_file()
        self.weather = epwreader.epw_reader(weather_path)[['year', 'drybulb_C', 'wetbulb_C',
                                                           'relhum_percent', 'windspd_ms', 'skytemp_C']]
        return self.weather

    def load_buildings(self, buildings_in_domain=None):
        """
        Import demand, geometric properties and base supply systems of buildings from the current scenario.

        :param buildings_in_domain: Codes of buildings that should be loaded (e.g. 'B1000', 'B1008' etc.)
        :type buildings_in_domain: pandas.Series or list of strings
        :return self.buildings: list of buildings with their demands and footprints
        :rtype self.buildings: list of <cea.optimization_new.building>-Building objects
        """
        shp_file = gpd.read_file(self.locator.get_zone_geometry())
        if buildings_in_domain is None:
            buildings_in_domain = shp_file.Name

        building_demand_files = np.vectorize(self.locator.get_demand_results_file)(buildings_in_domain)
        network_type = self.config.optimization_new.network_type
        for (building_code, demand_file) in zip(buildings_in_domain.values, building_demand_files):
            if exists(demand_file):
                building = Building(building_code, demand_file)
                building.load_demand_profile(network_type)
                if not max(building.demand_flow.profile) > 0:
                    continue
                building.load_building_location(shp_file)
                building.load_base_supply_system(self.locator, network_type)
                self.buildings.append(building)

        return self.buildings

    def load_potentials(self, buildings_in_domain=None):
        """
        Import energy potentials from the current scenario.

        :param buildings_in_domain: Codes of buildings that should be loaded (e.g. 'B1000', 'B1008' etc.)
        :type buildings_in_domain: pandas.Series or list of strings
        :return self.energy_potentials: list of energy potentials with the scale they apply to (building or domain)
        :rtype self.energy_potentials: list of <cea.optimization_new.energyPotential>-EnergyPotential objects
        """
        shp_file = gpd.read_file(self.locator.get_zone_geometry())
        if buildings_in_domain is None:
            buildings_in_domain = shp_file.Name

        # building-specific potentials
        # pv_potential = EnergyPotential().load_PV_potential(self.locator, buildings_in_domain)
        # pvt_potential = EnergyPotential().load_PVT_potential(self.locator, buildings_in_domain)
        # scet_potential = EnergyPotential().load_SCET_potential(self.locator, buildings_in_domain)
        # scfp_potential = EnergyPotential().load_SCFP_potential(self.locator, buildings_in_domain)

        # domain-wide potentials
        geothermal_potential = EnergyPotential().load_geothermal_potential(self.locator.get_geothermal_potential())
        water_body_potential = EnergyPotential().load_water_body_potential(self.locator.get_water_body_potential())
        sewage_potential = EnergyPotential().load_sewage_potential(self.locator.get_sewage_heat_potential())
        wasteheat_potential = EnergyPotential().load_wasteheat_potential(self.locator.get_waste_heat_potential())

<<<<<<< HEAD
        for potential in [pv_potential, pvt_potential, scet_potential, scfp_potential, geothermal_potential, water_body_potential, sewage_potential, wasteheat_potential]:
=======
        for potential in [geothermal_potential, water_body_potential, sewage_potential]:
>>>>>>> 6c24e241
            if potential:
                self.energy_potentials.append(potential)

        return self.energy_potentials

    def optimize_domain(self):
        """
        Optimise the chosen domain's energy system by:

        A. Using a first genetic algorithm to iteratively improve on the selected connectivity vectors (specifying which
           buildings are connected by thermal networks), and at each iteration:

            i. Use a steiner-tree-optimisation to identify optimal network layouts for given connectivity vectors.

            ii. Aggregate demands of the buildings connected to each network and use a second genetic algorithm to find
                supply system configurations that are near-pareto optimal for the respective networks.
        """
        print("\nInitializing domain:")
        self._initialize_energy_system_descriptor_classes()

        # Calculate base-case supply systems for all buildings
        print("\nCalculating operation of buildings' base-supply systems...")
        building_energy_potentials = Building.distribute_building_potentials(self.energy_potentials, self.buildings)
        [building.calculate_supply_system(building_energy_potentials[building.identifier])
            for building in self.buildings]

        # Optimise district energy systems
        print("Starting optimisation of district energy systems (i.e. networks + supply systems)...")

        algorithm = DistrictEnergySystem.optimisation_algorithm
        if self.config.general.debug:
            nbr_networks = self.config.optimization_new.maximum_number_of_networks
            building_ids = [building.identifier for building in self.buildings]
            tracker = optimizationTracker(algorithm.objectives, nbr_networks, building_ids, self.locator)
        else:
            tracker = None

        toolbox = base.Toolbox()
        main_process_memory = MemoryPreserver()
        if algorithm.parallelize_computation:
            component_classes = [cls[1] for cls in inspect.getmembers(component_module, inspect.isclass)]
            initialised_classes = [cls[1] for cls in inspect.getmembers(sys.modules[__name__], inspect.isclass)
                                   if cls[0] not in ['InputLocator', 'Domain', 'EnergyPotential']] \
                                  + component_classes
            main_process_memory = MemoryPreserver(algorithm.parallelize_computation, initialised_classes)

            pool = multiprocessing.get_context('spawn').Pool(algorithm.parallel_cores)
            toolbox.register("map", pool.map)

        toolbox.register("generate", ConnectivityVector.generate)
        toolbox.register("individual", tools.initIterate, ConnectivityVector, toolbox.generate)
        toolbox.register("population", tools.initRepeat, list, toolbox.individual)

        toolbox.register("evaluate", DistrictEnergySystem.evaluate_energy_system, district_buildings=self.buildings,
                         energy_potentials=self.energy_potentials, optimization_tracker=tracker,
                         process_memory=main_process_memory)
        toolbox.register("mate", ConnectivityVector.mate, algorithm=algorithm)
        toolbox.register("mutate", ConnectivityVector.mutate, algorithm=algorithm)
        toolbox.register("select", ConnectivityVector.select, population_size=algorithm.population,
                         optimization_tracker=tracker)

        # Create initial population and evaluate it
        population = set(toolbox.population(n=algorithm.population))
        non_dominated_fronts = toolbox.map(toolbox.evaluate, population)
        optimal_supply_system_combinations = {ind.as_str(): non_dominated_front[0] for ind, non_dominated_front
                                              in zip(population, non_dominated_fronts)}

        # Consolidate certain objects in the child processes' memory and make them available to the main process
        for non_dominated_front in non_dominated_fronts:
            main_process_memory.consolidate(non_dominated_front[1])
        toolbox.evaluate.keywords['process_memory'] = main_process_memory

        # If parallel processing and detailed outputs are both enabled
        if algorithm.parallelize_computation and tracker:
            # ... consolidate the tracker objects in the main process' memory
            tracker.consolidate([non_dominated_front[2] for non_dominated_front in non_dominated_fronts])

        for generation in range(1, algorithm.generations_networks + 1):
            offspring = set(algorithms.varAnd(population, toolbox, cxpb=algorithm.cx_prob, mutpb=algorithm.mut_prob))

            # Evaluate the individuals in the offspring, unless they are an exact copy of one of the parents
            new_ind = set(ind for ind in offspring if ind.as_str() not in optimal_supply_system_combinations.keys())
            non_dominated_fronts = toolbox.map(toolbox.evaluate, new_ind)
            optimal_supply_system_combinations.update({ind.as_str(): non_dominated_front[0] for ind, non_dominated_front
                                                       in zip(new_ind, non_dominated_fronts)})

            # Consolidate certain objects in the child processes' memory and make them available to the main process
            main_process_memory.clear_variables()
            [main_process_memory.consolidate(non_dominated_front[1]) for non_dominated_front in non_dominated_fronts]
            toolbox.evaluate.keywords['process_memory'] = main_process_memory

            # If parallel processing and detailed outputs are both enabled...
            if algorithm.parallelize_computation and tracker:
                # ...consolidate the tracker objects of each of the child processes
                tracker.consolidate([non_dominated_front[2] for non_dominated_front in non_dominated_fronts])

            population = set(toolbox.select(population.union(offspring), optimal_supply_system_combinations))
            print(f"\n\nDES: gen {generation}")

        main_process_memory.recall_class_variables()
        self.optimal_energy_systems = self._select_final_optimal_systems(population, algorithm.population)
        if tracker:
            tracker.print_evolutions()
        print("\nDistrict energy system optimisation complete!")

        return self.optimal_energy_systems

    def _select_final_optimal_systems(self, last_population, min_final_selection_size):
        """
        Each solution in the last population of the 'outer' optimisation algorithm consists of:
            a. one set networks & disconnected buildings (given by the ConnectivityVector)
            b. a non-dominate front of SupplySystem-solutions for each of these subsystems
        The point of this method is to determine the best district energy systems configurations among these,
        i.e. with, both, explicit network-connections and a single specified supply system for each of the DES's
        subsystems.
        """
        # build DistrictEnergySystem-objects corresponding to the last population of Connectivity vectors and evaluate
        #   them, i.e. find optimal combinations of each of the subsystems' non-dominated SupplySystem solutions.
        energy_systems_for_best_connectivity_vectors = [DistrictEnergySystem(ind, self.buildings, self.energy_potentials)
                                                        for ind in last_population]
        [energy_system.evaluate(return_full_des=True)
         for energy_system in energy_systems_for_best_connectivity_vectors]

        # determine the non-dominated solutions across all DistrictEnergySystems of the last population
        #   (with definitive SupplySystem + Connectivity)
        last_gen_energy_system_solutions = [energy_system
                                            for des in energy_systems_for_best_connectivity_vectors
                                            for energy_system in des.best_supsys_combinations]
        best_energy_systems = tools.emo.sortLogNondominated(last_gen_energy_system_solutions,
                                                            min_final_selection_size,
                                                            first_front_only=True)

        # create a list of distinct DistrictEnergySystem-objects (unequivocally defining SupplySystems and Networks)
        final_system_selection = []
        for energy_system in best_energy_systems:
            connectivity = energy_system.encoding[0]
            supsys_selection = energy_system.encoding[1:]
            district_energy_system = [des for des in energy_systems_for_best_connectivity_vectors
                                      if connectivity == des.connectivity.as_str()][0]
            final_system_selection += [district_energy_system.select_supply_system_combination(supsys_selection)]

        return final_system_selection

    def generate_result_files(self):
        """
        Output all the optimisation results to a series of .geojson-files to display the optimal networks and a set
        of .xlsx-files to summarise the most important information about the near-pareto-optimal district energy systems
        and their corresponding supply systems.
        """
        # save the results for near-pareto-optimal district energy systems one-by-one
        for des in self.optimal_energy_systems:
            # first save network layouts
            for ntw_ind, network in enumerate(des.networks):
                network_layout_file = self.locator.get_new_optimization_optimal_network_layout_file(des.identifier,
                                                                                                    network.identifier)
                network_layout = pd.concat([network.network_nodes, network.network_edges]).drop(['coordinates'], axis=1)
                network_layout = network_layout.to_crs(get_geographic_coordinate_system())
                network_layout.to_file(network_layout_file, driver='GeoJSON')

            # then save all information about the selected supply systems
            self._write_supply_systems_to_csv(des)

            # if prompted, generate detailed outputs
            if self.config.optimization_new.generate_detailed_outputs:
                self._write_detailed_results_to_csv(des)

        return

    def _write_supply_systems_to_csv(self, district_energy_system):
        """
        Writes information on supply systems of subsystems of a near-pareto-optimal district energy system into
        csv files. Information on each of the supply systems is written in a separate file.
        """
        # Create general values
        des_id = district_energy_system.identifier
        supply_system_summary = {'Supply_System': [],
                                 'Heat_Emissions_kWh': [],
                                 'System_Energy_Demand_kWh': [],
                                 'GHG_Emissions_kgCO2': [],
                                 'Cost_USD': []}

        # FOR STAND-ALONE BUILDINGS
        stand_alone_buildings = Domain._get_building_from_consumers(district_energy_system.consumers,
                                                                    district_energy_system.stand_alone_buildings)
        for building in stand_alone_buildings:
            supply_system_id = building.identifier
            supply_system = building.stand_alone_supply_system

            # Summarise structure of the supply system & print to file
            building_file = self.locator.get_new_optimization_optimal_supply_system_file(des_id, supply_system_id)
            Domain._write_system_structure(building_file, supply_system)

            # Calculate supply system fitness-values and add them to the summary of all supply systems
            supply_system_summary = Domain._add_to_systems_summary(supply_system_id, supply_system,
                                                                   supply_system_summary)

        # FOR NETWORKS
        for network_id, supply_system in district_energy_system.supply_systems.items():
            # Summarise structure of the supply system & print to file
            network_file = self.locator.get_new_optimization_optimal_supply_system_file(des_id, network_id)
            Domain._write_system_structure(network_file, supply_system)

            # Calculate supply system fitness-values and add them to the summary of all supply systems
            supply_system_summary = Domain._add_to_systems_summary(network_id, supply_system,
                                                                   supply_system_summary)

        # WRITE SUMMARY
        supply_system_summary['Supply_System'] += ['Total']
        supply_system_summary['Heat_Emissions_kWh'] += [sum(supply_system_summary['Heat_Emissions_kWh'])]
        supply_system_summary['System_Energy_Demand_kWh'] += [sum(supply_system_summary['System_Energy_Demand_kWh'])]
        supply_system_summary['GHG_Emissions_kgCO2'] += [sum(supply_system_summary['GHG_Emissions_kgCO2'])]
        supply_system_summary['Cost_USD'] += [sum(supply_system_summary['Cost_USD'])]

        summary_file = self.locator.get_new_optimization_optimal_supply_systems_summary_file(des_id)
        pd.DataFrame(supply_system_summary).to_csv(summary_file, index=False)

        return

    @staticmethod
    def _write_system_structure(results_file, supply_system):
        """Summarise supply system structure and write it to the indicated results file"""
        supply_system_info = [{'Component_category': component_category,
                               'Component_type': component.technology,
                               'Component_code': component_code,
                               'Capacity_kW': round(component.capacity, 3)}
                              for component_category, components in supply_system.installed_components.items()
                              for component_code, component in components.items()]

        # Write supply system structure to file
        pd.DataFrame(supply_system_info).to_csv(results_file, index=False)

        return

    @staticmethod
    def _add_to_systems_summary(supply_system_id, supply_system, supply_system_fitness_summary):
        """Add a given supply system to the summary of fitness values of all supply systems in the DES"""
        # Calculate overall system fitness values
        annual_heat_rejection = sum([sum(heat) for heat in supply_system.heat_rejection.values()])
        annual_energy_demand = sum([sum(demand) for demand in supply_system.system_energy_demand.values()])
        annual_ghg_emissions = sum([sum(emission) for emission in supply_system.greenhouse_gas_emissions.values()])
        annualised_cost = sum([cost for cost in supply_system.annual_cost.values()])

        # Save system fitness values in common dictionary
        supply_system_fitness_summary['Supply_System'] += [supply_system_id]
        supply_system_fitness_summary['Heat_Emissions_kWh'] += [annual_heat_rejection]
        supply_system_fitness_summary['System_Energy_Demand_kWh'] += [annual_energy_demand]
        supply_system_fitness_summary['GHG_Emissions_kgCO2'] += [annual_ghg_emissions]
        supply_system_fitness_summary['Cost_USD'] += [annualised_cost]

        return supply_system_fitness_summary

    def _write_detailed_results_to_csv(self, district_energy_system):
        """
        Writes csv-files with full time series of the key objective functions for each supply system.
        """
        # Set general variables
        des_id = district_energy_system.identifier
        year = self.weather['year'][0]
        date_range = get_date_range_hours_from_year(year)

        # FOR STAND-ALONE BUILDINGS
        stand_alone_buildings = Domain._get_building_from_consumers(district_energy_system.consumers,
                                                                    district_energy_system.stand_alone_buildings)
        for building in stand_alone_buildings:
            supply_system_id = building.identifier
            supply_system = building.stand_alone_supply_system

            # Summarise the objective function profiles (i.e. full time series) of the supply system & print to file
            building_file = self.locator.get_new_optimization_supply_systems_detailed_operation_file(des_id,
                                                                                                     supply_system_id)
            Domain._write_combined_objective_function_profiles(date_range, supply_system, building_file)

        # FOR NETWORKS
        for network_id, supply_system in district_energy_system.supply_systems.items():
            # Summarise the objective function profiles (i.e. full time series) of the supply system & print to file
            network_file = self.locator.get_new_optimization_supply_systems_detailed_operation_file(des_id, network_id)
            Domain._write_combined_objective_function_profiles(date_range, supply_system, network_file)
            # Create a breakdown of annual energy demand, cost, GHG- and heat-emissions and print to file
            breakdown_file = self.locator.get_new_optimization_supply_systems_annual_breakdown_file(des_id, network_id)
            Domain._write_annual_breakdown(supply_system, breakdown_file)

        # FOR DES AS A WHOLE
        # Summarise performance metrics of the networks and print to file
        if district_energy_system.networks:
            network_perf_file = self.locator.get_new_optimization_detailed_network_performance_file(des_id)
            Domain._write_detailed_network_performance(district_energy_system, network_perf_file)

        return

    @staticmethod
    def _get_building_from_consumers(consumers, building_codes):
        """ Get full building object based of list of consumers in domain and building code """
        buildings = []
        for consumer in consumers:
            if consumer.identifier in building_codes:
                buildings += [consumer]
        return buildings

    @staticmethod
    def _write_combined_objective_function_profiles(date_time, supply_system, results_file):
        """Write the central objective function profiles of a supply system to the indicated csv file."""
        if supply_system.heat_rejection.values():
            combined_heat_rejection_profile = pd.concat([heat_rejection_profile
                                                         for heat_rejection_profile
                                                         in supply_system.heat_rejection.values()],
                                                        axis=1).sum(1)
        else:
            combined_heat_rejection_profile = pd.Series(0, index=range(len(date_time)))

        if supply_system.greenhouse_gas_emissions.values():
            combined_ghg_emission_profile = pd.concat([ghg_emission_profile
                                                       for ghg_emission_profile
                                                       in supply_system.greenhouse_gas_emissions.values()],
                                                      axis=1).sum(1)
        else:
            combined_ghg_emission_profile = pd.Series(0, index=range(len(date_time)))

        if supply_system.system_energy_demand.values():
            combined_system_energy_demand_profile = pd.concat([system_demand_profile
                                                               for system_demand_profile
                                                               in supply_system.system_energy_demand.values()],
                                                              axis=1).sum(1)
        else:
            combined_system_energy_demand_profile = pd.Series(0, index=range(len(date_time)))

        # combine the profiles into one data frame and write to file
        combined_objective_function_timelines = pd.concat([date_time.to_series(index=range(len(date_time))),
                                                           combined_system_energy_demand_profile,
                                                           combined_heat_rejection_profile,
                                                           combined_ghg_emission_profile],
                                                          axis=1)
        combined_objective_function_timelines.to_csv(results_file, index=False,
                                                     header=['Date', 'System_energy_demand_kWh', 'Heat_rejection_kWh',
                                                             'GHG_emissions_kgCO2'])

        return

    @staticmethod
    def _write_annual_breakdown(supply_system, results_file):
        """Write the annual breakdown of the objective functions of a supply system to the indicated csv file."""
        # break down annual cost, energy demand, GHG and heat-emissions by energy carrier
        annual_energy_demand_by_ec = {energy_carrier: sum(demand_profile)
                                      for energy_carrier, demand_profile in supply_system.system_energy_demand.items()}
        annual_cost_by_ec =  {energy_carrier: supply_system.annual_cost[energy_carrier]
                              for energy_carrier in annual_energy_demand_by_ec.keys()}
        annual_ghg_emissions_by_ec = {energy_carrier: sum(emissions_profile)
                                      for energy_carrier, emissions_profile
                                      in supply_system.greenhouse_gas_emissions.items()}
        annual_heat_rejection_by_ec = {energy_carrier: sum(heat_profile)
                                       for energy_carrier, heat_profile in supply_system.heat_rejection.items()}

        # break down cost by component
        possible_components = [ci.code for ci in supply_system.structure.capacity_indicators.capacity_indicators]
        annual_cost_by_component = {component: cost
                                    for component, cost in supply_system.annual_cost.items()
                                    if component in possible_components}

        # write to DataFrame
        annual_breakdown = pd.DataFrame.from_records([annual_energy_demand_by_ec,
                                                      annual_cost_by_ec,
                                                      annual_ghg_emissions_by_ec,
                                                      annual_heat_rejection_by_ec,
                                                      annual_cost_by_component]).T
        annual_breakdown.columns = ['Annual_energy_demand_kWh', 'Annual_energy_carrier_cost_USD',
                                    'Annual_GHG_emissions_kgCO2', 'Annual_heat_rejection_kWh',
                                    'Annual_cost_by_component_USD']

        # write to file
        annual_breakdown.to_csv(results_file)

        return

    @staticmethod
    def _write_detailed_network_performance(district_energy_system, results_file):
        """
        Write network performance parameters, i.e. length of network, cost & average hourly and annual heat losses,
        to a file.
        """
        # Summarise performance metrics of the networks
        average_hourly_network_losses = {network.identifier: network.network_losses.mean()
                                         for network in district_energy_system.networks}
        std_dev_hourly_network_losses = {network.identifier: network.network_losses.std()
                                         for network in district_energy_system.networks}
        yearly_network_losses = {network.identifier: network.network_losses.sum()
                                 for network in district_energy_system.networks}
        network_lengths = {network.identifier: sum(network.network_piping['length_m'])
                           for network in district_energy_system.networks}
        network_costs = {network.identifier: network.annual_piping_cost *
                                             network.configuration_defaults['network_lifetime_yrs']
                         for network in district_energy_system.networks}

        # write to DataFrame
        network_performance = pd.DataFrame.from_records([average_hourly_network_losses,
                                                         std_dev_hourly_network_losses,
                                                         yearly_network_losses,
                                                         network_lengths,
                                                         network_costs]).T
        network_performance.columns = ['Average hourly network losses [kWh]',
                                       'Std. deviation of hourly network losses [kWh]',
                                       'Yearly network losses [kWh]',
                                       'Network length [m]',
                                       'Network cost [USD]']

        # write to file
        network_performance.to_csv(results_file)

        return


    def _initialise_domain_descriptor_classes(self):
        EnergyCarrier.initialize_class_variables(self)
        Algorithm.initialize_class_variables(self)
        Fitness.initialize_class_variables(self)

    def _initialize_energy_system_descriptor_classes(self):
        print("1. Creating available supply system components...")
        Component.initialize_class_variables(self)
        print("2. Finding possible network paths (this may take a while)...")
        Network.initialize_class_variables(self)
        print("3. Establishing district energy system structure...")
        DistrictEnergySystem.initialize_class_variables(self)
        SupplySystemStructure.initialize_class_variables(self)
        SupplySystem.initialize_class_variables(self)
        print("4. Defining possible connectivity vectors...")
        Connection.initialize_class_variables(self)


def main(config):
    """
    run the whole optimization routine
    """
    # initialise variables and define cooling demand
    locator = InputLocator(scenario=config.scenario)
    current_domain = Domain(config, locator)
    seed(100)

    start_time = time.time()
    current_domain.load_buildings()
    end_time = time.time()
    print(f"Time elapsed for loading buildings in domain: {end_time - start_time} s")

    start_time = time.time()
    current_domain.load_potentials()
    end_time = time.time()
    print(f"Time elapsed for loading energy potentials: {end_time - start_time} s")

    start_time = time.time()
    current_domain.optimize_domain()
    end_time = time.time()
    print(f"Time elapsed to optimise domain, including networks and supply systems: {end_time - start_time} s")

    start_time = time.time()
    current_domain.generate_result_files()
    end_time = time.time()
    print(f"Time elapsed create results-files: {end_time - start_time} s")


if __name__ == '__main__':
    main(cea.config.Configuration())<|MERGE_RESOLUTION|>--- conflicted
+++ resolved
@@ -118,11 +118,7 @@
         sewage_potential = EnergyPotential().load_sewage_potential(self.locator.get_sewage_heat_potential())
         wasteheat_potential = EnergyPotential().load_wasteheat_potential(self.locator.get_waste_heat_potential())
 
-<<<<<<< HEAD
-        for potential in [pv_potential, pvt_potential, scet_potential, scfp_potential, geothermal_potential, water_body_potential, sewage_potential, wasteheat_potential]:
-=======
         for potential in [geothermal_potential, water_body_potential, sewage_potential]:
->>>>>>> 6c24e241
             if potential:
                 self.energy_potentials.append(potential)
 

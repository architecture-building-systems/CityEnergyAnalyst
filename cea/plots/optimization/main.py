"""
This is the dashboard of CEA
"""
from __future__ import division
from __future__ import print_function

import json
import os

import pandas as pd
import numpy as np
import cea.config
import cea.inputlocator
from cea.plots.optimization.individual_activation_curve import individual_activation_curve
from cea.plots.optimization.pareto_capacity_installed import pareto_capacity_installed
from cea.plots.optimization.pareto_curve import pareto_curve
from cea.plots.optimization.pareto_curve_over_generations import pareto_curve_over_generations
from cea.plots.optimization.thermal_storage_curve import thermal_storage_activation_curve
from cea.plots.optimization.cost_analysis import cost_analysis

__author__ = "Jimeno A. Fonseca"
__copyright__ = "Copyright 2018, Architecture and Building Systems - ETH Zurich"
__credits__ = ["Jimeno A. Fonseca"]
__license__ = "MIT"
__version__ = "0.1"
__maintainer__ = "Daren Thomas"
__email__ = "cea@arch.ethz.ch"
__status__ = "Production"


def plots_main(locator, config):
    # local variables
    generations = config.plots.generations
    individual = config.plots.individual

    # initialize class
    plots = Plots(locator, individual, generations, config)

    # generate plots
    plots.pareto_multiple_generations()
    plots.pareto_final_generation()

<<<<<<< HEAD
    if config.optimization.isheating:
        plots.pareto_final_generation_capacity_installed_heating()
        plots.individual_heating_activation_curve()
        plots.individual_heating_storage_activation_curve()

    if config.optimization.iscooling:
        plots.pareto_final_generation_capacity_installed_cooling()
        plots.individual_cooling_activation_curve()
        plots.individual_cost_analysis_cooling()

    plots.individual_electricity_activation_curve()
=======
    if config.plots.network_type == 'DH':
        plots.pareto_final_generation_capacity_installed_heating()
        plots.individual_heating_activation_curve()
        plots.individual_heating_storage_activation_curve()
        plots.individual_electricity_activation_curve()

    if config.plots.network_type == 'DC':
        plots.pareto_final_generation_capacity_installed_cooling()
        plots.individual_cooling_activation_curve()
>>>>>>> f15ac700

    return


class Plots():

    def __init__(self, locator, individual, generations, config):
        # local variables
        self.locator = locator
        self.individual = individual
        self.generations = generations
        self.config = config
        self.final_generation = self.preprocess_final_generation(generations)
        # fields of loads in the systems of heating, cooling and electricity
        self.analysis_fields_electricity_loads = ['Electr_netw_total_W', "E_HPSew_req_W", "E_HPLake_req_W",
                                                  "E_GHP_req_W",
                                                  "E_BaseBoiler_req_W",
                                                  "E_PeakBoiler_req_W",
                                                  "E_AddBoiler_req_W",
                                                  "E_aux_storage_solar_and_heat_recovery_req_W",
                                                  "E_total_req_W"]
        self.analysis_fields_heating_loads = ['Q_DHNf_W']
        self.analysis_fields_cooling_loads = ['Q_total_cooling_W']
        self.analysis_fields_heating = ["Q_PVT_to_directload_W",
                                        "Q_SC_ET_to_directload_W",
                                        "Q_SC_FP_to_directload_W",
                                        "Q_server_to_directload_W",
                                        "Q_compair_to_directload_W",
                                        "Q_from_storage_used_W",
                                        "Q_HPLake_W",
                                        "Q_HPSew_W",
                                        "Q_GHP_W",
                                        "Q_CHP_W",
                                        "Q_Furnace_W",
                                        "Q_BaseBoiler_W",
                                        "Q_PeakBoiler_W",
                                        "Q_AddBoiler_W"]
        self.analysis_fields_heating_storage_charging = ["Q_PVT_to_storage_W",
                                                         "Q_SC_ET_to_storage_W",
                                                         "Q_SC_FP_to_storage_W",
                                                         "Q_server_to_storage_W"]
        self.analysis_fields_heating_storage_discharging = ["Q_from_storage_used_W"]
        self.analysis_fields_heating_storage_status = ["Q_storage_content_W"]
        self.analysis_fields_cooling = ['Q_from_Lake_W',
                                        'Q_from_VCC_W',
                                        'Q_from_ACH_W',
                                        'Q_from_VCC_backup_W',
                                        'Q_from_storage_tank_W']
        self.analysis_fields_electricity = ["E_PV_directload_W",
                                            "E_PVT_directload_W",
                                            "E_CHP_directload_W",
                                            "E_Furnace_directload_W",
                                            "E_PV_to_grid_W",
                                            "E_PVT_to_grid_W",
                                            "E_CHP_to_grid_W",
                                            "E_Furnace_to_grid_W",
                                            "E_from_grid_W"]
        self.analysis_fields_individual_heating = ['Base_boiler_BG_capacity_W', 'Base_boiler_NG_capacity_W', 'CHP_BG_capacity_W',
                                'CHP_NG_capacity_W', 'Furnace_dry_capacity_W', 'Furnace_wet_capacity_W',
                                'GHP_capacity_W', 'HP_Lake_capacity_W', 'HP_Sewage_capacity_W',
                                'PVT_capacity_W', 'PV_capacity_W', 'Peak_boiler_BG_capacity_W',
                                'Peak_boiler_NG_capacity_W', 'SC_ET_capacity_W', 'SC_FP_capacity_W',
                                                   'Disconnected_Boiler_BG_capacity_W',
                                                   'Disconnected_Boiler_NG_capacity_W',
                                                   'Disconnected_FC_capacity_W',
                                                   'Disconnected_GHP_capacity_W']
        self.analysis_fields_individual_cooling = ['VCC_capacity_W', 'Absorption_Chiller_capacity_W',
                                                   'Lake_cooling_capacity_W', 'storage_cooling_capacity_W',
                                                   'Disconnected_VCC_to_AHU_capacity_cooling_W',
                                                   'Disconnected_VCC_to_ARU_capacity_cooling_W',
                                                   'Disconnected_VCC_to_SCU_capacity_cooling_W',
                                                   'Disconnected_VCC_to_AHU_ARU_capacity_cooling_W',
                                                   'Disconnected_VCC_to_AHU_SCU_capacity_cooling_W',
                                                   'Disconnected_VCC_to_ARU_SCU_capacity_cooling_W',
                                                   'Disconnected_VCC_to_AHU_ARU_SCU_capacity_cooling_W',
                                                   'Disconnected_single_effect_ACH_to_AHU_capacity_cooling_W',
                                                   'Disconnected_double_effect_ACH_to_AHU_capacity_cooling_W',
                                                   'Disconnected_single_effect_ACH_to_ARU_capacity_cooling_W',
                                                   'Disconnected_double_effect_ACH_to_ARU_capacity_cooling_W',
                                                   'Disconnected_single_effect_ACH_to_SCU_capacity_cooling_W',
                                                   'Disconnected_double_effect_ACH_to_SCU_capacity_cooling_W',
                                                   'Disconnected_single_effect_ACH_to_AHU_ARU_capacity_cooling_W',
                                                   'Disconnected_double_effect_ACH_to_AHU_ARU_capacity_cooling_W',
                                                   'Disconnected_single_effect_ACH_to_AHU_SCU_capacity_cooling_W',
                                                   'Disconnected_double_effect_ACH_to_AHU_SCU_capacity_cooling_W',
                                                   'Disconnected_single_effect_ACH_to_ARU_SCU_capacity_cooling_W',
                                                   'Disconnected_double_effect_ACH_to_ARU_SCU_capacity_cooling_W',
                                                   'Disconnected_single_effect_ACH_to_AHU_ARU_SCU_capacity_cooling_W',
                                                   'Disconnected_double_effect_ACH_to_AHU_ARU_SCU_capacity_cooling_W',
                                                   'Disconnected_direct_expansion_to_AHU_capacity_cooling_W',
                                                   'Disconnected_direct_expansion_to_ARU_capacity_cooling_W',
                                                   'Disconnected_direct_expansion_to_SCU_capacity_cooling_W',
                                                   'Disconnected_direct_expansion_to_AHU_SCU_capacity_cooling_W',
                                                   'Disconnected_direct_expansion_to_AHU_ARU_capacity_cooling_W',
                                                   'Disconnected_direct_expansion_to_ARU_SCU_capacity_cooling_W',
                                                   'Disconnected_direct_expansion_to_AHU_ARU_SCU_capacity_cooling_W']
        self.renewable_sources_fields = ['Base_boiler_BG_capacity_W', 'CHP_BG_capacity_W',
                                         'Furnace_dry_capacity_W', 'Furnace_wet_capacity_W',
                                         'GHP_capacity_W', 'HP_Lake_capacity_W', 'HP_Sewage_capacity_W',
                                         'PVT_capacity_W', 'PV_capacity_W', 'Peak_boiler_BG_capacity_W',
                                         'SC_ET_capacity_W', 'SC_FP_capacity_W',
                                         'Disconnected_Boiler_BG_capacity_W',
                                         'Disconnected_FC_capacity_W',
                                         'Disconnected_GHP_capacity_W']
        self.cost_analysis_cooling_fields = ['Capex_a_ACH', 'Capex_a_CCGT', 'Capex_a_CT', 'Capex_a_Tank', 'Capex_a_VCC',
                                             'Capex_a_VCC_backup', 'Capex_pump', 'Opex_ACH', 'Opex_fixed_CCGT',
                                             'Opex_fixed_CT', 'Opex_fixed_Tank', 'Opex_fixed_VCC',
                                             'Opex_fixed_VCC_backup', 'Opex_fixed_pump',
                                             'Opex_var_Lake', 'Opex_var_VCC', 'Opex_var_ACH',
                                             'Opex_var_VCC_backup', 'Opex_var_CT', 'Opex_var_CCGT']
        self.data_processed = self.preprocessing_generations_data()
        self.data_processed_individual = self.preprocessing_individual_data(self.locator,
                                                                            self.data_processed['final_generation'],
                                                                            self.individual, self.config)

    def preprocess_final_generation(self, generations):
        if len(generations) == 1:
            return generations[0]
        else:
            return generations[-1:][0]

    def preprocessing_generations_data(self):

        data_processed = []
        for generation in self.generations:
            with open(self.locator.get_optimization_checkpoint(generation), "rb") as fp:
                data = json.load(fp)
            # get lists of data for performance values of the population
            costs_Mio = [round(objectives[0] / 1000000, 2) for objectives in
                         data['population_fitness']]  # convert to millions
            emissions_ton = [round(objectives[1] / 1000000, 2) for objectives in
                             data['population_fitness']]  # convert to tons x 10^3
            prim_energy_GJ = [round(objectives[2] / 1000000, 2) for objectives in
                              data['population_fitness']]  # convert to gigajoules x 10^3
            individual_names = ['ind' + str(i) for i in range(len(costs_Mio))]

            df_population = pd.DataFrame({'Name': individual_names, 'costs_Mio': costs_Mio,
                                          'emissions_ton': emissions_ton, 'prim_energy_GJ': prim_energy_GJ
                                          }).set_index("Name")

            individual_barcode = [[str(ind) if type(ind) == float else str(ind) for ind in
                                   individual] for individual in data['population']]
            def_individual_barcode = pd.DataFrame({'Name': individual_names,
                                                   'individual_barcode': individual_barcode}).set_index("Name")

            # get lists of data for performance values of the population (hall_of_fame
            costs_Mio_HOF = [round(objectives[0] / 1000000, 2) for objectives in
                             data['halloffame_fitness']]  # convert to millions
            emissions_ton_HOF = [round(objectives[1] / 1000000, 2) for objectives in
                                 data['halloffame_fitness']]  # convert to tons x 10^3
            prim_energy_GJ_HOF = [round(objectives[2] / 1000000, 2) for objectives in
                                  data['halloffame_fitness']]  # convert to gigajoules x 10^3
            individual_names_HOF = ['ind' + str(i) for i in range(len(costs_Mio_HOF))]
            df_halloffame = pd.DataFrame({'Name': individual_names_HOF, 'costs_Mio': costs_Mio_HOF,
                                          'emissions_ton': emissions_ton_HOF,
                                          'prim_energy_GJ': prim_energy_GJ_HOF}).set_index("Name")

            # get dataframe with capacity installed per individual
            for i, individual in enumerate(individual_names):
                dict_capacities = data['capacities'][i]
                dict_network = data['disconnected_capacities'][i]["network"]
                list_dict_disc_capacities = data['disconnected_capacities'][i]["disconnected_capacity"]
                for building, dict_disconnected in enumerate(list_dict_disc_capacities):
                    if building == 0:
                        df_disc_capacities = pd.DataFrame(dict_disconnected, index=[dict_disconnected['building_name']])
                    else:
                        df_disc_capacities = df_disc_capacities.append(
                            pd.DataFrame(dict_disconnected, index=[dict_disconnected['building_name']]))
                df_disc_capacities = df_disc_capacities.set_index('building_name')
                dict_disc_capacities = df_disc_capacities.sum(axis=0).to_dict()  # series with sum of capacities

                if i == 0:
                    df_disc_capacities_final = pd.DataFrame(dict_disc_capacities, index=[individual])
                    df_capacities = pd.DataFrame(dict_capacities, index=[individual])
                    df_network = pd.DataFrame({"network": dict_network}, index=[individual])
                else:
                    df_capacities = df_capacities.append(pd.DataFrame(dict_capacities, index=[individual]))
                    df_network = df_network.append(pd.DataFrame({"network": dict_network}, index=[individual]))
                    df_disc_capacities_final = df_disc_capacities_final.append(
                        pd.DataFrame(dict_disc_capacities, index=[individual]))

            data_processed.append(
                {'population': df_population, 'halloffame': df_halloffame, 'capacities_W': df_capacities,
                 'disconnected_capacities_W': df_disc_capacities_final, 'network': df_network,
                 'spread': data['spread'], 'euclidean_distance': data['euclidean_distance'],
                 'individual_barcode': def_individual_barcode})

        return {'all_generations': data_processed, 'final_generation': data_processed[-1:][0]}

    def preprocessing_individual_data(self, locator, data_raw, individual, config):

        # get netwoork name
        string_network = data_raw['network'].loc[individual].values[0]
        total_demand = pd.read_csv(locator.get_total_demand())
        building_names = total_demand.Name.values

        # get data about hourly demands in these buildings
        building_demands_df = pd.read_csv(locator.get_optimization_network_results_summary(string_network)).set_index(
            "DATE")

        # get data about the activation patterns of these buildings
        individual_barcode_list = data_raw['individual_barcode'].loc[individual].values[0]
        df_all_generations = pd.read_csv(locator.get_optimization_all_individuals())

        # The current structure of CEA has the following columns saved, in future, this will be slightly changed and
        # correspondingly these columns_of_saved_files needs to be changed
        columns_of_saved_files = ['CHP/Furnace', 'CHP/Furnace Share', 'Base Boiler',
                                  'Base Boiler Share', 'Peak Boiler', 'Peak Boiler Share',
                                  'Heating Lake', 'Heating Lake Share', 'Heating Sewage', 'Heating Sewage Share', 'GHP',
                                  'GHP Share',
                                  'Data Centre', 'Compressed Air', 'PV', 'PV Area Share', 'PVT', 'PVT Area Share', 'SC_ET',
                                  'SC_ET Area Share', 'SC_FP', 'SC_FP Area Share', 'DHN Temperature', 'DHN unit configuration',
                                  'Lake Cooling', 'Lake Cooling Share', 'VCC Cooling', 'VCC Cooling Share',
                                  'Absorption Chiller', 'Absorption Chiller Share', 'Storage', 'Storage Share',
                                  'DCN Temperature', 'DCN unit configuration']
        for i in building_names:  # DHN
            columns_of_saved_files.append(str(i) + ' DHN')

        for i in building_names:  # DCN
            columns_of_saved_files.append(str(i) + ' DCN')


        df_current_individual = pd.DataFrame(np.zeros(shape = (1, len(columns_of_saved_files))), columns=columns_of_saved_files)
        for i, ind in enumerate((columns_of_saved_files)):
            df_current_individual[ind] = individual_barcode_list[i]
        for i in range(len(df_all_generations)):
            matching_number_between_individuals = 0
            for j in columns_of_saved_files:
                if np.isclose(float(df_all_generations[j][i]), float(df_current_individual[j][0])):
                    matching_number_between_individuals = matching_number_between_individuals + 1

            if matching_number_between_individuals >= (len(columns_of_saved_files) - 1):
                # this should ideally be equal to the length of the columns_of_saved_files, but due to a bug, which
                # occasionally changes the type of Boiler from NG to BG or otherwise, this round about is figured for now
                generation_number = df_all_generations['generation'][i]
                individual_number = df_all_generations['individual'][i]

        generation_number = int(generation_number)
        individual_number = int(individual_number)
        # get data about the activation patterns of these buildings (main units)
        if config.plots.network_type == 'DH':
            data_activation_path = os.path.join(
                locator.get_optimization_slave_heating_activation_pattern(individual_number, generation_number))
            df_heating = pd.read_csv(data_activation_path).set_index("DATE")

            data_activation_path = os.path.join(
                locator.get_optimization_slave_cooling_activation_pattern(individual_number, generation_number))
            df_cooling = pd.read_csv(data_activation_path).set_index("DATE")

            data_activation_path = os.path.join(
                locator.get_optimization_slave_electricity_activation_pattern(individual_number, generation_number))
            df_electricity = pd.read_csv(data_activation_path).set_index("DATE")

            # get data about the activation patterns of these buildings (storage)
            data_storage_path = os.path.join(
                locator.get_optimization_slave_storage_operation_data(individual_number, generation_number))
            df_SO = pd.read_csv(data_storage_path).set_index("DATE")

            # join into one database
            data_processed = df_heating.join(df_cooling).join(df_electricity).join(df_SO).join(building_demands_df)

        else:
            data_activation_path = os.path.join(
                locator.get_optimization_slave_cooling_activation_pattern(individual_number, generation_number))
            df_cooling = pd.read_csv(data_activation_path).set_index("DATE")

            # join into one database
            data_processed = df_cooling.join(building_demands_df)

        return data_processed

    def pareto_multiple_generations(self):
        title = 'Pareto Curve for Multiple Generations'
        output_path = self.locator.get_timeseries_plots_file('District_pareto_multiple_generations')
        data = self.data_processed['all_generations']
        plot = pareto_curve_over_generations(data, self.generations, title, output_path)
        return plot

    def pareto_final_generation(self):
        title = 'Pareto Curve for Final Generation ' + str(self.generations[-1:][0])
        output_path = self.locator.get_timeseries_plots_file('District_pareto_final_generation')
        data = self.data_processed['final_generation']
        plot = pareto_curve(data, title, output_path)
        return plot

    def pareto_final_generation_capacity_installed_heating(self):
        title = 'Capacity Installed in Final Generation' + str(self.generations[-1:][0])
        output_path = self.locator.get_timeseries_plots_file('District_pareto_final_generation_capacity_installed')
        data = self.data_processed['final_generation']
        plot = pareto_capacity_installed(data, self.analysis_fields_individual_heating, self.renewable_sources_fields, title, output_path)
        return plot

    def pareto_final_generation_capacity_installed_cooling(self):
        title = 'Capacity Installed in Final Generation' + str(self.generations[-1:][0])
        output_path = self.locator.get_timeseries_plots_file('District_pareto_final_generation_capacity_installed')
        data = self.data_processed['final_generation']
        plot = pareto_capacity_installed(data, self.analysis_fields_individual_cooling, self.renewable_sources_fields, title, output_path)
        return plot

    def individual_heating_activation_curve(self):
        title = 'Activation curve  for Individual ' + self.individual + " in generation " + str(self.final_generation)
        output_path = self.locator.get_timeseries_plots_file(
            self.individual + '_gen' + str(self.final_generation) + '_heating_activation_curve')
        anlysis_fields_loads = self.analysis_fields_heating_loads
        data = self.data_processed_individual
        plot = individual_activation_curve(data, anlysis_fields_loads, self.analysis_fields_heating, title, output_path)
        return plot

    def individual_heating_storage_activation_curve(self):
        title = 'Storage Activation curve  for Individual ' + self.individual + " in generation " + str(
            self.final_generation)
        output_path = self.locator.get_timeseries_plots_file(
            self.individual + '_gen' + str(self.final_generation) + '_heating_storage_activation_curve')
        analysis_fields_charging = self.analysis_fields_heating_storage_charging
        analysis_fields_discharging = self.analysis_fields_heating_storage_discharging
        analysis_fields_status = self.analysis_fields_heating_storage_status
        data = self.data_processed_individual
        plot = thermal_storage_activation_curve(data, analysis_fields_charging, analysis_fields_discharging,
                                                analysis_fields_status, title, output_path)
        return plot

    def individual_electricity_activation_curve(self):
        title = 'Activation curve  for Individual ' + self.individual + " in generation " + str(self.final_generation)
        output_path = self.locator.get_timeseries_plots_file(
            self.individual + '_gen' + str(self.final_generation) + '_electricity_activation_curve')
        anlysis_fields_loads = self.analysis_fields_electricity_loads
        data = self.data_processed_individual
        plot = individual_activation_curve(data, anlysis_fields_loads, self.analysis_fields_electricity, title,
                                           output_path)
        return plot

    def individual_cooling_activation_curve(self):
        title = 'Activation curve  for Individual ' + self.individual + " in generation " + str(self.final_generation)
        output_path = self.locator.get_timeseries_plots_file(
            self.individual + '_gen' + str(self.final_generation) + '_cooling_activation_curve')
        anlysis_fields_loads = self.analysis_fields_cooling_loads
        data = self.data_processed_individual
        plot = individual_activation_curve(data, anlysis_fields_loads, self.analysis_fields_cooling, title, output_path)
        return plot

    def individual_cost_analysis_cooling(self):
        title = 'Activation curve  for Individual ' + self.individual + " in generation " + str(self.final_generation)
        output_path = self.locator.get_timeseries_plots_file(
            self.individual + '_gen' + str(self.final_generation) + '_cooling_activation_curve')
        anlysis_fields_loads = self.cost_analysis_cooling_fields
        data = self.data_processed_individual
        plot = cost_analysis(data, anlysis_fields_loads, title, output_path)
        return plot

def main(config):
    locator = cea.inputlocator.InputLocator(config.scenario)

    print("Running dashboard with scenario = %s" % config.scenario)
    print("Running dashboard with the next generations = %s" % config.plots.generations)
    print("Running dashboard with the next individual = %s" % config.plots.individual)

    plots_main(locator, config)


if __name__ == '__main__':
    main(cea.config.Configuration())<|MERGE_RESOLUTION|>--- conflicted
+++ resolved
@@ -16,7 +16,6 @@
 from cea.plots.optimization.pareto_curve import pareto_curve
 from cea.plots.optimization.pareto_curve_over_generations import pareto_curve_over_generations
 from cea.plots.optimization.thermal_storage_curve import thermal_storage_activation_curve
-from cea.plots.optimization.cost_analysis import cost_analysis
 
 __author__ = "Jimeno A. Fonseca"
 __copyright__ = "Copyright 2018, Architecture and Building Systems - ETH Zurich"
@@ -40,19 +39,6 @@
     plots.pareto_multiple_generations()
     plots.pareto_final_generation()
 
-<<<<<<< HEAD
-    if config.optimization.isheating:
-        plots.pareto_final_generation_capacity_installed_heating()
-        plots.individual_heating_activation_curve()
-        plots.individual_heating_storage_activation_curve()
-
-    if config.optimization.iscooling:
-        plots.pareto_final_generation_capacity_installed_cooling()
-        plots.individual_cooling_activation_curve()
-        plots.individual_cost_analysis_cooling()
-
-    plots.individual_electricity_activation_curve()
-=======
     if config.plots.network_type == 'DH':
         plots.pareto_final_generation_capacity_installed_heating()
         plots.individual_heating_activation_curve()
@@ -62,7 +48,6 @@
     if config.plots.network_type == 'DC':
         plots.pareto_final_generation_capacity_installed_cooling()
         plots.individual_cooling_activation_curve()
->>>>>>> f15ac700
 
     return
 
@@ -403,14 +388,6 @@
         plot = individual_activation_curve(data, anlysis_fields_loads, self.analysis_fields_cooling, title, output_path)
         return plot
 
-    def individual_cost_analysis_cooling(self):
-        title = 'Activation curve  for Individual ' + self.individual + " in generation " + str(self.final_generation)
-        output_path = self.locator.get_timeseries_plots_file(
-            self.individual + '_gen' + str(self.final_generation) + '_cooling_activation_curve')
-        anlysis_fields_loads = self.cost_analysis_cooling_fields
-        data = self.data_processed_individual
-        plot = cost_analysis(data, anlysis_fields_loads, title, output_path)
-        return plot
 
 def main(config):
     locator = cea.inputlocator.InputLocator(config.scenario)

--- conflicted
+++ resolved
@@ -7,7 +7,6 @@
 import scipy
 from math import pi
 from cea.technologies import storagetank as sto_m
-from cea.demand import occupancy_model
 
 __author__ = "Jimeno A. Fonseca"
 __copyright__ = "Copyright 2016, Architecture and Building Systems - ETH Zurich"
@@ -87,48 +86,6 @@
 
 # end-use hot water demand calculation
 
-<<<<<<< HEAD
-=======
-def calc_Qww_schedule(list_uses, schedules, occ_density, building_uses, Af):
-    """
-    Algoithm to calculate the schedule of Qww use
-
-    :param list_uses: The list of uses used in the project
-    :type list_uses: list
-
-    :param schedules: The list of schedules defined for the project - in the same order as `list_uses`
-    :type schedules: list[ndarray[float]]
-
-    :param occ_density: the list of occupancy densities per every schedule
-    :type occ_density: list[float]
-
-    :param building_uses: for each use in `list_uses`, the percentage of that use for this building.
-        Sum of values is 1.0
-    :type building_uses: dict[str, float]
-
-    :param Af: total conditioned floor area
-
-    :type Af: float
-
-    :returns:
-    :rtype: ndarray
-    """
-    # weighted average of schedules
-    def calc_average(last, current, share_of_use):
-        return last + current * share_of_use
-
-    occ = np.zeros(8760)
-    num_profiles = len(list_uses)
-    for num in range(num_profiles):
-        if occ_density[num] != 0:
-            current_share_of_use = building_uses[list_uses[num]]
-            share_time_occupancy_density = (1/occ_density[num])*current_share_of_use
-            occ = np.vectorize(calc_average)(occ, schedules[num][2], share_time_occupancy_density)
-    result = occ *Af
-    return result
-
-
->>>>>>> 0988f19a
 def calc_Qww(mww, Tww_sup_0, Tww_re, Cpw):
     mcpww = mww * Cpw * 1000  # W/K
     Qww = mcpww * (Tww_sup_0 - Tww_re)  # heating for dhw in W

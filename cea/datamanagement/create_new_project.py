--- conflicted
+++ resolved
@@ -32,11 +32,9 @@
     # Local variables
     zone_geometry_path = config.create_new_project.zone
     surroundings_geometry_path = config.create_new_project.surroundings
-<<<<<<< HEAD
+
     street_geometry_path = ''
-=======
-    street_geometry_path = config.create_new_project.streets
->>>>>>> 9e4c0fba
+
     terrain_path = config.create_new_project.terrain
     typology_path = config.create_new_project.typology
 

--- conflicted
+++ resolved
@@ -898,11 +898,8 @@
         if self.exclude_current and self.config.scenario_name and self.config.scenario_name in choices:
             choices.remove(self.config.scenario_name)
 
-<<<<<<< HEAD
-=======
         return choices
 
->>>>>>> 641c9201
 class ScenarioParameter(Parameter):
     """This parameter type is special in that it is derived from two other parameters (project, scenario-name)"""
 

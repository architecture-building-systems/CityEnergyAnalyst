--- conflicted
+++ resolved
@@ -5,12 +5,8 @@
 from __future__ import division
 
 import numpy as np
-<<<<<<< HEAD
-
 from cea.constants import HOURS_IN_YEAR
-=======
 import pandas as pd
->>>>>>> c3a43c46
 from cea.demand import demand_writers
 from cea.demand import latent_loads
 from cea.demand import hourly_procedure_heating_cooling_system_load, ventilation_air_flows_simple
@@ -88,28 +84,15 @@
         tsd['E_cre'] = np.zeros(HOURS_IN_YEAR)
 
     if np.isclose(bpr.rc_model['Af'], 0.0):  # if building does not have conditioned area
-<<<<<<< HEAD
-
         # UPDATE ALL VALUES TO 0
-=======
-        #UPDATE ALL VALUES TO 0
->>>>>>> c3a43c46
         tsd = update_timestep_data_no_conditioned_area(tsd)
     else:
 
-<<<<<<< HEAD
-        # CALCULATE PROCESS HEATING
-        tsd['Qhpro_sys'][:] = schedules['Qhpro'] * bpr.internal_loads['Qhpro_Wm2']  # in kWh
-
-        # CALCULATE PROCESS COOLING
-        tsd['Qcpro_sys'][:] = schedules['Qcpro'] * bpr.internal_loads['Qcpro_Wm2']  # in kWh
-=======
         #CALCULATE PROCESS HEATING
         tsd['Qhpro_sys'] = schedules['Qhpro_W']  # in Wh
 
         #CALCULATE PROCESS COOLING
         tsd['Qcpro_sys'] = schedules['Qcpro_W']   # in Wh
->>>>>>> c3a43c46
 
         # CALCULATE DATA CENTER LOADS
         if datacenter_loads.has_data_load(bpr):
@@ -121,7 +104,6 @@
             tsd['mcpcdata_sys'] = tsd['Tcdata_sys_re'] = tsd['Tcdata_sys_sup'] = np.zeros(HOURS_IN_YEAR)
             tsd['Edata'] = tsd['E_cdata'] = np.zeros(HOURS_IN_YEAR)
 
-<<<<<<< HEAD
         # CALCULATE SPACE CONDITIONING DEMANDS
         tsd = calc_set_points(bpr, date_range, tsd, building_name, config, locator,
                               schedules)  # calculate the setpoints for every hour
@@ -137,22 +119,6 @@
 
         # Positive loads
         tsd = latent_loads.calc_latent_gains_from_people(tsd, bpr)
-=======
-        #CALCULATE SPACE CONDITIONING DEMANDS
-        # # latent heat gains
-        tsd = latent_loads.calc_Qgain_lat(tsd, schedules)
-        tsd = calc_set_points(bpr, date_range, tsd, building_name, config, locator, schedules)  # calculate the setpoints for every hour
-        tsd = calc_Qhs_Qcs(bpr, tsd, use_dynamic_infiltration_calculation)  #end-use demand latent and sensible + ventilation
-        tsd = sensible_loads.calc_Qhs_Qcs_loss(bpr, tsd) # losses
-        tsd = sensible_loads.calc_Qhs_sys_Qcs_sys(tsd) # system (incl. losses)
-        tsd = sensible_loads.calc_temperatures_emission_systems(bpr, tsd) # calculate temperatures
-        tsd = electrical_loads.calc_Eauxf_ve(tsd) #calc auxiliary loads ventilation
-        tsd = electrical_loads.calc_Eaux_Qhs_Qcs(tsd, bpr) #calc auxiliary loads heating and cooling
-        tsd = calc_Qcs_sys(bpr, tsd) # final : including fuels and renewables
-        tsd = calc_Qhs_sys(bpr, tsd) # final : including fuels and renewables
-
-        #Positive loads
->>>>>>> c3a43c46
         tsd['Qcs_lat_sys'] = abs(tsd['Qcs_lat_sys'])
         tsd['DC_cs'] = abs(tsd['DC_cs'])
         tsd['Qcs_sys'] = abs(tsd['Qcs_sys'])
@@ -182,34 +148,23 @@
     tsd = electrical_loads.calc_E_sys(tsd)  # system (incl. losses)
     tsd = electrical_loads.calc_Ef(bpr, tsd)  # final (incl. self. generated)
 
-<<<<<<< HEAD
-    # WRITE SOLAR RESULTS
-    write_results(bpr, building_name, date_range, format_output, loads_output, locator, massflows_output,
-                  resolution_outputs, temperatures_output, tsd, write_detailed_output, debug)
-=======
     #WRITE SOLAR RESULTS
     write_results(bpr, building_name, date_range, loads_output, locator, massflows_output,
                   resolution_outputs, temperatures_output, tsd, debug)
->>>>>>> c3a43c46
 
     return
 
 
 def calc_QH_sys_QC_sys(tsd):
-    tsd['QH_sys'] = tsd['Qww_sys'] + tsd['Qhs_sys'] + tsd['Qhpro_sys']
-    tsd['QC_sys'] = tsd['Qcs_sys'] + tsd['Qcdata_sys'] + tsd['Qcre_sys'] + tsd['Qcpro_sys']
-
-    return tsd
-
-
-<<<<<<< HEAD
-def write_results(bpr, building_name, date, format_output, loads_output, locator, massflows_output,
-                  resolution_outputs, temperatures_output, tsd, write_detailed_output, debug):
-=======
+  tsd['QH_sys'] = tsd['Qww_sys'] + tsd['Qhs_sys'] + tsd['Qhpro_sys']
+  tsd['QC_sys'] = tsd['Qcs_sys'] + tsd['Qcdata_sys'] + tsd['Qcre_sys'] + tsd['Qcpro_sys']
+
+  return tsd
+
+
 def write_results(bpr, building_name, date, loads_output, locator, massflows_output,
                   resolution_outputs, temperatures_output, tsd, debug):
 
->>>>>>> c3a43c46
     if resolution_outputs == 'hourly':
         writer = demand_writers.HourlyDemandWriter(loads_output, massflows_output, temperatures_output)
     elif resolution_outputs == 'monthly':

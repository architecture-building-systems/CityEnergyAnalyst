# -*- coding: utf-8 -*-


from __future__ import division
import numpy as np
from cea.demand import constants

__author__ = "Gabriel Happle"
__copyright__ = "Copyright 2016, Architecture and Building Systems - ETH Zurich"
__credits__ = ["Gabriel Happle"]
__license__ = "MIT"
__version__ = "0.1"
__maintainer__ = "Daren Thomas"
__email__ = "thomas@arch.ethz.ch"
__status__ = "Production"

'''
RC model calculations according to sia 2044

Merkblatt 2044 Kilimatisierte Gebauede - Standard-Berechnungsverfahren fuer den Leistungs-und Energiebedarf
'''

# import constants
T_WARNING_LOW = constants.T_WARNING_LOW
T_WARNING_HIGH = constants.T_WARNING_HIGH

# TODO: documentation

# SIA 2044 constants
h_cv_i = 2.5  # (W/m2K) (4) in SIA 2044 / Korrigenda C1 zum Merkblatt SIA 2044:2011
h_r_i = 5.5  # (W/m2K) (5) in SIA 2044 / Korrigenda C1 zum Merkblatt SIA 2044:2011
h_ic = 9.1  # (W/m2K) (6) in SIA 2044 / Korrigenda C1 zum Merkblatt SIA 2044:2011
f_sa = 0.1  # (-) section 2.1.4 in SIA 2044 / Korrigenda C1 zum Merkblatt SIA 2044:2011
f_r_l = 0.7  # (-) section 2.1.4 in SIA 2044 / Korrigenda C1 zum Merkblatt SIA 2044:2011
f_r_p = 0.5  # (-) section 2.1.4 in SIA 2044 / Korrigenda C1 zum Merkblatt SIA 2044:2011
f_r_a = 0.2  # (-) section 2.1.4 in SIA 2044 / Korrigenda C1 zum Merkblatt SIA 2044:2011


# ++++++++++++++++++++++++++++++++++++++++++++++++++++++++++++++++++++++++++++++++++++++++++++++++++++++++++++++++++++++
# 2.1.3
# ++++++++++++++++++++++++++++++++++++++++++++++++++++++++++++++++++++++++++++++++++++++++++++++++++++++++++++++++++++++

def calc_h_mc(a_m):
    """
    :param a_m: see ``bpr.rc_model['Am']``
    :return:
    """

    # get properties from bpr # TODO: to be addressed in issue #443
    # a_m = bpr.rc_model['Am']

    # (7) in SIA 2044 / Korrigenda C1 zum Merkblatt SIA 2044:2011 / Korrigenda C2 zum Mekblatt SIA 2044:2011

    h_mc = h_ic * a_m

    return h_mc


def calc_h_ac(a_t):
    """
    :param a_t: equivalent to ``bpr.rc_model['Atot']``
    :return:
    """

    # get properties from bpr # TODO: to be addressed in issue #443

    # (8) in SIA 2044 / Korrigenda C1 zum Merkblatt SIA 2044:2011 / Korrigenda C2 zum Mekblatt SIA 2044:2011

    h_ac = a_t / (1 / h_cv_i - 1 / h_ic)

    return h_ac


def calc_h_op_m(Htr_op):

    # work around # TODO: to be addressed in issue #443
    # get h_op from ISO model (with basement factor)
    h_op_m = Htr_op
    # TODO: This formula should be adjusted to be compatible with SIA2044

    # (9) in SIA 2044 / Korrigenda C1 zum Merkblatt SIA 2044:2011 / Korrigenda C2 zum Mekblatt SIA 2044:2011
    # h_op_m = a_j_m * u_j  # summation
    # TODO: this formula in the future should take specific properties of the location of the building into account
    # e.g. adiabatic building elements with U = 0

    return h_op_m


def calc_h_em(h_op_m, h_mc):

    # (10) in SIA 2044 / Korrigenda C1 zum Merkblatt SIA 2044:2011 / Korrigenda C2 zum Mekblatt SIA 2044:2011
    h_em = 1.0 / (1.0 / h_op_m - 1.0 / h_mc)

    return h_em


def calc_h_j_em():

    # TODO: to be addressed in issue #443

    # (11) in SIA 2044 / Korrigenda C1 zum Merkblatt SIA 2044:2011 / Korrigenda C2 zum Mekblatt SIA 2044:2011
    #h_j_em = (h_em * a_j_m * u_j) / h_op_m

    # TODO: this formula in the future should take specific properties of the location of the building into account
    # e.g. adiabatic building elements with U = 0

    return None


def calc_h_ec(Htr_w):

    # (12) in SIA 2044 / Korrigenda C1 zum Merkblatt SIA 2044:2011 / Korrigenda C2 zum Mekblatt SIA 2044:2011
    # h_ec = a_j_l * u_j
    # TODO: this formula in the future should take specific properties of the location of the building into account
    # e.g. adiabatic building elements with U = 0
    # TODO: can incorporate point or linear thermal bridges

    h_ec = Htr_w  # h_ec is Htr_w of ISO13790 RC model

    return h_ec


def calc_h_ea(m_ve_mech, m_ve_window, m_ve_inf_simple):
    cp = 1.005 / 3.6  # (Wh/kg/K)
    # TODO: check units of air flow

    # get values
    m_v_sys = m_ve_mech * 3600  # mass flow rate mechanical ventilation
    m_v_w = m_ve_window * 3600  # mass flow rate window ventilation
    m_v_inf = m_ve_inf_simple * 3600  # mass flow rate infiltration

    # (13) in SIA 2044 / Korrigenda C1 zum Merkblatt SIA 2044:2011 / Korrigenda C2 zum Mekblatt SIA 2044:2011
    # adapted for mass flows instead of volume flows
    h_ea = (m_v_sys + m_v_w + m_v_inf) * cp

    return h_ea


# ++++++++++++++++++++++++++++++++++++++++++++++++++++++++++++++++++++++++++++++++++++++++++++++++++++++++++++++++++++++
# 2.1.4
# ++++++++++++++++++++++++++++++++++++++++++++++++++++++++++++++++++++++++++++++++++++++++++++++++++++++++++++++++++++++


def calc_phi_a(phi_hc_cv, phi_i_l, phi_i_a, phi_i_p, I_sol):

    # (14) in SIA 2044 / Korrigenda C1 zum Merkblatt SIA 2044:2011 / Korrigenda C2 zum Mekblatt SIA 2044:2011
    # Gabriel Happle 01.12.2016

    # get internal loads
    phi_i_l = phi_i_l
    phi_i_a = phi_i_a
    phi_i_p = phi_i_p

    # solar gains
    phi_s = I_sol  # solar gains

    # standard assumptions
    #f_sa = 0.1
    #f_r_l = 0.7
    #f_r_p = 0.5
    #f_r_a = 0.2

    phi_a = f_sa * phi_s + (1 - f_r_l) * phi_i_l + (1 - f_r_p) * phi_i_p +(1 - f_r_a) * phi_i_a + phi_hc_cv

    return phi_a


def calc_phi_c(phi_hc_r, phi_i_l, phi_i_a, phi_i_p, I_sol, f_ic, f_sc):

    # (15) in SIA 2044 / Korrigenda C1 zum Merkblatt SIA 2044:2011 / Korrigenda C2 zum Mekblatt SIA 2044:2011
    # Gabriel Happle 01.12.2016

    # get internal loads
    phi_i_l = phi_i_l
    phi_i_a = phi_i_a
    phi_i_p = phi_i_p

    # solar gains
    phi_s = I_sol  # solar gains

    # call functions for factor
    f_ic = f_ic
    f_sc = f_sc

    # standard assumptions
    #f_sa = 0.1
    #f_r_l = 0.7
    #f_r_p = 0.5
    #f_r_a = 0.2

    phi_c = f_ic * (f_r_l * phi_i_l + f_r_p * phi_i_p + f_r_a * phi_i_a + phi_hc_r) + (1 - f_sa) * f_sc * phi_s

    return phi_c


def calc_phi_i_p(Qs): # _Wp, people):
    # # internal gains from people
    # phi_i_p = people * Qs_Wp
    return Qs # phi_i_p


def calc_phi_i_a(Eaf, Epro, Qcpro):
    # internal gains from appliances, factor of 0.9 taken from old method calc_Qgain_sen()
    # TODO make function and dynamic, check factor
    phi_i_a = 0.9 * Eaf + (Epro - Qcpro)
    return phi_i_a


def calc_phi_i_l(Elf):
    # internal gains from lighting, factor of 0.9 taken from old method calc_Qgain_sen()
    # TODO make function and dynamic, check factor
    phi_i_l = 0.9 * Elf
    return phi_i_l


def calc_phi_m(phi_hc_r, phi_i_l, phi_i_a, phi_i_p, I_sol, f_im, f_sm):

    # (16) in SIA 2044 / Korrigenda C1 zum Merkblatt SIA 2044:2011 / Korrigenda C2 zum Mekblatt SIA 2044:2011
    # Gabriel Happle 01.12.2016

    # get internal loads
    phi_i_l = phi_i_l
    phi_i_a = phi_i_a
    phi_i_p = phi_i_p

    # solar gains
    phi_s = I_sol  # solar gains

    # call functions for factors
    f_im = f_im
    f_sm = f_sm

    # standard assumption
    #f_sa = 0.1
    #f_r_l = 0.7
    #f_r_p = 0.5
    #f_r_a = 0.2
    phi_m = f_im * (f_r_l * phi_i_l + f_r_p * phi_i_p + f_r_a * phi_i_a + phi_hc_r) + (1 - f_sa) * f_sm * phi_s

    return phi_m


def calc_f_ic(a_t, a_m, h_ec):
    """

    :param a_t: see ``bpr.rc_model['Atot']``
    :param a_m: see ``bpr.rc_model['Am']``
    :param h_ec: see ``calc_h_ec``
    :return:
    """

    # (17) in SIA 2044 / Korrigenda C1 zum Merkblatt SIA 2044:2011 / Korrigenda C2 zum Mekblatt SIA 2044:2011
    # Gabriel Happle 01.12.2016

    #h_ic = 9.1  # in (W/m2K) from (8) in SIA 2044

    f_ic = (a_t - a_m - h_ec / h_ic) / a_t

    return f_ic


def calc_f_sc(a_t, a_m, a_w, h_ec):
    """

    :param a_t: see ``bpr.rc_model['Atot']``
    :param a_m: see ``bpr.rc_model['Am']``
    :param a_w: see ``bpr.rc_model['Aw']``
    :param h_ec: see ``calc_h_ec``
    :return:
    """

    # (18) in SIA 2044 / Korrigenda C1 zum Merkblatt SIA 2044:2011 / Korrigenda C2 zum Mekblatt SIA 2044:2011
    # Gabriel Happle 01.12.2016

    # get values from bpr

    #h_ic = 9.1  # in (W/m2K) from (8) in SIA 2044

    f_sc = (a_t-a_m-a_w-h_ec/h_ic) / (a_t - a_w)

    return f_sc


def calc_f_im(a_t, a_m):
    """

    :param a_t: see ``bpr.rc_model['Atot']``
    :param a_m: see ``bpr.rc_model['Am']``
    :return:
    """

    # (19) in SIA 2044 / Korrigenda C1 zum Merkblatt SIA 2044:2011 / Korrigenda C2 zum Mekblatt SIA 2044:2011
    # Gabriel Happle 01.12.2016

    f_im = a_m / a_t

    return f_im


def calc_f_sm(a_t, a_m, a_w):
    """
    :param a_t: bpr.rc_model['Atot']
    :param a_m: bpr.rc_model['Am']
    :param a_w: bpr.rc_model['Aw']
    :return:
    """

    # (20) in SIA 2044 / Korrigenda C1 zum Merkblatt SIA 2044:2011 / Korrigenda C2 zum Mekblatt SIA 2044:2011
    # Gabriel Happle 01.12.2016

    f_sm = a_m / (a_t - a_w)

    return f_sm

# ++++++++++++++++++++++++++++++++++++++++++++++++++++++++++++++++++++++++++++++++++++++++++++++++++++++++++++++++++++++
# 2.1.5
# ++++++++++++++++++++++++++++++++++++++++++++++++++++++++++++++++++++++++++++++++++++++++++++++++++++++++++++++++++++++


def calc_theta_ea(m_ve_mech, m_ve_window, m_ve_inf_simple, theta_ve_mech, T_ext):

    # get values
    m_v_sys = m_ve_mech  # mass flow rate mechanical ventilation
    m_v_w = m_ve_window  # mass flow rate window ventilation
    m_v_inf = m_ve_inf_simple  # mass flow rate infiltration
    theta_v_sys = theta_ve_mech  # supply air temperature of mechanical ventilation (i.e. after HEX)
    theta_e = T_ext  # outdoor air temperature

    # (21) in SIA 2044 / Korrigenda C1 zum Merkblatt SIA 2044:2011 / Korrigenda C2 zum Mekblatt SIA 2044:2011
    # adjusted for mass flows instead of volume flows and simplified by (rho*cp)/(rho*cp) = 1
    # Gabriel Happle 01.12.2016

    theta_ea = (m_v_sys * theta_v_sys + (m_v_w + m_v_inf) * theta_e) / (m_v_sys + m_v_w + m_v_inf)

    return theta_ea


def calc_theta_ec(T_ext):

    # WORKAROUND
    theta_ec = T_ext  # TODO: adjust to actual calculation

    # (22) in SIA 2044 / Korrigenda C1 zum Merkblatt SIA 2044:2011 / Korrigenda C2 zum Mekblatt SIA 2044:2011

    # theta_ec = a_j_l * u_j * theta_e_j / h_ec

    # TODO: this formula in the future should take specific properties of the location of the building into account
    # e.g. adiabatic building elements with U = 0

    # TODO: theta_e_j is depending on adjacent space to surface (outdoor, adiabatic, ground, etc.)

    return theta_ec


def calc_theta_em(T_ext):

    # WORKAROUND
    theta_em = T_ext  # TODO: adjust to actual calculation

    # (23) in SIA 2044 / Korrigenda C1 zum Merkblatt SIA 2044:2011 / Korrigenda C2 zum Mekblatt SIA 2044:2011

    # theta_em = h_j_em * theta_e_j / h_em

    # TODO: this formula in the future should take specific properties of the location of the building into account
    # e.g. adiabatic building elements with U = 0

    # TODO: theta_e_j is depending on adjacent space to surface (outdoor, adiabatic, ground, etc.)

    return theta_em


def calc_theta_e_star():

    # TODO: To be addressed in issue #446

    # (24) in SIA 2044 / Korrigenda C1 zum Merkblatt SIA 2044:2011 / Korrigenda C2 zum Mekblatt SIA 2044:2011
    #

    # standard values for calculation
    h_e_load_and_temp = 13.5  # (W/m2K) for load and temperature calculation
    h_e_energy = 23  # (W/m2K) for energy demand calculation

    f_r_roof = 1  # (-)
    f_r_wall = 0.5  # (-)
    h_r = 5.5  # (-)
    delta_t_er = 11  # (K)

    # if is_roof(surface):
        #f_r = f_r_roof
    #elif is_wall(surface):
        #f_r = f_r_wall
    #else:
        #raise()

    #if is_energy_calculation(calculation):
       # h_e = h_e_energy
    #elif is_load_or_temp_calculation(calculation):
       # h_e = h_e_load_and_temp
    #else:
        #raise()


    #theta_e_star = theta_e + (alpha_s * i_s_i) / h_e - (f_r * h_r * epsilon_0 * delta_t_er) / h_e

    #return theta_e_star

# ++++++++++++++++++++++++++++++++++++++++++++++++++++++++++++++++++++++++++++++++++++++++++++++++++++++++++++++++++++++
# 2.1.6
# ++++++++++++++++++++++++++++++++++++++++++++++++++++++++++++++++++++++++++++++++++++++++++++++++++++++++++++++++++++++

def calc_theta_m_t(phi_m_tot, theta_m_t_1, h_em, h_3, c_m):
    # (25) in SIA 2044 / Korrigenda C1 zum Merkblatt SIA 2044:2011 / Korrigenda C2 zum Mekblatt SIA 2044:2011
    theta_m_t = (theta_m_t_1 * (c_m - 0.5 * (h_3 + h_em)) + phi_m_tot) / (c_m + 0.5 * (h_3 + h_em))

    return theta_m_t


def calc_h_1(h_ea, h_ac):

    # get values
    h_ea = h_ea
    h_ac = h_ac

    # (26) in SIA 2044 / Korrigenda C1 zum Merkblatt SIA 2044:2011 / Korrigenda C2 zum Mekblatt SIA 2044:2011

    h_1 = 1 / (1 / h_ea + 1 / h_ac)

    return h_1


def calc_h_2(h_1, h_ec):
    # (27) in SIA 2044 / Korrigenda C1 zum Merkblatt SIA 2044:2011 / Korrigenda C2 zum Mekblatt SIA 2044:2011

    h_2 = h_1 + h_ec

    return h_2


def calc_h_3(h_2, h_mc):
    # (28) in SIA 2044 / Korrigenda C1 zum Merkblatt SIA 2044:2011 / Korrigenda C2 zum Mekblatt SIA 2044:2011
    h_3 = 1.0 / (1.0 / h_2 + 1.0 / h_mc)
    return h_3


def calc_phi_m_tot(phi_m, phi_a, phi_c, theta_ea, theta_em, theta_ec, h_1, h_2, h_3, h_ec, h_ea, h_em):
    # (29) in SIA 2044 / Korrigenda C1 zum Merkblatt SIA 2044:2011 / Korrigenda C2 zum Mekblatt SIA 2044:2011
    phi_m_tot = phi_m + h_em * theta_em + (h_3 * (phi_c + h_ec * theta_ec + h_1 * (phi_a / h_ea + theta_ea))) / h_2
    return phi_m_tot


def calc_theta_m(theta_m_t, theta_m_t_1):
    # (30) in SIA 2044 / Korrigenda C1 zum Merkblatt SIA 2044:2011 / Korrigenda C2 zum Mekblatt SIA 2044:2011
    theta_m = (theta_m_t + theta_m_t_1) / 2
    return theta_m


def calc_theta_c(phi_a, phi_c, theta_ea, theta_ec, theta_m, h_1, h_mc, h_ec, h_ea):

    # get values
    h_mc = h_mc
    h_ec = h_ec
    h_ea = h_ea

    # (31) in SIA 2044 / Korrigenda C1 zum Merkblatt SIA 2044:2011 / Korrigenda C2 zum Mekblatt SIA 2044:2011

    theta_c = (h_mc * theta_m + phi_c + h_ec * theta_ec + h_1 * (phi_a / h_ea + theta_ea)) / (h_mc + h_ec + h_1)

    return theta_c


def calc_T_int(phi_a, theta_ea, theta_c, h_ac, h_ea):
    # (32) in SIA 2044 / Korrigenda C1 zum Merkblatt SIA 2044:2011 / Korrigenda C2 zum Mekblatt SIA 2044:2011
    T_int = (h_ac * theta_c + h_ea * theta_ea + phi_a) / (h_ac + h_ea)
    return T_int


def calc_theta_o(T_int, theta_c):
    # (33) in SIA 2044 / Korrigenda C1 zum Merkblatt SIA 2044:2011 / Korrigenda C2 zum Mekblatt SIA 2044:2011
    theta_o = T_int * 0.31 + theta_c * 0.69
    return theta_o

# ++++++++++++++++++++++++++++++++++++++++++++++++++++++++++++++++++++++++++++++++++++++++++++++++++++++++++++++++++++++
# 2.2.7
# ++++++++++++++++++++++++++++++++++++++++++++++++++++++++++++++++++++++++++++++++++++++++++++++++++++++++++++++++++++++


def calc_phi_hc_cv(phi_hc, f_hc_cv):

    # (58) in SIA 2044 / Korrigenda C1 zum Merkblatt SIA 2044:2011 / Korrigenda C2 zum Mekblatt SIA 2044:2011
    phi_hc_cv = f_hc_cv * phi_hc

    return phi_hc_cv


def calc_phi_hc_r(phi_hc, f_hc_cv):

    # (59) in SIA 2044 / Korrigenda C1 zum Merkblatt SIA 2044:2011 / Korrigenda C2 zum Mekblatt SIA 2044:2011
    phi_hc_r = (1 - f_hc_cv) * phi_hc

    return phi_hc_r


def calc_theta_tabs_su():

    # TODO: to be addressed in issue #444

    # (60) in SIA 2044 / Korrigenda C1 zum Merkblatt SIA 2044:2011 / Korrigenda C2 zum Mekblatt SIA 2044:2011
    # theta_tabs_su = theta_tabs_su_max - (theta_tabs_su_max - theta_tabs_su_min) * (theta_e -  theta_e_min)/(theta_e_max - theta_e_min)

    return None


def calc_phi_tabs():

    # TODO: to be addressed in issue #444

    # (61) in SIA 2044 / Korrigenda C1 zum Merkblatt SIA 2044:2011 / Korrigenda C2 zum Mekblatt SIA 2044:2011
    # phi_tabs = h_tabs * (theta_tabs_su - theta_m_t_1)

    return None


def calc_h_tabs():

    # TODO: to be addressed in issue #444

    # (62) in SIA 2044 / Korrigenda C1 zum Merkblatt SIA 2044:2011 / Korrigenda C2 zum Mekblatt SIA 2044:2011

    # typical values
    # a_tabs = 0.8 * a_ngf
    # r_tabs = 0.08  # (m2K/W)

    # h_tabs = a_tabs / r_tabs

    return None


def calc_phi_m_tot_tabs():

    # TODO: to be addressed in issue #444

    # (63) in SIA 2044 / Korrigenda C1 zum Merkblatt SIA 2044:2011 / Korrigenda C2 zum Mekblatt SIA 2044:2011

    # phi_m_tot = calc_phi_m_tot() + phi_tabs

    return None


# ++++++++++++++++++++++++++++++++++++++++++++++++++++++++++++++++++++++++++++++++++++++++++++++++++++++++++++++++++++++
# 2.3.2
# ++++++++++++++++++++++++++++++++++++++++++++++++++++++++++++++++++++++++++++++++++++++++++++++++++++++++++++++++++++++


def calc_rc_model_temperatures_no_heating_cooling(bpr, tsd, t):
    """
    Calculates R-C-Model temperatures are calculated with zero heating/cooling power according to SIA 2044 procedure.

    :py:func: `cea.demand.rc_model_SIA.calc_rc_model_temperatures_no_heating_cooling`

    Author: Gabriel Happle
    Date: FEB 2017

    :param bpr: Building Properties
    :type bpr: BuildingPropertiesRow
    :param tsd: Time series data of building
    :type tsd: dict
    :param t: time step / hour of the year
    :type t: int
    :return: R-C-Model node temperatures
    :rtype: dict
    """

    # no heating or cooling
    phi_hc_cv = 0.0
    phi_hc_r = 0.0

    # calculate r-c-model node temperatures
    rc_model_temp = calc_rc_model_temperatures(phi_hc_cv, phi_hc_r, bpr, tsd, t)

    return rc_model_temp


def calc_rc_model_temperatures(phi_hc_cv, phi_hc_r, bpr, tsd, t):
    # calculate node temperatures of RC model
    theta_m_t_1 = tsd['theta_m'][t - 1]
    if np.isnan(theta_m_t_1):
        theta_m_t_1 = tsd['T_ext'][t - 1]

    # copy data required for calculation from `tsd` for this timestep
    m_ve_mech = tsd['m_ve_mech'][t]
    m_ve_window = tsd['m_ve_window'][t]
    m_ve_inf = tsd['m_ve_inf'][t]
    El = tsd['El'][t] * min(bpr.rc_model['Af']/bpr.rc_model['Aef'], 1.0) # account for a proportion of internal gains
    Ea = tsd['Ea'][t] * min(bpr.rc_model['Af']/bpr.rc_model['Aef'], 1.0)  # account for a proportion of internal gains
    Epro = tsd['Epro'][t]
<<<<<<< HEAD
    Qcpro = tsd['Qcpro_sys'][t]
    people = tsd['people'][t]
    I_sol = tsd['I_sol_and_I_rad'][t]
=======
    # account for a proportion of solar gains. This is very simplified for now.
    I_sol = tsd['I_sol_and_I_rad'][t] * np.sqrt(bpr.architecture.Hs_ag)
>>>>>>> 8fcaba5f
    T_ext = tsd['T_ext'][t]
    theta_ve_mech = tsd['theta_ve_mech'][t]

    # copy data from `bpr`
    Htr_op = bpr.rc_model['Htr_op']
    Htr_w = bpr.rc_model['Htr_w']
    Qs = tsd['Qs'][t]
    a_t = bpr.rc_model['Atot']
    a_m = bpr.rc_model['Am']
    a_w = bpr.rc_model['Awin_ag']
    c_m = bpr.rc_model['Cm'] / 3600  # (Wh/K) SIA 2044 unit is Wh/K, ISO unit is J/K

    T_int, theta_c, theta_m, theta_o, theta_ea, theta_ec, theta_em, h_ea, h_ec, h_em, h_op_m \
        = _calc_rc_model_temperatures(Ea, El, Epro, Qcpro, Htr_op, Htr_w, I_sol, Qs, T_ext, a_m, a_t, a_w, c_m,
                                      m_ve_inf, m_ve_mech, m_ve_window, phi_hc_cv, phi_hc_r, theta_m_t_1, theta_ve_mech)

    if T_WARNING_LOW > T_int or T_WARNING_LOW > theta_c or T_WARNING_LOW > theta_m \
            or T_int > T_WARNING_HIGH or theta_c > T_WARNING_HIGH or theta_m > T_WARNING_HIGH:
        raise Exception("Temperature in RC-Model of building {} out of bounds! First occured at timestep = {}."
                        " The results were Tint = {}, theta_c = {}, theta_m = {},"
                        " Check building geometry and internal loads! Building might be too small in size or"
                        " architecture parameter Hs_ag = {} might be too small for this geometry. Current bounds of range"
                        " for RC-model temperatures are between {} and {}.".format(bpr.name, t, T_int, theta_c,  theta_m, bpr.architecture.Hs_ag,
                                                                                   T_WARNING_LOW, T_WARNING_HIGH))

    rc_model_temp = {'theta_m': theta_m, 'theta_c': theta_c, 'T_int': T_int, 'theta_o': theta_o, 'theta_ea': theta_ea,
                     'theta_ec': theta_ec, 'theta_em': theta_em, 'h_ea': h_ea, 'h_ec': h_ec, 'h_em': h_em,
                     'h_op_m': h_op_m}
    return rc_model_temp


def _calc_rc_model_temperatures(Eaf, Elf, Epro, Qcpro, Htr_op, Htr_w, I_sol, Qs, T_ext, a_m, a_t, a_w, c_m,
                                m_ve_inf_simple, m_ve_mech, m_ve_window, phi_hc_cv, phi_hc_r, theta_m_t_1,
                                theta_ve_mech):
    # numba_cc compatible calculation
    h_ec = calc_h_ec(Htr_w=Htr_w)
    h_ac = calc_h_ac(a_t)
    h_ea = calc_h_ea(m_ve_mech, m_ve_window, m_ve_inf_simple)
    f_sc = calc_f_sc(a_t, a_m, a_w, h_ec)
    f_ic = calc_f_ic(a_t, a_m, h_ec)
    h_op_m = calc_h_op_m(Htr_op=Htr_op)
    h_mc = calc_h_mc(a_m=a_m)
    h_em = calc_h_em(h_op_m, h_mc)
    f_im = calc_f_im(a_t=a_t, a_m=a_m)
    f_sm = calc_f_sm(a_t=a_t, a_m=a_m, a_w=a_w)
    phi_i_l = calc_phi_i_l(Elf=Elf)
    phi_i_a = calc_phi_i_a(Eaf=Eaf, Epro=Epro, Qcpro=Qcpro) # include processes
    phi_i_p = calc_phi_i_p(Qs=Qs)
    h_1 = calc_h_1(h_ea=h_ea, h_ac=h_ac)
    phi_a = calc_phi_a(phi_hc_cv, phi_i_l, phi_i_a, phi_i_p, I_sol)
    phi_m = calc_phi_m(phi_hc_r, phi_i_l, phi_i_a, phi_i_p, I_sol, f_im, f_sm)
    phi_c = calc_phi_c(phi_hc_r, phi_i_l, phi_i_a, phi_i_p, I_sol, f_ic, f_sc)
    theta_ea = calc_theta_ea(m_ve_mech, m_ve_window, m_ve_inf_simple, theta_ve_mech, T_ext)
    theta_em = calc_theta_em(T_ext=T_ext)
    theta_ec = calc_theta_ec(T_ext=T_ext)
    h_2 = calc_h_2(h_1=h_1, h_ec=h_ec)
    h_3 = calc_h_3(h_2, h_mc)
    phi_m_tot = calc_phi_m_tot(phi_m, phi_a, phi_c, theta_ea, theta_em, theta_ec, h_1, h_2, h_3, h_ec, h_ea, h_em)
    theta_m_t = calc_theta_m_t(phi_m_tot, theta_m_t_1, h_em, h_3, c_m)
    theta_m = calc_theta_m(theta_m_t, theta_m_t_1)
    theta_c = calc_theta_c(phi_a, phi_c, theta_ea, theta_ec, theta_m, h_1, h_mc, h_ec, h_ea)
    T_int = calc_T_int(phi_a=phi_a, theta_ea=theta_ea, theta_c=theta_c, h_ac=h_ac, h_ea=h_ea)
    theta_o = calc_theta_o(T_int=T_int, theta_c=theta_c)
    return T_int, theta_c, theta_m, theta_o, theta_ea, theta_ec, theta_em, h_ea, h_ec, h_em, h_op_m


def calc_rc_model_temperatures_heating(phi_hc, bpr, tsd, t):
    """
    This function executes the equations of SIA 2044 R-C-Building-Model to calculate the node temperatures for a given
    heating energy demand

    :py:func: `cea.demand.rc_model_SIA.lookup_f_hc_cv_heating`
    :py:func: `cea.demand.rc_model_SIA.calc_phi_hc_cv`
    :py:func: `cea.demand.rc_model_SIA.calc_phi_hc_r`
    :py:func: `cea.demand.rc_model_SIA.calc_rc_model_temperatures`

    Author: Gabriel Happle
    Date: FEB 2017

    :param phi_hc: Heating or cooling energy demand of building
    :type phi_hc: float
    :param bpr: Building Properties
    :type bpr: BuildingPropertiesRow
    :param tsd: Time series data of building
    :type tsd: dict
    :param t: time step / hour of the year
    :type t: int
    :return: R-C-Building-Model node temperatures
    :rtype: dict
    """

    # lookup convection factor for heating/cooling system
    f_hc_cv = lookup_f_hc_cv_heating(bpr)

    # convective and radiative fractions of heating system
    phi_hc_cv = calc_phi_hc_cv(phi_hc, f_hc_cv)
    phi_hc_r = calc_phi_hc_r(phi_hc, f_hc_cv)

    # calculating R-C-Model node temperatures
    rc_model_temp = calc_rc_model_temperatures(phi_hc_cv, phi_hc_r, bpr, tsd, t)

    return rc_model_temp


def calc_rc_model_temperatures_cooling(phi_hc, bpr, tsd, t):
    """
    This function executes the equations of SIA 2044 R-C-Building-Model to calculate the node temperatures for a given
    cooling energy demand

    :py:func: `cea.demand.rc_model_SIA.lookup_f_hc_cv_cooling`
    :py:func: `cea.demand.rc_model_SIA.calc_phi_hc_cv`
    :py:func: `cea.demand.rc_model_SIA.calc_phi_hc_r`
    :py:func: `cea.demand.rc_model_SIA.calc_rc_model_temperatures`

    Author: Gabriel Happle
    Date: FEB 2017

    :param phi_hc: Heating or cooling energy demand of building
    :type phi_hc: float
    :param bpr: Building Properties
    :type bpr: BuildingPropertiesRow
    :param tsd: Time series data of building
    :type tsd: dict
    :param t: time step / hour of the year
    :type t: int
    :return: R-C-Building-Model node temperatures
    :rtype: dict
    """

    # lookup convection factor for heating/cooling system
    f_hc_cv = lookup_f_hc_cv_cooling(bpr)

    # convective and radiative fractions of heating system
    phi_hc_cv = calc_phi_hc_cv(phi_hc, f_hc_cv)
    phi_hc_r = calc_phi_hc_r(phi_hc, f_hc_cv)

    # calculating R-C-Model node temperatures
    rc_model_temp = calc_rc_model_temperatures(phi_hc_cv, phi_hc_r, bpr, tsd, t)

    return rc_model_temp


def has_heating_demand(bpr, tsd, t):
    """
    This function checks whether the building R-C-Model has a heating demand according to the procedure in SIA 2044.
    R-C-Model temperatures are calculated with zero heating power and checked versus the set-point temperature.
    Function includes a temperature tolerance according to the precision of the result reporting.

    :py:func: `cea.demand.rc_model_SIA.calc_rc_model_temperatures_no_heating_cooling`

    Author: Gabriel Happle
    Date: FEB 2017

    :param bpr: Building Properties
    :type bpr: BuildingPropertiesRow
    :param tsd: Time series data of building
    :type tsd: dict
    :param t: time step / hour of the year
    :type t: int
    :return: True or False
    :rtype: bool
    """

    temp_tolerance = 0.001  # temperature tolerance of temperature sensor (°C),
    #  i.e. heating is turned on if temperature is temp_tolerance below the set point
    # tolerance is consistent with maximum temperature difference that can be reported with the current precision
    # of the demand *.csv file

    ta_hs_set = tsd['ta_hs_set'][t]
    if np.isnan(ta_hs_set):
        # no set point = system off
        return False

    # calculate temperatures
    rc_model_temp = calc_rc_model_temperatures_no_heating_cooling(bpr, tsd, t)

    # True, if T_int < ta_hs_set, False, if T_int >= ta_hs_set
    return rc_model_temp['T_int'] < ta_hs_set - temp_tolerance


def has_cooling_demand(bpr, tsd, t):
    """
    This function checks whether the building R-C-Model has a cooling demand according to the procedure in SIA 2044.
    R-C-Model temperatures are calculated with zero cooling power and checked versus the set-point temperature.
    Function includes a temperature tolerance according to the precision of the result reporting.

    :py:func: `cea.demand.rc_model_SIA.calc_rc_model_temperatures_no_heating_cooling`

    Author: Gabriel Happle
    Date: FEB 2017

    :param bpr: Building Properties
    :type bpr: BuildingPropertiesRow
    :param tsd: Time series data of building
    :type tsd: dict
    :param t: time step / hour of the year
    :type t: int
    :return: True or False
    :rtype: bool
    """

    temp_tolerance = 0.001  # temperature tolerance of temperature sensor (°C),
    #  i.e. heating is turned on if temperature is temp_tolerance below the set point
    # tolerance is consistent with maximum temperature difference that can be reported with the current precision
    # of the demand *.csv file

    ta_cs_set = tsd['ta_cs_set'][t]
    if np.isnan(ta_cs_set):
        # no set point = system off
        return False

    # calculate temperatures
    rc_model_temp = calc_rc_model_temperatures_no_heating_cooling(bpr, tsd, t)

    # True, if temperature w/o conditioning is higher than cooling set point temperature, else False
    return rc_model_temp['T_int'] > ta_cs_set + temp_tolerance


def has_sensible_cooling_demand(t_int_0, tsd, t):
    temp_tolerance = 0.001  # temperature tolerance of temperature sensor (°C),
    #  i.e. heating is turned on if temperature is temp_tolerance below the set point
    # tolerance is consistent with maximum temperature difference that can be reported with the current precision
    # of the demand *.csv file

    ta_cs_set = tsd['ta_cs_set'][t]
    if np.isnan(ta_cs_set):
        # no set point = system off
        return False

    # True, if temperature w/o conditioning is higher than cooling set point temperature, else False
    return t_int_0 > ta_cs_set + temp_tolerance


def has_sensible_heating_demand(t_int_0, tsd, t):
    temp_tolerance = 0.001  # temperature tolerance of temperature sensor (°C),
    #  i.e. heating is turned on if temperature is temp_tolerance below the set point
    # tolerance is consistent with maximum temperature difference that can be reported with the current precision
    # of the demand *.csv file

    ta_hs_set = tsd['ta_hs_set'][t]
    if np.isnan(ta_hs_set):
        # no set point = system off
        return False

    # True, if T_int < ta_hs_set, False, if T_int >= ta_hs_set
    return t_int_0 < ta_hs_set - temp_tolerance





# ++++++++++++++++++++++++++++++++++++++++++++++++++++++++++++++++++++++++++++++++++++++++++++++++++++++++++++++++++++++
# 3.8.1
# ++++++++++++++++++++++++++++++++++++++++++++++++++++++++++++++++++++++++++++++++++++++++++++++++++++++++++++++++++++++

f_hc_cv_heating_system = {'T1': 1, 'T2': 1, 'T3': 1, 'T4': 0.5}
# T1 = radiator, T2 = radiator, T3 = AC, T4 = floor heating #TODO: add heating ceiling
f_hc_cv_cooling_system = {'T1': 0.5, 'T2': 1, 'T3': 1, 'T4': 1, 'T5': 0.1} #FIXME check 3for2
# T1 = ceiling cooling, T2 mini-split AC, T3 = AC, T4 = 3for2, T5 = floor cooling

def lookup_f_hc_cv_heating(bpr):

    # 3.1.8.1 in SIA 2044 / Korrigenda C1 zum Merkblatt SIA 2044:2011 / Korrigenda C2 zum Mekblatt SIA 2044:2011

    # look up factor
    f_hc_cv = f_hc_cv_heating_system[bpr.hvac['type_hs']]

    return f_hc_cv


def lookup_f_hc_cv_cooling(bpr):

    # 3.1.8.1 in SIA 2044 / Korrigenda C1 zum Merkblatt SIA 2044:2011 / Korrigenda C2 zum Mekblatt SIA 2044:2011

    # look up factor
    f_hc_cv = f_hc_cv_cooling_system[bpr.hvac['type_cs']]

    return f_hc_cv


# use the optimized (numba_cc) versions of the functions in this module if available
try:
    # import Numba AOT versions of the functions above, overwriting them
    from rc_model_sia_cc import (calc_phi_m, calc_phi_c, calc_theta_c, calc_phi_m_tot, calc_phi_a, calc_theta_m,
                                 calc_h_ea, calc_theta_m_t, calc_theta_ea, calc_h_em, calc_h_3)
except ImportError:
    # fall back to using the python version
    # print('failed to import from rc_model_sia_cc.pyd, falling back to pure python functions')
    pass<|MERGE_RESOLUTION|>--- conflicted
+++ resolved
@@ -593,14 +593,10 @@
     El = tsd['El'][t] * min(bpr.rc_model['Af']/bpr.rc_model['Aef'], 1.0) # account for a proportion of internal gains
     Ea = tsd['Ea'][t] * min(bpr.rc_model['Af']/bpr.rc_model['Aef'], 1.0)  # account for a proportion of internal gains
     Epro = tsd['Epro'][t]
-<<<<<<< HEAD
     Qcpro = tsd['Qcpro_sys'][t]
     people = tsd['people'][t]
-    I_sol = tsd['I_sol_and_I_rad'][t]
-=======
     # account for a proportion of solar gains. This is very simplified for now.
     I_sol = tsd['I_sol_and_I_rad'][t] * np.sqrt(bpr.architecture.Hs_ag)
->>>>>>> 8fcaba5f
     T_ext = tsd['T_ext'][t]
     theta_ve_mech = tsd['theta_ve_mech'][t]
 

--- conflicted
+++ resolved
@@ -88,11 +88,6 @@
 
     # initializing unmet cooling load and requirements from daily storage for this hour
     Q_cooling_unmet_W = Q_thermal_req
-<<<<<<< HEAD
-    Qc_DailyStorage_gen_directload_W = 0.0
-    Qc_DailyStorage_to_storage_W = 0.0
-    Qc_DailyStorage_content_W = 0.0
-=======
     Qc_DailyStorage_from_storage_W = 0.0
     Qc_DailyStorage_to_storage_W = 0.0
     Qc_water_body_remaining_W = Qc_water_body_potential_W
@@ -275,7 +270,6 @@
     Q_loss_CC = 0.0
     Q_loss_ACH_CT = 0.0
     Q_loss_Trigen = 0.0
->>>>>>> d35afff6
 
     if master_to_slave_variables.NG_Trigen_on == 1 and Q_cooling_unmet_W > 0.0 \
             and not np.isclose(T_district_cooling_supply_K, T_district_cooling_return_K):
@@ -287,33 +281,19 @@
         #   try meeting the remaining cooling demand using the cold storage
         if Q_cooling_unmet_W > size_trigen_W:
             Qc_Trigen_NG_gen_directload_W = size_trigen_W
-<<<<<<< HEAD
-            Qc_Trigen_gen_storage_W = 0.0
-            Qc_from_storage_W, Qc_DailyStorage_content_W = \
-                daily_storage_class.discharge_storage(Q_cooling_unmet_W - size_trigen_W)
-            Qc_Trigen_gen_W = Qc_Trigen_NG_gen_directload_W + Qc_Trigen_gen_storage_W
-=======
             Qc_to_storage_W = 0.0
             Qc_from_storage_W, Qc_DailyStorage_content_W = \
                 daily_storage_class.discharge_storage(Q_cooling_unmet_W - size_trigen_W)
             Qc_Trigen_gen_W = Qc_Trigen_NG_gen_directload_W + Qc_to_storage_W
->>>>>>> d35afff6
 
         # If the unmet cooling load is smaller than the trigen-plant's maximum capacity,
         #   use the available capacity to fill the cold storage
         else:
             Qc_Trigen_NG_gen_directload_W = Q_cooling_unmet_W
-<<<<<<< HEAD
-            Qc_Trigen_gen_storage_W, Qc_DailyStorage_content_W = \
-                daily_storage_class.charge_storage(size_trigen_W - Q_cooling_unmet_W)
-            Qc_from_storage_W = 0.0
-            Qc_Trigen_gen_W = Qc_Trigen_NG_gen_directload_W + Qc_Trigen_gen_storage_W
-=======
             Qc_to_storage_W, Qc_DailyStorage_content_W = \
                 daily_storage_class.charge_storage(size_trigen_W - Q_cooling_unmet_W)
             Qc_from_storage_W = 0.0
             Qc_Trigen_gen_W = Qc_Trigen_NG_gen_directload_W + Qc_to_storage_W
->>>>>>> d35afff6
 
         # GET THE ABSORPTION CHILLER PERFORMANCE
         T_ACH_in_C = ACH_T_IN_FROM_CHP_K - 273
@@ -353,47 +333,6 @@
         # (i.e. the cooling technology of the tri-generation plant) can not be powered either
         else:
             Qc_Trigen_gen_W = 0.0
-<<<<<<< HEAD
-            Qc_Trigen_gen_storage_W = 0.0
-            NG_Trigen_req_W = 0.0
-            E_Trigen_NG_gen_W = 0.0
-            Qc_Trigen_NG_gen_directload_W = 0.0
-            Qc_from_storage_W = 0.0
-
-        # update unmet cooling load
-        Q_cooling_unmet_W = Q_cooling_unmet_W - Qc_Trigen_NG_gen_directload_W - Qc_from_storage_W
-        Qc_DailyStorage_to_storage_W += Qc_Trigen_gen_storage_W
-        Qc_DailyStorage_gen_directload_W += Qc_from_storage_W
-    else:
-        Qc_Trigen_gen_W = 0.0
-        NG_Trigen_req_W = 0.0
-        E_Trigen_NG_gen_W = 0.0
-        Qc_Trigen_NG_gen_directload_W = 0.0
-
-    # ACTIVATE WATER SOURCE COOLING TECHNOLOGIES
-    # Initialise variables for water source cooling systems
-    Qc_water_body_remaining_W = Qc_water_body_potential_W
-    Qc_from_water_body_W = 0.0
-    Qc_from_activated_cooling_system_W = 0.0
-    Qc_water_body_to_storage_W = 0.0
-
-    Qc_from_storage_W = 0.0
-    Qc_to_storage_W = 0.0
-
-    Qc_FreeCooling_WS_directload_W = 0.0
-    Qc_FreeCooling_and_DirectStorage_WS_W = 0.0
-    E_FreeCooling_req_W = 0.0
-
-    Qc_BaseVCC_WS_gen_directload_W = 0.0
-    Qc_BaseVCC_WS_gen_W = 0.0
-    Qc_BaseVCC_WS_gen_storage_W = 0.0
-    E_BaseVCC_WS_req_W = 0.0
-
-    Qc_PeakVCC_WS_gen_directload_W = 0.0
-    Qc_PeakVCC_WS_gen_W = 0.0
-    Qc_PeakVCC_WS_gen_storage_W = 0.0
-    E_PeakVCC_WS_req_W = 0.0
-=======
             Qc_Trigen_NG_gen_directload_W = 0.0
             Q_CHP_gen_W = 0.0
             NG_Trigen_req_W = 0.0
@@ -401,81 +340,10 @@
 
             E_ACH_req_W = 0.0
             Qc_CT_ACH_W = 0.0
->>>>>>> d35afff6
 
             Qc_from_storage_W = 0.0         # TODO: Remove this section after merging the pull request for this branch
             Qc_to_storage_W = 0.0
 
-<<<<<<< HEAD
-        # initialise variables for the water source vapour compression chiller and free cooling calculation
-        BaseVCC_WS_activated = False
-        FreeCooling_WS_activated = False
-        # TODO: Replace the current calculation of the thermal efficiency (Carnot efficiency) by a more realistic value
-        thermal_efficiency_VCC = T_district_cooling_supply_K / T_source_average_water_body_K
-        capacity_BaseVCC_WS_W = master_to_slave_variables.WS_BaseVCC_size_W
-        Qc_output_BaseVCC_WS_max_W = min(capacity_BaseVCC_WS_W, thermal_efficiency_VCC * Qc_water_body_remaining_W)
-
-        # Activation Case 1: The water temperature doesn't allow for free cooling, therefore the VCC is activated.
-        # The unmet cooling demand is larger than the maximum VCC output, therefore the storage is discharged.
-        if T_district_cooling_supply_K - T_source_average_water_body_K < DT_COOL \
-                and Q_cooling_unmet_W >= Qc_output_BaseVCC_WS_max_W:
-            BaseVCC_WS_activated = True
-            Qc_BaseVCC_WS_gen_directload_W = Qc_output_BaseVCC_WS_max_W
-            Qc_BaseVCC_WS_gen_storage_W = 0.0
-            Qc_from_storage_W, Qc_DailyStorage_content_W = \
-                daily_storage_class.discharge_storage(Q_cooling_unmet_W - Qc_output_BaseVCC_WS_max_W)
-            Qc_BaseVCC_WS_gen_W = Qc_BaseVCC_WS_gen_directload_W + Qc_BaseVCC_WS_gen_storage_W
-
-        # Activation Case 2: The water temperature doesn't allow for free cooling, therefore the VCC is activated.
-        # The maximum VCC output is larger than the unmet cooling demand, therefore the storage is charged.
-        elif T_district_cooling_supply_K - T_source_average_water_body_K < DT_COOL \
-                and Q_cooling_unmet_W < Qc_output_BaseVCC_WS_max_W:
-            BaseVCC_WS_activated = True
-            Qc_BaseVCC_WS_gen_directload_W = Q_cooling_unmet_W
-            Qc_BaseVCC_WS_gen_storage_W, Qc_DailyStorage_content_W = \
-                daily_storage_class.charge_storage(Qc_output_BaseVCC_WS_max_W - Q_cooling_unmet_W)
-            Qc_from_storage_W = 0.0
-            Qc_BaseVCC_WS_gen_W = Qc_BaseVCC_WS_gen_directload_W + Qc_BaseVCC_WS_gen_storage_W
-
-        # Activation Case 3: The water temperature allows for free cooling, therefore the VCC is bypassed.
-        # The unmet cooling demand is larger than the water body's cooling potential, hence the storage is discharged.
-        elif T_district_cooling_supply_K - T_source_average_water_body_K >= DT_COOL \
-                and Q_cooling_unmet_W >= Qc_water_body_remaining_W:
-            FreeCooling_WS_activated = True
-            Qc_FreeCooling_WS_directload_W = Qc_water_body_remaining_W
-            Qc_water_body_to_storage_W = 0.0
-            Qc_from_storage_W, Qc_DailyStorage_content_W = \
-                daily_storage_class.discharge_storage(Q_cooling_unmet_W - Qc_water_body_remaining_W)
-            Qc_FreeCooling_and_DirectStorage_WS_W = Qc_FreeCooling_WS_directload_W + Qc_water_body_to_storage_W
-
-        # Activation Case 4: The water temperature allows for free cooling, therefore the VCC is bypassed.
-        # The water body's cooling potential is larger than the unmet cooling demand, therefore the storage is charged.
-        elif T_district_cooling_supply_K - T_source_average_water_body_K >= DT_COOL \
-                and Q_cooling_unmet_W < Qc_water_body_remaining_W:
-            FreeCooling_WS_activated = True
-            Qc_FreeCooling_WS_directload_W = Q_cooling_unmet_W
-            Qc_water_body_to_storage_W, Qc_DailyStorage_content_W = \
-                daily_storage_class.charge_storage(Qc_water_body_remaining_W - Q_cooling_unmet_W)
-            Qc_from_storage_W = 0.0
-            Qc_FreeCooling_and_DirectStorage_WS_W = Qc_FreeCooling_WS_directload_W + Qc_water_body_to_storage_W
-
-        # Determine the electricity needed for the hydraulic pumps and the VCC if the latter is activated...
-        if BaseVCC_WS_activated:
-            # TODO: Make sure the water source Base VCC's cooling output returned from the function below is in
-            #       accordance with the thermal efficiency definition above
-            Qc_BaseVCC_WS_gen_W, \
-            E_BaseVCC_WS_req_W = calc_vcc_operation(Qc_BaseVCC_WS_gen_W,
-                                                    T_district_cooling_return_K,
-                                                    T_district_cooling_supply_K,
-                                                    T_source_average_water_body_K,
-                                                    capacity_BaseVCC_WS_W,
-                                                    VC_chiller)
-
-            # Delta P from linearisation after distribution optimization
-            E_pump_WS_req_W = calc_water_body_uptake_pumping(Qc_BaseVCC_WS_gen_W,
-                                                             T_district_cooling_return_K,
-                                                             T_district_cooling_supply_K)
-=======
             # if Qc_from_storage_W > 0.0:
             #     Qc_storage_correction, Qc_DailyStorage_content_W = \
             #         daily_storage_class.discharge_storage(Qc_from_storage_W)
@@ -489,7 +357,6 @@
         Q_loss_CC = NG_Trigen_req_W - Q_CHP_gen_W - E_Trigen_NG_gen_W
         Q_loss_ACH_CT = Qc_CT_ACH_W
         Q_loss_Trigen = Q_loss_CC + Q_loss_ACH_CT
->>>>>>> d35afff6
 
         # update unmet cooling load
         Q_cooling_unmet_W = Q_cooling_unmet_W - Qc_Trigen_NG_gen_directload_W - Qc_from_storage_W
@@ -522,37 +389,6 @@
     the demand the thermal storage is charged, otherwise the storage is discharged.
     """
 
-<<<<<<< HEAD
-            # Calculate metrics for energy balancing
-            # The first expression below corresponds to the second law of thermodynamics, assuming that there are no
-            # losses to the air (i.e. the water in the VCC is thermally sealed from the surrounding air)
-            Qc_from_water_body_W = Qc_BaseVCC_WS_gen_W + E_BaseVCC_WS_req_W
-            Qc_from_activated_cooling_system_W = Qc_BaseVCC_WS_gen_W - Qc_BaseVCC_WS_gen_storage_W
-            Qc_to_storage_W = Qc_BaseVCC_WS_gen_storage_W
-
-        # ...determine the electricity needed for only the pumps if the systems runs on free cooling.
-        elif FreeCooling_WS_activated:
-            E_pump_WS_req_W = calc_water_body_uptake_pumping(Qc_FreeCooling_and_DirectStorage_WS_W,
-                                                             T_district_cooling_return_K,
-                                                             T_district_cooling_supply_K)
-            E_FreeCooling_req_W = E_pump_WS_req_W
-            E_BaseVCC_WS_req_W = E_pump_WS_req_W  # TODO: Check if direct water body cooling can be displayed separately
-
-            # Calculate metrics for energy balancing
-            Qc_from_water_body_W = Qc_FreeCooling_and_DirectStorage_WS_W
-            Qc_from_activated_cooling_system_W = Qc_FreeCooling_and_DirectStorage_WS_W - Qc_water_body_to_storage_W
-            Qc_to_storage_W = Qc_water_body_to_storage_W
-
-        else:
-            print("no water body source base load VCC was used")
-
-        # energy balance: calculate the remaining cooling potential of the water body, the remaining unmet cooling
-        # demand (after contributions from VCC and storage) of the DCN and the cooling provided by the storage
-        Qc_water_body_remaining_W -= Qc_from_water_body_W
-        Q_cooling_unmet_W = Q_cooling_unmet_W - Qc_from_activated_cooling_system_W - Qc_from_storage_W
-        Qc_DailyStorage_to_storage_W += Qc_to_storage_W
-        Qc_DailyStorage_gen_directload_W += Qc_from_storage_W
-=======
     # Initialise variables for water source cooling (VCC or FreeCooling) activation
     Qc_from_water_body_W = 0.0
     Qc_from_activated_cooling_system_W = 0.0
@@ -565,7 +401,6 @@
     Qc_FreeCooling_WS_directload_W = 0.0
     Qc_FreeCooling_and_DirectStorage_WS_W = 0.0
     E_FreeCooling_req_W = 0.0
->>>>>>> d35afff6
 
     Qc_VCC_WS_gen_directload_W = 0.0
     Qc_VCC_WS_gen_W = 0.0
@@ -578,34 +413,16 @@
             and not np.isclose(T_district_cooling_supply_K, T_district_cooling_return_K):
 
         # initialise variables for the wator source vapour compression chiller and free cooling calculation
-<<<<<<< HEAD
-        PeakVCC_WS_activated = False
-        FreeCooling_WS_activated = False
-        # TODO: Replace the current calculation of the thermal efficiency (Carnot efficiency) to a more realistic value
-        thermal_efficiency_VCC = T_district_cooling_supply_K / T_source_average_water_body_K
-        capacity_PeakVCC_WS_W = master_to_slave_variables.WS_PeakVCC_size_W
-        Qc_output_PeakVCC_WS_max_W = min(capacity_PeakVCC_WS_W, thermal_efficiency_VCC * Qc_water_body_remaining_W)
-=======
         VCC_WS_activated = False
         FreeCooling_WS_activated = False
         thermal_efficiency_VCC = chiller_vapor_compression.eta_th_vcc_g(T_district_cooling_supply_K,
                                                                         T_source_average_water_body_K,
                                                                         VC_chiller)
         Qc_output_VCC_WS_max_W = min(capacity_VCC_WS_W, thermal_efficiency_VCC * Qc_water_body_remaining_W)
->>>>>>> d35afff6
 
         # Activation Case 1: The water temperature doesn't allow for free cooling, therefore the VCC is activated.
         # The unmet cooling demand is larger than the maximum VCC output, therefore the storage is discharged.
         if T_district_cooling_supply_K - T_source_average_water_body_K < DT_COOL \
-<<<<<<< HEAD
-                and Q_cooling_unmet_W >= Qc_output_PeakVCC_WS_max_W:
-            PeakVCC_WS_activated = True
-            Qc_PeakVCC_WS_gen_directload_W = Qc_output_PeakVCC_WS_max_W
-            Qc_PeakVCC_WS_gen_storage_W = 0.0
-            Qc_from_storage_W, Qc_DailyStorage_content_W = \
-                daily_storage_class.discharge_storage(Q_cooling_unmet_W - Qc_output_PeakVCC_WS_max_W)
-            Qc_PeakVCC_WS_gen_W = Qc_PeakVCC_WS_gen_directload_W + Qc_PeakVCC_WS_gen_storage_W
-=======
                 and Q_cooling_unmet_W >= Qc_output_VCC_WS_max_W:
             VCC_WS_activated = True
             Qc_VCC_WS_gen_directload_W = Qc_output_VCC_WS_max_W
@@ -613,20 +430,10 @@
             Qc_from_storage_W, Qc_DailyStorage_content_W = \
                 daily_storage_class.discharge_storage(Q_cooling_unmet_W - Qc_output_VCC_WS_max_W)
             Qc_VCC_WS_gen_W = Qc_VCC_WS_gen_directload_W + Qc_VCC_WS_gen_storage_W
->>>>>>> d35afff6
 
         # Activation Case 2: The water temperature doesn't allow for free cooling, therefore the VCC is activated.
         # The maximum VCC output is larger than the unmet cooling demand, therefore the storage is charged.
         elif T_district_cooling_supply_K - T_source_average_water_body_K < DT_COOL \
-<<<<<<< HEAD
-                and Q_cooling_unmet_W < Qc_output_PeakVCC_WS_max_W:
-            PeakVCC_WS_activated = True
-            Qc_PeakVCC_WS_gen_directload_W = Q_cooling_unmet_W
-            Qc_PeakVCC_WS_gen_storage_W, Qc_DailyStorage_content_W = \
-                daily_storage_class.charge_storage(Qc_output_PeakVCC_WS_max_W - Q_cooling_unmet_W)
-            Qc_from_storage_W = 0.0
-            Qc_PeakVCC_WS_gen_W = Qc_PeakVCC_WS_gen_directload_W + Qc_PeakVCC_WS_gen_storage_W
-=======
                 and Q_cooling_unmet_W < Qc_output_VCC_WS_max_W:
             VCC_WS_activated = True
             Qc_VCC_WS_gen_directload_W = Q_cooling_unmet_W
@@ -634,7 +441,6 @@
                 daily_storage_class.charge_storage(Qc_output_VCC_WS_max_W - Q_cooling_unmet_W)
             Qc_from_storage_W = 0.0
             Qc_VCC_WS_gen_W = Qc_VCC_WS_gen_directload_W + Qc_VCC_WS_gen_storage_W
->>>>>>> d35afff6
 
         # Activation Case 3: The water temperature allows for free cooling, therefore the VCC is bypassed.
         # The unmet cooling demand is larger than the water body's cooling potential, hence the storage is discharged.
@@ -659,21 +465,6 @@
             Qc_FreeCooling_and_DirectStorage_WS_W = Qc_FreeCooling_WS_directload_W + Qc_water_body_to_storage_W
 
         # Determine the electricity needed for the hydraulic pumps and the VCC if the latter is activated...
-<<<<<<< HEAD
-        if PeakVCC_WS_activated:
-            # TODO: Make sure the water source Peak VCC's cooling output returned from the function below is in
-            #       accordance with the thermal efficiency definition above
-            Qc_PeakVCC_WS_gen_W, \
-            E_PeakVCC_WS_req_W = calc_vcc_operation(Qc_PeakVCC_WS_gen_W,
-                                                    T_district_cooling_return_K,
-                                                    T_district_cooling_supply_K,
-                                                    T_source_average_water_body_K,
-                                                    capacity_PeakVCC_WS_W,
-                                                    VC_chiller)
-
-            # Delta P from linearization after distribution optimization
-            E_pump_WS_req_W = calc_water_body_uptake_pumping(Qc_PeakVCC_WS_gen_W,
-=======
         if VCC_WS_activated:
             Qc_VCC_WS_gen_W, \
             E_VCC_WS_req_W = calc_vcc_operation(Qc_VCC_WS_gen_W,
@@ -685,7 +476,6 @@
 
             # Delta P from linearization after distribution optimization
             E_pump_WS_req_W = calc_water_body_uptake_pumping(Qc_VCC_WS_gen_W,
->>>>>>> d35afff6
                                                              T_district_cooling_return_K,
                                                              T_district_cooling_supply_K)
 
@@ -698,27 +488,13 @@
             Qc_from_activated_cooling_system_W = Qc_VCC_WS_gen_W - Qc_VCC_WS_gen_storage_W
             Qc_to_storage_W = Qc_VCC_WS_gen_storage_W
 
-<<<<<<< HEAD
-            # Calculate metrics for energy balancing
-            # The first expression below corresponds to the second law of thermodynamics, assuming that there are no
-            # losses to the air (i.e. the water in the VCC is thermally sealed from the surrounding air)
-            Qc_from_water_body_W = Qc_PeakVCC_WS_gen_W + E_PeakVCC_WS_req_W
-            Qc_from_activated_cooling_system_W = Qc_PeakVCC_WS_gen_W - Qc_PeakVCC_WS_gen_storage_W
-            Qc_to_storage_W = Qc_PeakVCC_WS_gen_storage_W
-
-=======
->>>>>>> d35afff6
             # ...determine the electricity needed for only the pumps if the systems runs on free cooling.
         elif FreeCooling_WS_activated:
             E_pump_WS_req_W = calc_water_body_uptake_pumping(Qc_FreeCooling_and_DirectStorage_WS_W,
                                                              T_district_cooling_return_K,
                                                              T_district_cooling_supply_K)
             E_FreeCooling_req_W = E_pump_WS_req_W
-<<<<<<< HEAD
-            E_BaseVCC_WS_req_W = E_pump_WS_req_W  # TODO: Check if direct water body cooling can be displayed separately
-=======
             E_VCC_WS_req_W = E_pump_WS_req_W  # TODO: Check if direct water body cooling can be displayed separately
->>>>>>> d35afff6
 
             # Calculate metrics for energy balancing
             Qc_from_water_body_W = Qc_FreeCooling_and_DirectStorage_WS_W
@@ -732,9 +508,6 @@
         Qc_water_body_remaining_W -= Qc_from_water_body_W
         Q_cooling_unmet_W = Q_cooling_unmet_W - Qc_from_activated_cooling_system_W - Qc_from_storage_W
         Qc_DailyStorage_to_storage_W += Qc_to_storage_W
-<<<<<<< HEAD
-        Qc_DailyStorage_gen_directload_W += Qc_from_storage_W
-=======
         Qc_DailyStorage_from_storage_W += Qc_from_storage_W
 
     return Q_cooling_unmet_W, Qc_water_body_remaining_W, \
@@ -763,125 +536,11 @@
     Qc_VCC_AS_gen_W = 0.0
     Qc_VCC_AS_gen_directload_W = 0.0
     E_VCC_AS_req_W = 0.0
->>>>>>> d35afff6
 
     Qc_DailyStorage_content_W = daily_storage_class.current_storage_capacity_Wh
     Qc_to_storage_W = 0.0
     Qc_from_storage_W = 0.0
 
-<<<<<<< HEAD
-        size_AS_BaseVCC_W = master_to_slave_variables.AS_BaseVCC_size_W
-        if Q_cooling_unmet_W > size_AS_BaseVCC_W:
-            Qc_BaseVCC_AS_gen_directload_W = size_AS_BaseVCC_W
-            Q_BaseVCC_AS_gen_storage_W = 0.0
-            Qc_from_storage_W, Qc_DailyStorage_content_W = \
-                daily_storage_class.discharge_storage(Q_cooling_unmet_W - size_AS_BaseVCC_W)
-            Qc_BaseVCC_AS_gen_W = Qc_BaseVCC_AS_gen_directload_W + Q_BaseVCC_AS_gen_storage_W
-        else:
-            Qc_BaseVCC_AS_gen_directload_W = Q_cooling_unmet_W
-            Q_BaseVCC_AS_gen_storage_W, Qc_DailyStorage_content_W = \
-                daily_storage_class.charge_storage(size_AS_BaseVCC_W - Q_cooling_unmet_W)
-            Qc_from_storage_W = 0.0
-            Qc_BaseVCC_AS_gen_W = Qc_BaseVCC_AS_gen_directload_W + Q_BaseVCC_AS_gen_storage_W
-
-        Qc_BaseVCC_AS_gen_W, \
-        E_BaseVCC_AS_req_W = calc_vcc_CT_operation(Qc_BaseVCC_AS_gen_W,
-                                                   T_district_cooling_return_K,
-                                                   T_district_cooling_supply_K,
-                                                   VCC_T_COOL_IN,
-                                                   size_AS_BaseVCC_W,
-                                                   VC_chiller)
-        Q_cooling_unmet_W = Q_cooling_unmet_W - Qc_BaseVCC_AS_gen_directload_W - Qc_from_storage_W
-        Qc_DailyStorage_to_storage_W += Q_BaseVCC_AS_gen_storage_W
-        Qc_DailyStorage_gen_directload_W += Qc_from_storage_W
-    else:
-        Qc_BaseVCC_AS_gen_W = 0.0
-        E_BaseVCC_AS_req_W = 0.0
-        Qc_BaseVCC_AS_gen_directload_W = 0.0
-
-    # Peak VCC air-source with a cooling tower
-    if master_to_slave_variables.AS_PeakVCC_on == 1 and Q_cooling_unmet_W > 0.0 and not np.isclose(
-            T_district_cooling_supply_K,
-            T_district_cooling_return_K):
-        size_AS_PeakVCC_W = master_to_slave_variables.AS_PeakVCC_size_W
-        if Q_cooling_unmet_W > size_AS_PeakVCC_W:
-            Qc_PeakVCC_AS_gen_directload_W = size_AS_PeakVCC_W
-            Q_PeakVCC_AS_gen_storage_W = 0.0
-            Qc_from_storage_W, Qc_DailyStorage_content_W = \
-                daily_storage_class.discharge_storage(Q_cooling_unmet_W - size_AS_PeakVCC_W)
-            Qc_PeakVCC_AS_gen_W = Qc_PeakVCC_AS_gen_directload_W + Q_PeakVCC_AS_gen_storage_W
-        else:
-            Qc_PeakVCC_AS_gen_directload_W = Q_cooling_unmet_W
-            Q_PeakVCC_AS_gen_storage_W, Qc_DailyStorage_content_W = \
-                daily_storage_class.charge_storage(size_AS_PeakVCC_W - Q_cooling_unmet_W)
-            Qc_from_storage_W = 0.0
-            Qc_PeakVCC_AS_gen_W = Qc_PeakVCC_AS_gen_directload_W + Q_PeakVCC_AS_gen_storage_W
-
-        Qc_PeakVCC_AS_gen_W, \
-        E_PeakVCC_AS_req_W = calc_vcc_CT_operation(Qc_PeakVCC_AS_gen_W,
-                                                   T_district_cooling_return_K,
-                                                   T_district_cooling_supply_K,
-                                                   VCC_T_COOL_IN,
-                                                   size_AS_PeakVCC_W,
-                                                   VC_chiller)
-
-        Q_cooling_unmet_W = Q_cooling_unmet_W - Qc_PeakVCC_AS_gen_directload_W - Qc_from_storage_W
-        Qc_DailyStorage_to_storage_W += Q_PeakVCC_AS_gen_storage_W
-        Qc_DailyStorage_gen_directload_W += Qc_from_storage_W
-    else:
-        Qc_PeakVCC_AS_gen_W = 0.0
-        E_PeakVCC_AS_req_W = 0.0
-        Qc_BaseVCC_AS_gen_directload_W = 0.0
-        Qc_PeakVCC_AS_gen_directload_W = 0.0
-
-    if Q_cooling_unmet_W > 1.0E-3:
-        Qc_BackupVCC_AS_gen_W = Q_cooling_unmet_W  # this will become the back-up chiller
-        Qc_BackupVCC_AS_directload_W = Q_cooling_unmet_W
-    else:
-        Qc_BackupVCC_AS_gen_W = 0.0
-        Qc_BackupVCC_AS_directload_W = 0.0
-
-    # writing outputs
-    electricity_output = {
-        'E_BaseVCC_WS_req_W': E_BaseVCC_WS_req_W,
-        'E_PeakVCC_WS_req_W': E_PeakVCC_WS_req_W,
-        'E_FreeCooling_req_W': E_FreeCooling_req_W,
-        'E_BaseVCC_AS_req_W': E_BaseVCC_AS_req_W,
-        'E_PeakVCC_AS_req_W': E_PeakVCC_AS_req_W,
-        'E_Trigen_NG_gen_W': E_Trigen_NG_gen_W
-    }
-
-    thermal_output = {
-        # cooling total
-        'Qc_Trigen_NG_gen_W': Qc_Trigen_gen_W,
-        'Qc_BaseVCC_WS_gen_W': Qc_BaseVCC_WS_gen_W,
-        'Qc_PeakVCC_WS_gen_W': Qc_PeakVCC_WS_gen_W,
-        'Qc_FreeCooling_and_DirectStorage_WS_W': Qc_FreeCooling_and_DirectStorage_WS_W,
-        'Qc_BaseVCC_AS_gen_W': Qc_BaseVCC_AS_gen_W,
-        'Qc_PeakVCC_AS_gen_W': Qc_PeakVCC_AS_gen_W,
-        'Qc_BackupVCC_AS_gen_W': Qc_BackupVCC_AS_gen_W,
-
-        # daily storage
-        'Qc_DailyStorage_content_W': Qc_DailyStorage_content_W,
-        'Qc_DailyStorage_to_storage_W': Qc_DailyStorage_to_storage_W,
-
-        # cooling to direct load
-        'Qc_DailyStorage_gen_directload_W': Qc_DailyStorage_gen_directload_W,
-        "Qc_Trigen_NG_gen_directload_W": Qc_Trigen_NG_gen_directload_W,
-        "Qc_BaseVCC_WS_gen_directload_W": Qc_BaseVCC_WS_gen_directload_W,
-        "Qc_PeakVCC_WS_gen_directload_W": Qc_PeakVCC_WS_gen_directload_W,
-        "Qc_FreeCooling_WS_directload_W": Qc_FreeCooling_WS_directload_W,
-        "Qc_BaseVCC_AS_gen_directload_W": Qc_BaseVCC_AS_gen_directload_W,
-        "Qc_PeakVCC_AS_gen_directload_W": Qc_PeakVCC_AS_gen_directload_W,
-        "Qc_BackupVCC_AS_directload_W": Qc_BackupVCC_AS_directload_W,
-    }
-
-    gas_output = {
-        'NG_Trigen_req_W': NG_Trigen_req_W
-    }
-
-    return daily_storage_class, thermal_output, electricity_output, gas_output
-=======
     if activation == 1 and Q_cooling_unmet_W > 0.0 \
             and not np.isclose(T_district_cooling_supply_K, T_district_cooling_return_K):
 
@@ -921,7 +580,6 @@
            Qc_VCC_AS_gen_W, Qc_VCC_AS_gen_directload_W, \
            E_VCC_AS_req_W, \
            Qc_from_CT_W
->>>>>>> d35afff6
 
 
 def calc_vcc_operation(Qc_from_VCC_W, T_DCN_re_K, T_DCN_sup_K, T_source_K, chiller_size, VC_chiller):

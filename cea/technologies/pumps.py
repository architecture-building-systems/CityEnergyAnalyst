# -*- coding: utf-8 -*-
"""
pumps
"""
from __future__ import division
import os
import pandas as pd
from scipy.interpolate import interp1d
from math import log
import numpy as np
from cea.optimization.constants import PUMP_ETA
from cea.constants import DENSITY_OF_WATER_AT_60_DEGREES_KGPERM3

__author__ = "Thuy-An Nguyen"
__copyright__ = "Copyright 2015, Architecture and Building Systems - ETH Zurich"
__credits__ = ["Thuy-An Nguyen", "Tim Vollrath", "Jimeno A. Fonseca"]
__license__ = "MIT"
__version__ = "0.1"
__maintainer__ = "Daren Thomas"
__email__ = "cea@arch.ethz.ch"
__status__ = "Production"


# operation and total costs

def Pump_operation(P_design):
    """
    Modeled after:
        05_merkblatt_wirtschaftlichkeit_14.pdf
        23_merkblatt_pumpen_web.pdf
        ER_2010_11_Heizungspumpen.pdf
        MerkblattPreiseFU2010_2011.pdf
        MerkblattPreiseMotoren2010_2011.pdf
    P_design : float
        Load of time step
    eta_el : float
        electric efficiency of Pumping operation in abs. numbers (e.g. 0.93)
    """

    x = [0.5, 0.75, 1.1, 1.5, 2.2, 3, 4, 5.5, 7.5, 11, 15, 18, 22, 30, 37, 45, 55, 75, 90, 110, 132, 160, 200,
         220]  # Nominal load in kW
    y = [83, 83.5, 84, 85.2, 86.8, 87.8, 88.8, 89.5, 90.5, 91.5, 92.2, 92.6, 93, 93.6, 93.9, 94.3, 94.6, 95, 95.2, 95.4,
         95.6, 95.9, 96, 96]  # efficiency in %
    # do the interpolation
    eff_of_Pmax = interp1d(x, y, kind='cubic')
    eta_motor = eff_of_Pmax(float(P_design) / float(100))
    eta_pump_fluid = 0.8
    eta_pumping = eta_pump_fluid * eta_motor
    return eta_pumping, eta_pump_fluid, eta_motor


def calc_Ctot_pump(dicoSupply, ntwFeat, gv, locator, prices, config):
    """
    Computes the total pump investment cost
    :type dicoSupply : class context
    :type ntwFeat : class ntwFeatures
    :rtype pumpCosts : float
    :returns pumpCosts: pumping cost
    """
    Opex_var_pumps = 0
    # nBuild = dicoSupply.nBuildingsConnected
    # ntot = len(buildList)

    Opex_var_pumps = 0
    if config.optimization.isheating:


        df = pd.read_csv(locator.get_optimization_network_data_folder(dicoSupply.network_data_file_heating), usecols=["mdot_DH_netw_total_kgpers"])
        mdotA_kgpers = np.array(df)
        mdotnMax_kgpers = np.amax(mdotA_kgpers)

        # mdot0Max = np.amax( np.array( pd.read_csv("Network_summary_result_all.csv", usecols=["mdot_heat_netw_total"]) ) )

        for i in range(int(np.shape(mdotA_kgpers)[0])):
            deltaP = 2 * (104.81 * mdotA_kgpers[i][0] + 59016)
            Opex_var_pumps += deltaP * mdotA_kgpers[i][0] / 1000 * prices.ELEC_PRICE / PUMP_ETA

        deltaPmax = np.max((ntwFeat.DeltaP_DHN) * dicoSupply.number_of_buildings_connected_heating / dicoSupply.total_buildings)

<<<<<<< HEAD
        Capex_a, Opex_fixed = calc_Cinv_pump(2*deltaPmax, mdotnMax_kgpers, PUMP_ETA, gv, locator, 'PU1')  # investment of Machinery
=======
        Capex_a, Opex_fixed = calc_Cinv_pump(2*deltaPmax, mdotnMax_kgpers, PUMP_ETA, config, locator, 'PU1')  # investment of Machinery
>>>>>>> ae35b2db

    if config.optimization.iscooling:

        if dicoSupply.WasteServersHeatRecovery == 1:
            df = pd.read_csv(locator.get_optimization_network_data_folder(dicoSupply.network_data_file_heating),
                             usecols=["mdot_cool_space_cooling_and_refrigeration_netw_all_kgpers"])
        else:
            df = pd.read_csv(locator.get_optimization_network_data_folder(dicoSupply.network_data_file_heating),
                             usecols=["mdot_cool_space_cooling_data_center_and_refrigeration_netw_all_kgpers"])

        mdotA_kgpers = np.array(df)
        mdotnMax_kgpers = np.amax(mdotA_kgpers)

        # mdot0Max = np.amax( np.array( pd.read_csv("Network_summary_result_all.csv", usecols=["mdot_heat_netw_total"]) ) )

        for i in range(int(np.shape(mdotA_kgpers)[0])):
            deltaP = 2 * (104.81 * mdotA_kgpers[i][0] + 59016)
            Opex_var_pumps += deltaP * mdotA_kgpers[i][0] / 1000 * prices.ELEC_PRICE / PUMP_ETA

        deltaPmax = np.max((ntwFeat.DeltaP_DCN) * dicoSupply.number_of_buildings_connected_cooling / dicoSupply.total_buildings)

        Capex_a, Opex_fixed = calc_Cinv_pump(2*deltaPmax, mdotnMax_kgpers, PUMP_ETA, config,
                                             locator, 'PU1')  # investment of Machinery


    return Capex_a, Opex_fixed, Opex_var_pumps


# investment and maintenance costs

def calc_Cinv_pump(deltaP, mdot_kgpers, eta_pumping, config, locator, technology_type):
    """
    Calculates the cost of a pumping device.
    if the nominal load (electric) > 375kW, a new pump is installed
    if the nominal load (electric) < 500W, a pump with Pel_design = 500W is assumed
    Investement costs are calculated upon the life time of a GHP (20y) and a GHP- related interest rate of 6%
    :type deltaP : float
    :param deltaP: nominal pressure drop that has to be overcome with the pump
    :type mdot_kgpers : float
    :param mdot_kgpers: nominal mass flow
    :type eta_pumping : float
    :param pump efficiency: (set 0.8 as standard value, eta = E_pumping / E_elec)
    :rtype InvC_return : float
    :returns InvC_return: total investment Cost in CHF
    :rtype InvCa : float
    :returns InvCa: annualized investment costs in CHF/year
    """

    E_pumping_required_W = mdot_kgpers * deltaP / DENSITY_OF_WATER_AT_60_DEGREES_KGPERM3
    P_motor_tot_W = E_pumping_required_W / eta_pumping  # electricty to run the motor

    x = [0.4999, 0.75, 1.1, 1.5, 2.2, 3, 4, 5.5, 7.5, 11, 15, 18.5, 22, 30, 37, 45, 55, 75, 90, 110, 132, 160, 200, 220,
         260, 315, 335, 375]  # Nominal load in kW
    y = [630, 580, 500, 420, 350, 315, 285, 260, 240, 220, 210, 205, 195, 190, 185, 182, 180, 176, 175, 174, 173, 170,
         169, 168, 167, 165, 162, 161.9]  # efficiency in %
    # do the interpolation
    x1 = [0.4999, 0.75, 1.1, 1.5, 2.2, 3, 4, 5.5, 7.5, 11, 15, 18.5, 22, 30, 37, 45, 55, 75, 90, 110, 132, 160, 200,
          220, 260, 315, 335, 375]  # Nominal load in kW
    y1 = [720, 680, 585, 425, 330, 275, 220, 195, 180, 150, 145, 143, 135, 120, 115, 114, 110, 100, 90, 88, 85, 80, 75,
          74, 74, 73, 72, 71.9]  # efficiency in %
    InvC_mot = interp1d(x, y, kind='cubic')
    InvC_VFC = interp1d(x1, y1, kind='cubic')

    Pump_max_kW = 375.0
    Pump_min_kW = 0.5
    nPumps = int(np.ceil(P_motor_tot_W / 1000.0 / Pump_max_kW))
    # if the nominal load (electric) > 375kW, a new pump is installed
    Pump_Array_W = np.zeros((nPumps))
    Pump_Remain_W = P_motor_tot_W

    # if PpumpRemain < PpumpMinkW * 1000:
    #   PpumpRemain = PpumpMinkW * 1000

    Capex_a = 0.0
    Opex_fixed = 0.0

    for pump_i in range(nPumps):
        # calculate pump nominal capacity
        Pump_Array_W[pump_i] = min(Pump_Remain_W, Pump_max_kW * 1000)
        if Pump_Array_W[pump_i] < Pump_min_kW * 1000:
            Pump_Array_W[pump_i] = Pump_min_kW * 1000
        Pump_Remain_W -= Pump_Array_W[pump_i]

        pump_cost_data = pd.read_excel(locator.get_supply_systems(config.region), sheetname="Pump")
        pump_cost_data = pump_cost_data[pump_cost_data['code'] == technology_type]
        # if the Q_design is below the lowest capacity available for the technology, then it is replaced by the least
        # capacity for the corresponding technology from the database
        if Pump_Array_W[pump_i] < pump_cost_data.iloc[0]['cap_min']:
            Pump_Array_W[pump_i] = pump_cost_data.iloc[0]['cap_min']
        pump_cost_data = pump_cost_data[
            (pump_cost_data['cap_min'] <= Pump_Array_W[pump_i]) & (pump_cost_data['cap_max'] > Pump_Array_W[pump_i])]

        Inv_a = pump_cost_data.iloc[0]['a']
        Inv_b = pump_cost_data.iloc[0]['b']
        Inv_c = pump_cost_data.iloc[0]['c']
        Inv_d = pump_cost_data.iloc[0]['d']
        Inv_e = pump_cost_data.iloc[0]['e']
        Inv_IR = (pump_cost_data.iloc[0]['IR_%']) / 100
        Inv_LT = pump_cost_data.iloc[0]['LT_yr']
        Inv_OM = pump_cost_data.iloc[0]['O&M_%'] / 100

        InvC = Inv_a + Inv_b * (Pump_Array_W[pump_i]) ** Inv_c + (Inv_d + Inv_e * Pump_Array_W[pump_i]) * log(Pump_Array_W[pump_i])

        Capex_a += InvC * (Inv_IR) * (1 + Inv_IR) ** Inv_LT / ((1 + Inv_IR) ** Inv_LT - 1)
        Opex_fixed += Capex_a * Inv_OM


    return Capex_a, Opex_fixed<|MERGE_RESOLUTION|>--- conflicted
+++ resolved
@@ -77,11 +77,7 @@
 
         deltaPmax = np.max((ntwFeat.DeltaP_DHN) * dicoSupply.number_of_buildings_connected_heating / dicoSupply.total_buildings)
 
-<<<<<<< HEAD
-        Capex_a, Opex_fixed = calc_Cinv_pump(2*deltaPmax, mdotnMax_kgpers, PUMP_ETA, gv, locator, 'PU1')  # investment of Machinery
-=======
         Capex_a, Opex_fixed = calc_Cinv_pump(2*deltaPmax, mdotnMax_kgpers, PUMP_ETA, config, locator, 'PU1')  # investment of Machinery
->>>>>>> ae35b2db
 
     if config.optimization.iscooling:
 

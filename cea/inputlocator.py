"""
inputlocator.py - locate input files by name based on the reference folder structure.
"""
import os
import tempfile

__author__ = "Daren Thomas"
__copyright__ = "Copyright 2016, Architecture and Building Systems - ETH Zurich"
__credits__ = ["Daren Thomas", "Jimeno A. Fonseca"]
__license__ = "MIT"
__version__ = "0.1"
__maintainer__ = "Daren Thomas"
__email__ = "cea@arch.ethz.ch"
__status__ = "Production"

class InputLocator(object):
    """The InputLocator locates files and folders for input to the scripts. This works, because we
    have a convention for the folder structure of a scenario.
    It also provides locations of other files, such as those in the databases folder (e.g. archetypes).
    """
    # SCENARIO
    def __init__(self, scenario_path):
        self.scenario_path = scenario_path
        self.db_path = os.path.join(os.path.dirname(__file__), 'databases', 'CH')  # FIXME: add country code parameter
        self.weather_path = os.path.join(os.path.dirname(__file__), 'databases', 'weather')

    @staticmethod
    def _ensure_folder(*components):
        """Return the `*components` joined together as a path to a folder and ensure that that folder exists on disc.
        If it doesn't exist yet, attempt to make it with `os.makedirs`."""
        folder = os.path.join(*components)
        if not os.path.exists(folder):
            os.makedirs(folder)
        return folder

    def get_optimization_results_folder(self):
        """scenario/outputs/data/optimization"""
        return self._ensure_folder(self.scenario_path, 'outputs', 'data', 'optimization')

    def get_optimization_master_results_folder(self):
        """scenario/outputs/data/optimization/master
        Master checkpoints
        """
        return self._ensure_folder(self.get_optimization_results_folder(), "master")

    def get_optimization_slave_results_folder(self):
        """scenario/outputs/data/optimization/slave
        Slave results folder (storage + operation pattern)
        """
        return self._ensure_folder(self.get_optimization_results_folder(), "slave")

    def get_optimization_network_results_folder(self):
        """scenario/outputs/data/optimization/network
        Network summary results
        """
        return self._ensure_folder(self.get_optimization_results_folder(), "network")

    def get_optimization_network_layout_folder(self):
        """scenario/outputs/data/optimization/network/layout
        Network layout files
        """
        return self._ensure_folder(self.get_optimization_network_results_folder(), "layout")

    def get_optimization_network_layout_pipes_file(self):
        """scenario/outputs/data/optimization/network/layout/PipesData_DH.csv
        Network layout files for pipes of district heat networks
        """
        return os.path.join(self.get_optimization_network_layout_folder(), "PipesData_DH.csv")

    def get_optimization_network_totals_folder(self):
        """scenario/outputs/data/optimization/network/totals
        Total files (inputs to substation + network in master)
        """
        return self._ensure_folder(self.get_optimization_network_results_folder(), "totals")

    def get_optimization_disconnected_folder(self):
        """scenario/outputs/data/optimization/disconnected
        Operation pattern for disconnected buildings"""
        return self._ensure_folder(self.get_optimization_results_folder(), "disconnected")

    def get_optimization_disconnected_result_file(self, building_name):
        """scenario/outputs/data/optimization/disconnected/DiscOp_${building_name}_result.csv"""
        return os.path.join(self.get_optimization_disconnected_folder(),
                            "DiscOp_%(building_name)s_result.csv" % locals())

    def get_optimization_substations_folder(self):
        """scenario/outputs/data/optimization/substations
        Substation results for disconnected buildings"""
        return self._ensure_folder(self.get_optimization_results_folder(), "substations")

    def get_optimization_substations_results_file(self, building_name):
        """scenario/outputs/data/optimization/substations/${building_name}_result.csv"""
        return os.path.join(self.get_optimization_substations_folder(),  "%(building_name)s_result.csv" % locals())

    def get_optimization_substations_total_file(self, genome):
        """scenario/outputs/data/optimization/substations/Total_${genome}.csv"""
        return os.path.join(self.get_optimization_substations_folder(),  "Total_%(genome)s.csv" % locals())

    def get_optimization_clustering_folder(self):
        """scenario/outputs/data/optimization/clustering
        Clustering results for disconnected buildings"""
        return self._ensure_folder(self.get_optimization_results_folder(), "clustering")

    def get_potentials_results_folder(self):
        """scenario/outputs/data/potentials"""
        return self._ensure_folder(self.scenario_path, 'outputs', 'data', 'potentials')

    def get_potentials_solar_folder(self):
        """scenario/outputs/data/potentials/solar
        Contains raw solar files
        """
        return self._ensure_folder(self.get_potentials_results_folder(), "solar")

    # optimization
    def get_sewage_heat_potential(self):
        return os.path.join(self.get_potentials_results_folder(), "SWP.csv")

    # resource potential assessment
    def get_geothermal_potential(self):
        """scenario/outputs/data/potentials/geothermal.csv"""
        return os.path.join(self.get_potentials_results_folder(), "geothermal.csv")

    # DATABASES
    def get_default_weather(self):
        """weather/Zug-2010.epw
        path to database of archetypes file Archetypes_properties.xlsx"""
        return os.path.join(self.weather_path, 'Zug-2010.epw')

    def get_weather(self, name):
        """weather/{name}.epw"""
        weather_file = os.path.join(self.weather_path, name + '.epw')
        if not os.path.exists(weather_file):
            return self.get_default_weather()
        return weather_file

    def get_weather_names(self):
        """Return a list of all installed epw files in the system"""
        weather_names = [os.path.splitext(f)[0] for f in os.listdir(self.weather_path)]
        return weather_names

    def get_archetypes_properties(self):
        """db/Archetypes/Archetypes_properties.xlsx
        path to database of archetypes file Archetypes_properties.xlsx"""
        return os.path.join(self.db_path, 'Archetypes', 'Archetypes_properties.xlsx')

    def get_archetypes_schedules(self):
        """db/Archetypes/Archetypes_schedules.xlsx
        path to database of archetypes file Archetypes_HVAC_properties.xlsx"""
        return os.path.join(self.db_path, 'Archetypes', 'Archetypes_schedules.xlsx')

    def get_life_cycle_inventory_supply_systems(self):
        """db/Systems/supply_systems.csv"""
        return os.path.join(self.db_path, 'Systems', 'supply_systems.xls')

    def get_technical_emission_systems(self):
        """db/Systems/emission_systems.csv"""
        return os.path.join(self.db_path, 'Systems',  'emission_systems.xls')

    def get_envelope_systems(self):
        """db/Systems/emission_systems.csv"""
        return os.path.join(self.db_path, 'Systems',  'envelope_systems.xls')

    def get_data_benchmark(self):
        """db/Benchmarks/benchmark_targets.xls"""
        return os.path.join(self.db_path, 'Benchmarks', 'benchmark_targets.xls')
    def get_data_benchmark_today(self):
        """db/Benchmarks/benchmark_today.xls"""
        return os.path.join(self.db_path, 'Benchmarks', 'benchmark_today.xls')

    def get_data_mobility(self):
        """db/Benchmarks/mobility.xls"""
        return os.path.join(self.db_path, 'Benchmarks', 'mobility.xls')

    def get_uncertainty_db(self):
        """db/Uncertainty/uncertainty_distributions.xls"""
        return os.path.join(self.db_path, 'Uncertainty', 'uncertainty_distributions.xls')

    # INPUTS



    def get_building_geometry(self):
        """scenario/inputs/building-geometry/zone.shp"""
        return os.path.join(self.scenario_path, 'inputs', 'building-geometry', 'zone.shp')

    def get_district(self):
        """scenario/inputs/building-geometry/district.shp"""
        return os.path.join(self.scenario_path, 'inputs', 'building-geometry', 'district.shp')

    def get_building_age(self):
        """scenario/inputs/building-properties/age.shp"""
        return os.path.join(self.scenario_path, 'inputs', 'building-properties', 'age.shp')

    def get_building_occupancy(self):
        """scenario/inputs/building-properties/building_occupancy.shp"""
        return os.path.join(self.scenario_path, 'inputs', 'building-properties', 'occupancy.shp')

    def get_building_supply(self):
        """scenario/inputs/building-properties/building_supply.shp"""
        return os.path.join(self.scenario_path, 'inputs', 'building-properties', 'supply_systems.shp')

    def get_building_thermal(self):
        """scenario/inputs/building-properties/thermal_properties.shp"""
        return os.path.join(self.scenario_path, 'inputs', 'building-properties', 'thermal_properties.shp')

    def get_building_internal(self):
        """scenario/inputs/building-properties/internal_loads.shp"""
        return os.path.join(self.scenario_path, 'inputs', 'building-properties', 'internal_loads.shp')

    def get_building_comfort(self):
        """scenario/inputs/building-properties/indoor_comfort.shp'"""
        return os.path.join(self.scenario_path, 'inputs', 'building-properties', 'indoor_comfort.shp')

    def get_building_hvac(self):
        """scenario/inputs/building-properties/technical_systems.shp"""
        return os.path.join(self.scenario_path, 'inputs', 'building-properties', 'technical_systems.shp')

    def get_building_architecture(self):
        """scenario/inputs/building-properties/architecture.shp
        This file is generated by the properties script.
        This file is used in the embodied energy script (cea/embodied.py)
        and the demand script (cea/demand_main.py)"""
        return os.path.join(self.scenario_path, 'inputs', 'building-properties', 'architecture.shp')

    def get_building_overrides(self):
        """scenario/inputs/building-properties/overrides.csv
        This file contains overrides to the building properties input files. They are applied after reading
        those files and are matched by column name.
        """
        return os.path.join(self.scenario_path, 'inputs', 'building-properties', 'overrides.csv')

    def get_terrain(self):
        """scenario/inputs/topography/terrain.tif"""
        return os.path.join(self.scenario_path, 'inputs', 'topography', 'terrain.tif')

    # OUTPUTS

    ##SOLAR-RADIATION
    def get_radiation(self):  #todo: delete if not used
        """scenario/outputs/data/solar-radiation/radiation.csv"""
        return os.path.join(self.get_solar_radiation_folder(), 'radiation.csv')

    def get_solar_radiation_folder(self):
        """scenario/outputs/data/solar-radiation"""
        return self._ensure_folder(self.scenario_path, 'outputs', 'data', 'solar-radiation')

    def get_radiation_building(self, building_name):
        """scenario/outputs/data/solar-radiation/radiation.csv"""
        solar_radiation_folder = os.path.join(self.scenario_path, 'outputs', 'data', 'solar-radiation')
        if not os.path.exists(solar_radiation_folder):
            os.makedirs(solar_radiation_folder)
        return os.path.join(solar_radiation_folder, '%s.csv' %building_name)

    def get_radiation_metadata(self, building_name):
        """scenario/outputs/data/solar-radiation/radiation.csv"""
        solar_radiation_folder = os.path.join(self.scenario_path, 'outputs', 'data', 'solar-radiation')
        if not os.path.exists(solar_radiation_folder):
            os.makedirs(solar_radiation_folder)
        return os.path.join(solar_radiation_folder, '%s_id_df.csv' %building_name)

    def get_building_list(self):
        """scenario/outputs/data/solar-radiation/radiation.csv"""
        solar_radiation_folder = os.path.join(self.scenario_path, 'outputs', 'data', 'solar-radiation')
        return os.path.join(solar_radiation_folder, 'bui_vol.csv')

    def get_surface_properties(self):
        """scenario/outputs/data/solar-radiation/properties_surfaces.csv"""
        return os.path.join(self.get_solar_radiation_folder(), 'properties_surfaces.csv')

    def get_sensitivity_output(self, method, samples):
        """scenario/outputs/data/sensitivity-analysis/sensitivity_${METHOD}_${SAMPLES}.xls"""
        return os.path.join(self.scenario_path, 'outputs', 'data', 'sensitivity-analysis',
                            'sensitivity_%(method)s_%(samples)s.xls' % locals())

    def get_sensitivity_plots_file(self, parameter):
        """scenario/outputs/plots/sensitivity/${PARAMETER}.pdf"""
        return os.path.join(self.scenario_path, 'outputs', 'plots', 'sensitivity', '%s.pdf' % parameter)

<<<<<<< HEAD
    ## POTENTIALS #FIXME: find better placement for these two locators
    def PV_results(self, building_name):
        """scenario/outputs/data/potentials/solar/{building_name}_PV.csv"""
        solar_potential_folder = os.path.join(self.scenario_path, 'outputs', 'data', 'potentials', 'solar')
        return os.path.join(solar_potential_folder, '%s_PV.csv' % building_name)

    def metadata_results(self, building_name):
        """scenario/outputs/data/potentials/solar/{building_name}_PV.csv"""
        solar_potential_folder = os.path.join(self.scenario_path, 'outputs', 'data', 'potentials', 'solar')
        return os.path.join(solar_potential_folder, '%s_sensors.csv' % building_name)


    ##DEMAND
=======
    # DEMAND
>>>>>>> 5b89a636
    def get_demand_results_folder(self):
        """scenario/outputs/data/demand"""
        return self._ensure_folder(self.scenario_path, 'outputs', 'data', 'demand')

    def get_total_demand(self):
        """scenario/outputs/data/demand/Total_demand.csv"""
        return os.path.join(self.get_demand_results_folder(), 'Total_demand.csv')

    def get_demand_results_file(self, building_name):
        """scenario/outputs/data/demand/{building_name}.csv"""
        return os.path.join(self.get_demand_results_folder(), '%(building_name)s.csv' % locals())

    # CALIBRATION
    def get_calibration_folder(self):
        """scenario/outputs/data/calibration"""
        return self._ensure_folder(self.scenario_path, 'outputs', 'data', 'calibration')

    def get_demand_measured_folder(self):
        """scenario/outputs/data/demand"""
        assert False, 'this is the same as get_demand_results_folder'
        demand_measured_folder = os.path.join(self.scenario_path, 'outputs', 'data', 'demand')
        if not os.path.exists(demand_measured_folder):
            os.makedirs(demand_measured_folder)
        return demand_measured_folder

    def get_demand_measured_file(self, building_name):
        """scenario/outputs/data/demand/{building_name}.csv"""
        assert False, 'this is the same as get_demand_results_file'
        demand_measured_file = self.get_demand_measured_folder()
        return os.path.join(demand_measured_file, '%s.csv' % building_name)

    def get_calibration_cluster(self, sax_name):
        """scenario/outputs/data/demand/{sax_name}.csv"""
        file = self.get_calibration_folder()
        return os.path.join(file, 'clustering', '%s.csv' % sax_name)

    def get_calibration_cluster_opt_checkpoint(self, generation):
        """scenario/outputs/data/demand/{sax_name}.csv"""
        file = self.get_calibration_folder()
        return os.path.join(file, 'clustering', 'checkpoint_gen_'+str(generation))

    def get_calibration_clusters_names(self):
        """scenario/outputs/data/demand/{sax_name}.csv"""
        file = self.get_calibration_folder()
        return os.path.join(file, 'clustering', 'sax_names.csv')

    ##EMISSIONS
    def get_lca_emissions_results_folder(self):
        """scenario/outputs/data/emissions"""
        lca_emissions_results_folder = os.path.join(self.scenario_path, 'outputs', 'data', 'emissions')
        if not os.path.exists(lca_emissions_results_folder):
            os.makedirs(lca_emissions_results_folder)
        return lca_emissions_results_folder

    def get_lca_embodied(self):
        """cenario/outputs/data/emissions/Total_LCA_embodied.csv"""
        return os.path.join(self.get_lca_emissions_results_folder(), 'Total_LCA_embodied.csv')

    def get_lca_operation(self):
        """cenario/outputs/data/emissions/Total_LCA_operation.csv"""
        return os.path.join(self.get_lca_emissions_results_folder(), 'Total_LCA_operation.csv')

    def get_lca_mobility(self):
        """scenario/outputs/data/emissions/Total_LCA_mobility.csv"""
        return os.path.join(self.get_lca_emissions_results_folder(), 'Total_LCA_mobility.csv')

    ##GRAPHS
    def get_demand_plots_folder(self):
        """scenario/outputs/plots/timeseries"""
        return self._ensure_folder(self.scenario_path, 'outputs', 'plots', 'timeseries')

    def get_demand_plots_file(self, building_name):
        """scenario/outputs/plots/timeseries/{building_name}.pdf"""
        return os.path.join(self.get_demand_plots_folder(), '%(building_name)s.pdf' % locals())

    def get_timeseries_plots_file(self, building_name):
        """scenario/outputs/plots/timeseries/{building_name}.html"""
        return os.path.join(self.get_demand_plots_folder(), '%(building_name)s.html' % locals())

    def get_benchmark_plots_file(self):
        """scenario/outputs/plots/graphs/Benchmark_scenarios.pdf"""
        return os.path.join(self._ensure_folder(self.scenario_path, 'outputs', 'plots', 'graphs'),
                            'Benchmark_scenarios.pdf')

    # HEATMAPS
    def get_heatmaps_demand_folder(self):
        """scenario/outputs/plots/heatmaps"""
        return self._ensure_folder(self.scenario_path, 'outputs', 'plots', 'heatmaps')

    def get_heatmaps_emission_folder(self):
        """scenario/outputs/plots/heatmaps"""
        return self._ensure_folder(self.scenario_path, 'outputs', 'plots', 'heatmaps')

    # OTHER
    def get_temporary_folder(self):
        """Temporary folder as returned by `tempfile`."""
        return tempfile.gettempdir()

    def get_temporary_file(self, filename):
        """Returns the path to a file in the temporary folder with the name `filename`"""
        return os.path.join(self.get_temporary_folder(), filename)<|MERGE_RESOLUTION|>--- conflicted
+++ resolved
@@ -276,7 +276,6 @@
         """scenario/outputs/plots/sensitivity/${PARAMETER}.pdf"""
         return os.path.join(self.scenario_path, 'outputs', 'plots', 'sensitivity', '%s.pdf' % parameter)
 
-<<<<<<< HEAD
     ## POTENTIALS #FIXME: find better placement for these two locators
     def PV_results(self, building_name):
         """scenario/outputs/data/potentials/solar/{building_name}_PV.csv"""
@@ -288,11 +287,8 @@
         solar_potential_folder = os.path.join(self.scenario_path, 'outputs', 'data', 'potentials', 'solar')
         return os.path.join(solar_potential_folder, '%s_sensors.csv' % building_name)
 
-
-    ##DEMAND
-=======
     # DEMAND
->>>>>>> 5b89a636
+
     def get_demand_results_folder(self):
         """scenario/outputs/data/demand"""
         return self._ensure_folder(self.scenario_path, 'outputs', 'data', 'demand')

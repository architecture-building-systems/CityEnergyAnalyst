--- conflicted
+++ resolved
@@ -183,12 +183,9 @@
                         trace = traceback.format_exc()
                         return {'message': '{}_helper: {}'.format(tool, e.message), 'trace': trace}, 500
 
-<<<<<<< HEAD
+        config.restricted_to = None
         return {'scenarios_list': list_scenario_names_for_project(config)}
-=======
-        config.restricted_to = None
-        return {'scenarios': list_scenario_names_for_project(config)}
->>>>>>> a684fb1b
+
 
 
 def glob_shapefile_auxilaries(shapefile_path):

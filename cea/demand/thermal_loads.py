--- conflicted
+++ resolved
@@ -283,13 +283,9 @@
                   'Qwwf', 'Qww', 'Qcsf', 'Qcs', 'Qcsf_lat', 'Qhprof', 'Eauxf', 'Eauxf_ve', 'Eauxf_hs', 'Eauxf_cs',
                   'Eauxf_ww', 'Eauxf_fw', 'mcphsf', 'mcpcsf', 'mcpwwf', 'Twwf_re', 'Thsf_sup', 'Thsf_re', 'Tcsf_sup',
                   'Tcsf_re', 'Tcdataf_re', 'Tcdataf_sup', 'Tcref_re', 'Tcref_sup', 'theta_ve_mech', 'm_ve_window',
-<<<<<<< HEAD
                   'm_ve_mech', 'm_ve_recirculation', 'm_ve_inf', 'I_sol_gross','Q_heat_light','Q_heat_app','Q_heat_pers','Q_heat_data','Q_cool_ref',
                   'Q_trans_wall', 'Q_trans_base', 'Q_trans_roof', 'Q_trans_wind', 'Q_trans_vent','q_cs_lat_peop']
-=======
-                  'm_ve_mech', 'm_ve_recirculation', 'm_ve_inf', 'I_sol_gross',
-                   'mww', 'mcptw']
->>>>>>> ddd5821c
+
     tsd.update(dict((x, np.zeros(8760) * np.nan) for x in nan_fields))
 
     # initialize system status log

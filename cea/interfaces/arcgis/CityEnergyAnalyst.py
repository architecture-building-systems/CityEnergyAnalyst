"""
ArcGIS Toolbox for integrating the CEA with ArcGIS.

ArcGIS starts by creating an instance of Toolbox, which in turn names the tools to include in the interface.

These tools shell out to ``cli.py`` because the ArcGIS python version is old and can't be updated. Therefore
we would decouple the python version used by CEA from the ArcGIS version.

See the script ``install_toolbox.py`` for the mechanics of installing the toolbox into the ArcGIS system.
"""
import os
import subprocess
import tempfile
import arcpy

__author__ = "Daren Thomas, Martin Mosteiro Romero"
__copyright__ = "Copyright 2016, Architecture and Building Systems - ETH Zurich"
__credits__ = ["Daren Thomas"]
__license__ = "MIT"
__version__ = "0.1"
__maintainer__ = "Daren Thomas"
__email__ = "cea@arch.ethz.ch"
__status__ = "Production"


class Toolbox(object):
    """List the tools to show in the toolbox."""

    def __init__(self):
        self.label = 'City Energy Analyst'
        self.alias = 'cea'
<<<<<<< HEAD
        self.tools = [DemandTool, DataHelperTool, BenchmarkGraphsTool, EmissionsTool, EmbodiedEnergyTool, MobilityTool,
                      DemandGraphsTool, ScenarioPlotsTool, RadiationTool, SolarTechnologyTool, HeatmapsTool]
=======
        self.tools = [DemandTool, DataHelperTool, BenchmarkGraphsTool, OperationTool, EmbodiedTool, MobilityTool,
                      DemandGraphsTool, ScenarioPlotsTool, RadiationTool, HeatmapsTool]
>>>>>>> dc24d56a

class DemandTool(object):
    """integrate the demand script with ArcGIS"""

    def __init__(self):
        self.label = 'Demand'
        self.description = 'Calculate the Demand'
        self.canRunInBackground = False

    def getParameterInfo(self):
        scenario_path = arcpy.Parameter(
            displayName="Path to the scenario",
            name="scenario_path",
            datatype="DEFolder",
            parameterType="Required",
            direction="Input")
        weather_name = arcpy.Parameter(
            displayName="Weather file (choose from list or enter full path to .epw file)",
            name="weather_name",
            datatype="String",
            parameterType="Required",
            direction="Input")
        weather_name.filter.list = get_weather_names()

        dynamic_infiltration = arcpy.Parameter(
            displayName="Use dynamic infiltration model (slower)",
            name="dynamic_infiltration",
            datatype="GPBoolean",
            parameterType="Required",
            direction="Input")
        dynamic_infiltration.value = False

        return [scenario_path, weather_name, dynamic_infiltration]

    def isLicensed(self):
        return True

    def updateParameters(self, parameters):
        return

    def updateMessages(self, parameters):
        scenario_path = parameters[0].valueAsText
        if scenario_path is None:
            return
        if not os.path.exists(scenario_path):
            parameters[0].setErrorMessage('Scenario folder not found: %s' % scenario_path)
            return
        if not os.path.exists(get_radiation(scenario_path)):
            parameters[0].setErrorMessage("No radiation data found for scenario. Run radiation script first.")
        if not os.path.exists(get_surface_properties(scenario_path)):
            parameters[0].setErrorMessage("No radiation data found for scenario. Run radiation script first.")
        return

    def execute(self, parameters, _):
        scenario_path = parameters[0].valueAsText
        weather_name = parameters[1].valueAsText
        if weather_name in get_weather_names():
            weather_path = get_weather_path(weather_name)
        elif os.path.exists(weather_name) and weather_name.endswith('.epw'):
            weather_path = weather_name
        else:
            weather_path = get_weather_path()

        use_dynamic_infiltration_calculation = parameters[2].value

        args = [scenario_path, 'demand', '--weather', weather_path]
        if use_dynamic_infiltration_calculation:
            args.append('--use-dynamic-infiltration-calculation')
        run_cli(*args)


class DataHelperTool(object):
    """
    integrate the cea/demand/preprocessing/properties.py script with ArcGIS.
    """

    def __init__(self):
        self.label = 'Data helper'
        self.description = 'Query characteristics of buildings and systems from statistical data'
        self.canRunInBackground = False

    def getParameterInfo(self):
        scenario_path = arcpy.Parameter(
            displayName="Path to the scenario",
            name="scenario_path",
            datatype="DEFolder",
            parameterType="Required",
            direction="Input")
        prop_thermal_flag = arcpy.Parameter(
            displayName="Generate thermal properties",
            name="prop_thermal_flag",
            datatype="GPBoolean",
            parameterType="Required",
            direction="Input")
        prop_thermal_flag.value = True
        prop_architecture_flag = arcpy.Parameter(
            displayName="Generate architectural properties",
            name="prop_architecture_flag",
            datatype="GPBoolean",
            parameterType="Required",
            direction="Input")
        prop_architecture_flag.value = True
        prop_HVAC_flag = arcpy.Parameter(
            displayName="Generate technical systems properties",
            name="prop_HVAC_flag",
            datatype="GPBoolean",
            parameterType="Required",
            direction="Input")
        prop_HVAC_flag.value = True
        prop_comfort_flag = arcpy.Parameter(
            displayName="Generate comfort properties",
            name="prop_comfort_flag",
            datatype="GPBoolean",
            parameterType="Required",
            direction="Input")
        prop_comfort_flag.value = True
        prop_internal_loads_flag = arcpy.Parameter(
            displayName="Generate internal loads properties",
            name="prop_internal_loads_flag",
            datatype="GPBoolean",
            parameterType="Required",
            direction="Input")
        prop_internal_loads_flag.value = True
        return [scenario_path, prop_thermal_flag, prop_architecture_flag, prop_HVAC_flag, prop_comfort_flag,
                prop_internal_loads_flag]

    def execute(self, parameters, _):
        scenario_path = parameters[0].valueAsText
        flags = {'thermal': parameters[1].value,
                 'architecture': parameters[2].value,
                 'HVAC': parameters[3].value,
                 'comfort': parameters[4].value,
                 'internal-loads': parameters[5].value}
        archetypes = [key for key in flags.keys() if flags[key]]
        run_cli(scenario_path, 'data-helper', '--archetypes', *archetypes)


class BenchmarkGraphsTool(object):
    """Integrates the cea/analysis/benchmark.py tool with ArcGIS"""

    def __init__(self):
        self.label = 'Benchmark graphs'
        self.description = 'Plot life cycle primary energy demand and emissions compared to an established benchmark'
        self.category = 'Mapping and Visualization'
        self.canRunInBackground = False

    def getParameterInfo(self):
        scenarios = arcpy.Parameter(
            displayName="Path to the scenarios to plot",
            name="scenarios",
            datatype="DEFolder",
            parameterType="Required",
            direction="Input",
            multiValue=True)
        output_file = arcpy.Parameter(
            displayName="Path to output PDF",
            name="output_file",
            datatype="DEFile",
            parameterType="Required",
            direction="Output")
        output_file.filter.list = ['pdf']
        return [scenarios, output_file]

    def execute(self, parameters, messages):
        scenarios = parameters[0].valueAsText
        scenarios = scenarios.replace('"', '')
        scenarios = scenarios.replace("'", '')
        scenarios = scenarios.split(';')
        arcpy.AddMessage(scenarios)
        output_file = parameters[1].valueAsText
        run_cli(None, 'benchmark-graphs', '--output-file', output_file, '--scenarios', *scenarios)
        return


class OperationTool(object):
    def __init__(self):
        self.label = 'Operation'
        self.description = 'Calculate emissions and primary energy due to building operation'
        self.category = 'Life Cycle Analysis'
        self.canRunInBackground = False

    def getParameterInfo(self):
        scenario_path = arcpy.Parameter(
            displayName="Path to the scenario",
            name="scenario_path",
            datatype="DEFolder",
            parameterType="Required",
            direction="Input")
        Qww_flag = arcpy.Parameter(
            displayName="Create a separate file with emissions due to hot water consumption.",
            name="Qww_flag",
            datatype="GPBoolean",
            parameterType="Required",
            direction="Input")
        Qww_flag.value = True
        Qhs_flag = arcpy.Parameter(
            displayName="Create a separate file with emissions due to space heating.",
            name="Qhs_flag",
            datatype="GPBoolean",
            parameterType="Required",
            direction="Input")
        Qhs_flag.value = True
        Qcs_flag = arcpy.Parameter(
            displayName="Create a separate file with emissions due to space cooling.",
            name="Qcs_flag",
            datatype="GPBoolean",
            parameterType="Required",
            direction="Input")
        Qcs_flag.value = True
        Qcdata_flag = arcpy.Parameter(
            displayName="Create a separate file with emissions due to servers cooling.",
            name="Qcdata_flag",
            datatype="GPBoolean",
            parameterType="Required",
            direction="Input")
        Qcdata_flag.value = True
        Qcrefri_flag = arcpy.Parameter(
            displayName="Create a separate file with emissions due to refrigeration.",
            name="Qcrefri_flag",
            datatype="GPBoolean",
            parameterType="Required",
            direction="Input")
        Qcrefri_flag.value = True
        Eal_flag = arcpy.Parameter(
            displayName="Create a separate file with emissions due to appliances and lighting.",
            name="Eal_flag",
            datatype="GPBoolean",
            parameterType="Required",
            direction="Input")
        Eal_flag.value = True
        Eaux_flag = arcpy.Parameter(
            displayName="Create a separate file with emissions due to auxiliary electricity.",
            name="Eaux_flag",
            datatype="GPBoolean",
            parameterType="Required",
            direction="Input")
        Eaux_flag.value = True
        Epro_flag = arcpy.Parameter(
            displayName="Create a separate file with emissions due to electricity in industrial processes.",
            name="Epro_flag",
            datatype="GPBoolean",
            parameterType="Required",
            direction="Input")
        Epro_flag.value = True
        Edata_flag = arcpy.Parameter(
            displayName="Create a separate file with emissions due to electricity consumption in data centers.",
            name="Edata_flag",
            datatype="GPBoolean",
            parameterType="Required",
            direction="Input")
        Edata_flag.value = True

        return [scenario_path, Qww_flag, Qhs_flag, Qcs_flag, Qcdata_flag, Qcrefri_flag, Eal_flag, Eaux_flag, Epro_flag,
                Edata_flag]

    def execute(self, parameters, _):
        scenario_path = parameters[0].valueAsText
        flags = {
            'Qww': parameters[1].value,
            'Qhs': parameters[2].value,
            'Qcs': parameters[3].value,
            'Qcdata': parameters[4].value,
            'Qcrefri': parameters[5].value,
            'Eal': parameters[6].value,
            'Eaux': parameters[7].value,
            'Epro': parameters[8].value,
            'Edata': parameters[9].value,
        }
        extra_files_to_create = [key for key in flags if flags[key]]
        run_cli(scenario_path, 'emissions', '--extra-files-to-create', *extra_files_to_create)


class EmbodiedTool(object):
    def __init__(self):
        self.label = 'Construction'
        self.description = 'Calculate the emissions and primary energy for building construction and decommissioning'
        self.category = 'Life Cycle Analysis'
        self.canRunInBackground = False

    def getParameterInfo(self):
        yearcalc = arcpy.Parameter(
            displayName="Year to calculate",
            name="yearcalc",
            datatype="GPLong",
            parameterType="Required",
            direction="Input")
        yearcalc.value = 2014

        scenario_path = arcpy.Parameter(
            displayName="Path to the scenario",
            name="scenario_path",
            datatype="DEFolder",
            parameterType="Required",
            direction="Input")

        return [yearcalc, scenario_path]

    def execute(self, parameters, _):
        year_to_calculate = int(parameters[0].valueAsText)
        scenario_path = parameters[1].valueAsText
        run_cli(scenario_path, 'embodied-energy', '--year-to-calculate', year_to_calculate)


class MobilityTool(object):
    """Integrates the cea/analysis/mobility.py script with ArcGIS."""

    def __init__(self):
        self.label = 'Occupant Mobility'
        self.description = 'Calculate emissions and primary energy due to mobility'
        self.category = 'Life Cycle Analysis'
        self.canRunInBackground = False

    def getParameterInfo(self):
        scenario_path = arcpy.Parameter(
            displayName="Path to the scenario",
            name="scenario_path",
            datatype="DEFolder",
            parameterType="Required",
            direction="Input")

        return [scenario_path]

    def execute(self, parameters, messages):
        scenario_path = parameters[0].valueAsText
        run_cli(scenario_path, 'mobility')


class DemandGraphsTool(object):
    def __init__(self):
        self.label = 'Demand graphs'
        self.description = 'Plot demand time-series data'
        self.category = 'Mapping and Visualization'
        self.canRunInBackground = False

    def getParameterInfo(self):
        scenario_path = arcpy.Parameter(
            displayName="Path to the scenario",
            name="scenario_path",
            datatype="DEFolder",
            parameterType="Required",
            direction="Input")
        analysis_fields = arcpy.Parameter(
            displayName="Variables to analyse",
            name="analysis_fields",
            datatype="String",
            parameterType="Required",
            multiValue=True,
            direction="Input")
        analysis_fields.filter.list = []
        return [scenario_path, analysis_fields]

    def updateParameters(self, parameters):
        scenario_path = parameters[0].valueAsText
        if not os.path.exists(scenario_path):
            parameters[0].setErrorMessage('Scenario folder not found: %s' % scenario_path)
            return
        analysis_fields = parameters[1]
        fields = _cli_output(scenario_path, 'demand-graphs', '--list-fields').split()
        analysis_fields.filter.list = list(fields)
        return

    def execute(self, parameters, messages):
        scenario_path = parameters[0].valueAsText
        analysis_fields = parameters[1].valueAsText.split(';')[:4]  # max 4 fields for analysis
        run_cli(scenario_path, 'demand-graphs', '--analysis-fields', *analysis_fields)


class ScenarioPlotsTool(object):
    def __init__(self):
        self.label = 'Scenario plots'
        self.description = 'Create summary plots of scenarios in a folder'
        self.category = 'Mapping and Visualization'
        self.canRunInBackground = False

    def getParameterInfo(self):
        scenarios = arcpy.Parameter(
            displayName="Path to the scenarios to plot",
            name="scenarios",
            datatype="DEFolder",
            parameterType="Required",
            direction="Input",
            multiValue=True)
        output_file = arcpy.Parameter(
            displayName="Path to output PDF",
            name="output_file",
            datatype="DEFile",
            parameterType="Required",
            direction="Output")
        output_file.filter.list = ['pdf']
        return [scenarios, output_file]

    def execute(self, parameters, messages):
        scenarios = parameters[0].valueAsText
        scenarios = scenarios.replace("'", "")
        scenarios = scenarios.replace('"', '')
        scenarios = scenarios.split(';')
        output_file = parameters[1].valueAsText
        add_message(scenarios)
        run_cli(None, 'scenario-plots', '--output-file', output_file, '--scenarios', *scenarios)


class SolarTechnologyTool(object):
    def __init__(self):
        self.label = 'Solar Technologies'
        self.description = 'Calculate heat and electricity production from solar energy technologies'
        self.canRunInBackground = False

    def getParameterInfo(self):
        scenario_path = arcpy.Parameter(
            displayName="Path to the scenario",
            name="scenario_path",
            datatype="DEFolder",
            parameterType="Required",
            direction="Input")

        weather_name = arcpy.Parameter(
            displayName="Weather file (use the same one for solar radiation calculation)",
            name="weather_name",
            datatype="String",
            parameterType="Required",
            direction="Input")
        weather_name.filter.list = get_weather_names()
        weather_name.enabled = False

        year = arcpy.Parameter(
            displayName="Year",
            name="year",
            datatype="GPLong",
            parameterType="Required",
            direction="Input")
        year.value = 2014
        year.enabled = False

        latitude = arcpy.Parameter(
            displayName="Latitude",
            name="latitude",
            datatype="GPDouble",
            parameterType="Required",
            direction="Input")
        latitude.enabled = False

        longitude = arcpy.Parameter(
            displayName="Longitude",
            name="longitude",
            datatype="GPDouble",
            parameterType="Required",
            direction="Input")
        longitude.enabled = False

        pvonroof = arcpy.Parameter(
            displayName="Considering panels on roofs",
            name="pvonroof",
            datatype="GPBoolean",
            parameterType="Required",
            direction="Input")
        pvonroof.value = True

        pvonwall = arcpy.Parameter(
            displayName="Considering panels on walls",
            name="pvonwall",
            datatype="GPBoolean",
            parameterType="Required",
            direction="Input")
        pvonwall.value = True

        worst_hour = arcpy.Parameter(
            displayName="worst hour (the hour of sunrise on the solar solstice at the site)",
            name="worst_hour",
            datatype="GPLong",
            parameterType="Required",
            direction="Input")
        worst_hour.value = 8744

        type_PVpanel = arcpy.Parameter(
            displayName="PV technology to use",
            name="type_PVpanel",
            datatype="String",
            parameterType="Required",
            direction="Input")
        type_PVpanel.filter.list = ['monocrystalline', 'polycrystalline', 'amorphous']

        min_radiation = arcpy.Parameter(
            displayName="filtering surfaces with low radiation potential (% of the maximum radiation in the area)",
            name="min_radiation",
            datatype="GPDouble",
            parameterType="Required",
            direction="Input")
        min_radiation.value = 0.75

        return [scenario_path, weather_name, year, latitude, longitude, pvonroof, pvonwall, worst_hour,
                type_PVpanel, min_radiation]

    def updateParameters(self, parameters):
        scenario_path = parameters[0].valueAsText
        if scenario_path is None:
            return
        if not os.path.exists(scenario_path):
            parameters[0].setErrorMessage('Scenario folder not found: %s' % scenario_path)
            return

        radiation_csv = _cli_output(scenario_path, 'locate', 'get_radiation')
        if not os.path.exists(radiation_csv):
            parameters[0].setErrorMessage("No radiation file found - please run radiation tool first")
            return

        # scenario passes test
        weather_parameter = parameters[1]
        year_parameter = parameters[2]
        latitude_parameter = parameters[3]
        longitude_parameter = parameters[4]

        weather_parameter.enabled = True
        year_parameter.enabled = True

        latitude_value = float(_cli_output(scenario_path, 'latitude'))
        longitude_value = float(_cli_output(scenario_path, 'longitude'))
        if not latitude_parameter.enabled:
            # only overwrite on first try
            latitude_parameter.value = latitude_value
            latitude_parameter.enabled = True

        if not longitude_parameter.enabled:
            # only overwrite on first try
            longitude_parameter.value = longitude_value
            longitude_parameter.enabled = True
        return

    def updateMessages(self, parameters):
        scenario_path = parameters[0].valueAsText
        if scenario_path is None:
            return
        if not os.path.exists(scenario_path):
            parameters[0].setErrorMessage('Scenario folder not found: %s' % scenario_path)
            return

        radiation_csv = _cli_output(scenario_path, 'locate', 'get_radiation')
        if not os.path.exists(radiation_csv):
            parameters[0].setErrorMessage("No radiation file found - please run radiation tool first")
            return

    def execute(self, parameters, messages):
        scenario_path = parameters[0].valueAsText
        weather_name = parameters[1].valueAsText
        year = parameters[2].value
        latitude = parameters[3].value
        longitude = parameters[4].value
        pvonroof = parameters[5].value
        pvonwall = parameters[6].value
        worst_hour = parameters[7].value
        type_PVpanel = {'monocrystalline': 'PV1',
                        'polycrystalline': 'PV2',
                        'amorphous': 'PV3'}[parameters[8].value]
        min_radiation = parameters[9].value

        date_start = str(year) + '-01-01'

        if weather_name in get_weather_names():
            weather_path = get_weather_path(weather_name)
        elif os.path.exists(weather_name) and weather_name.endswith('.epw'):
            weather_path = weather_name
        else:
            weather_path = get_weather_path('.')

        add_message('longitude: %s' % longitude)
        add_message('latitude: %s' % latitude)

        run_cli(scenario_path, 'photovoltaic', '--latitude', latitude, '--longitude', longitude, '--weather-path',
                weather_path, '--pvonroof', pvonroof, '--pvonwall', pvonwall, '--worst-hour', worst_hour,
                '--type-PVpanel', type_PVpanel, '--min-radiation', min_radiation, '--date-start', date_start)
        return


class RadiationTool(object):
    def __init__(self):
        self.label = 'Radiation'
        self.description = 'Create radiation file'
        self.canRunInBackground = False

    def getParameterInfo(self):
        scenario_path = arcpy.Parameter(
            displayName="Path to the scenario",
            name="scenario_path",
            datatype="DEFolder",
            parameterType="Required",
            direction="Input")

        weather_name = arcpy.Parameter(
            displayName="Weather file (choose from list or enter full path to .epw file)",
            name="weather_name",
            datatype="String",
            parameterType="Required",
            direction="Input")
        weather_name.filter.list = get_weather_names()
        weather_name.enabled = False

        year = arcpy.Parameter(
            displayName="Year",
            name="year",
            datatype="GPLong",
            parameterType="Required",
            direction="Input")
        year.value = 2014
        year.enabled = False

        latitude = arcpy.Parameter(
            displayName="Latitude",
            name="latitude",
            datatype="GPDouble",
            parameterType="Required",
            direction="Input")
        latitude.enabled = False

        longitude = arcpy.Parameter(
            displayName="Longitude",
            name="longitude",
            datatype="GPDouble",
            parameterType="Required",
            direction="Input")
        longitude.enabled = False

        return [scenario_path, weather_name, year, latitude, longitude]

    def updateParameters(self, parameters):
        scenario_path = parameters[0].valueAsText
        if scenario_path is None:
            return
        if not os.path.exists(scenario_path):
            parameters[0].setErrorMessage('Scenario folder not found: %s' % scenario_path)
            return

        weather_parameter = parameters[1]
        year_parameter = parameters[2]
        latitude_parameter = parameters[3]
        longitude_parameter = parameters[4]

        weather_parameter.enabled = True
        year_parameter.enabled = True

        latitude_value = float(_cli_output(scenario_path, 'latitude'))
        longitude_value = float(_cli_output(scenario_path, 'longitude'))
        if not latitude_parameter.enabled:
            # only overwrite on first try
            latitude_parameter.value = latitude_value
            latitude_parameter.enabled = True

        if not longitude_parameter.enabled:
            # only overwrite on first try
            longitude_parameter.value = longitude_value
            longitude_parameter.enabled = True
        return

    def execute(self, parameters, messages):
        scenario_path = parameters[0].valueAsText
        weather_name = parameters[1].valueAsText
        year = parameters[2].value
        latitude = parameters[3].value
        longitude = parameters[4].value

        if weather_name in get_weather_names():
            weather_path = get_weather_path(weather_name)
        elif os.path.exists(weather_name) and weather_name.endswith('.epw'):
            weather_path = weather_name
        else:
            weather_path = get_weather_path('.')

        # FIXME: use current arcgis databases...
        path_arcgis_db = os.path.expanduser(os.path.join('~', 'Documents', 'ArcGIS', 'Default.gdb'))

        add_message('longitude: %s' % longitude)
        add_message('latitude: %s' % latitude)

        run_cli(scenario_path, 'radiation', '--arcgis-db', path_arcgis_db, '--latitude', latitude,
                '--longitude', longitude, '--year', year, '--weather-path', weather_path)
        return


def add_message(msg, **kwargs):
    """Log to arcpy.AddMessage() instead of print to STDOUT"""
    if len(kwargs):
        msg %= kwargs
    arcpy.AddMessage(msg)
    log_file = os.path.join(tempfile.gettempdir(), 'cea.log')
    with open(log_file, 'a') as log:
        log.write(str(msg))


def get_weather_names():
    """Shell out to cli.py and collect the list of weather files registered with the CEA"""

    def get_weather_names_inner():
        startupinfo = subprocess.STARTUPINFO()
        startupinfo.dwFlags |= subprocess.STARTF_USESHOWWINDOW
        command = [get_python_exe(), '-u', '-m', 'cea.cli', 'weather-files']
        p = subprocess.Popen(command, stdout=subprocess.PIPE, startupinfo=startupinfo)
        while True:
            line = p.stdout.readline()
            if line == '':
                # end of input
                break
            yield line.rstrip()

    return list(get_weather_names_inner())


def get_weather_path(weather_name='default'):
    """Shell out to cli.py and find the path to the weather file"""
    return _cli_output(None, 'weather-path', weather_name)


def get_radiation(scenario_path):
    """Shell out to cli.py and find the path to the ``radiation.csv`` file for the scenario."""
    return _cli_output(scenario_path, 'locate', 'get_radiation')


def get_surface_properties(scenario_path):
    """Shell out to cli.py and find the path to the ``surface_properties.csv`` file for the scenario."""
    return _cli_output(scenario_path, 'locate', 'get_surface_properties')


def get_python_exe():
    """Return the path to the python interpreter that was used to install CEA"""
    try:
        with open(os.path.expanduser('~/cea_python.pth'), 'r') as f:
            python_exe = f.read().strip()
            return python_exe
    except:
        raise AssertionError("Could not find 'cea_python.pth' in home directory.")


def get_environment():
    """Return the system environment to use for the execution - this is based on the location of the python
    interpreter in ``get_python_exe``"""
    root_dir = os.path.dirname(get_python_exe())
    scripts_dir = os.path.join(root_dir, 'Scripts')
    os.environ['PATH'] = ';'.join((root_dir, scripts_dir, os.environ['PATH']))
    return os.environ


def _cli_output(scenario_path=None, *args):
    """Run the CLI in a subprocess without showing windows and return the output as a string, whitespace
    is stripped from the output"""
    startupinfo = subprocess.STARTUPINFO()
    startupinfo.dwFlags |= subprocess.STARTF_USESHOWWINDOW

    command = [get_python_exe(), '-m', 'cea.cli']
    if scenario_path:
        command.append('--scenario')
        command.append(scenario_path)
    command.extend(args)

    result = subprocess.check_output(command, startupinfo=startupinfo, env=get_environment())
    return result.strip()


def run_cli(scenario_path=None, *args):
    """Run the CLI in a subprocess without showing windows"""
    startupinfo = subprocess.STARTUPINFO()
    startupinfo.dwFlags |= subprocess.STARTF_USESHOWWINDOW

    command = [get_python_exe(), '-u', '-m', 'cea.cli']
    if scenario_path:
        command.append('--scenario')
        command.append(scenario_path)
    command.extend(map(str, args))
    add_message(command)
    process = subprocess.Popen(command, startupinfo=startupinfo, stdout=subprocess.PIPE, stderr=subprocess.PIPE,
                               env=get_environment())
    while True:
        next_line = process.stdout.readline()
        if next_line == '' and process.poll() is not None:
            break
        add_message(next_line.rstrip())
    stdout, stderr = process.communicate()
    add_message(stdout)
    add_message(stderr)


class HeatmapsTool(object):
    def __init__(self):
        self.label = 'Heatmaps'
        self.description = 'Generate maps representing hot and cold spots of energy consumption'
        self.category = 'Mapping and Visualization'
        self.canRunInBackground = False

    def getParameterInfo(self):
        scenario_path = arcpy.Parameter(
            displayName="Path to the scenario",
            name="scenario_path",
            datatype="DEFolder",
            parameterType="Required",
            direction="Input")
        path_variables = arcpy.Parameter(
            displayName="Choose the file to analyse",
            name="path_variables",
            datatype="String",
            parameterType="Required",
            direction="Input")
        path_variables.filter.list = []
        analysis_fields = arcpy.Parameter(
            displayName="Variables to analyse",
            name="analysis_fields",
            datatype="String",
            parameterType="Required",
            multiValue=True,
            direction="Input")
        analysis_fields.filter.list = []
        analysis_fields.parameterDependencies = ['path_variables']

        return [scenario_path, path_variables, analysis_fields]

    def updateParameters(self, parameters):
        # scenario_path
        scenario_path = parameters[0].valueAsText
        if not os.path.exists(scenario_path):
            parameters[0].setErrorMessage('Scenario folder not found: %s' % scenario_path)
            return
        # path_variables
        file_names = [os.path.basename(_cli_output(scenario_path, 'locate', 'get_total_demand'))]
        file_names.extend(
            [f for f in os.listdir(_cli_output(scenario_path, 'locate', 'get_lca_emissions_results_folder'))
             if f.endswith('.csv')])
        path_variables = parameters[1]
        if not path_variables.value or path_variables.value not in file_names:
            path_variables.filter.list = file_names
            path_variables.value = file_names[0]
        # analysis_fields
        analysis_fields = parameters[2]
        if path_variables.value == file_names[0]:
            file_to_analyze = _cli_output(scenario_path, 'locate', 'get_total_demand')
        else:
            file_to_analyze = os.path.join(_cli_output(scenario_path, 'locate', 'get_lca_emissions_results_folder'),
                                           path_variables.value)
        import pandas as pd
        df = pd.read_csv(file_to_analyze)
        fields = df.columns.tolist()
        fields.remove('Name')
        analysis_fields.filter.list = list(fields)
        return

    def execute(self, parameters, _):
        scenario_path = parameters[0].valueAsText
        file_to_analyze = parameters[1].valueAsText
        analysis_fields = parameters[2].valueAsText.split(';')

        if file_to_analyze == os.path.basename(_cli_output(scenario_path, 'locate', 'get_total_demand')):
            file_to_analyze = _cli_output(scenario_path, 'locate', 'get_total_demand')
        else:
            file_to_analyze = os.path.join(_cli_output(scenario_path, 'locate', 'get_lca_emissions_results_folder'),
                                           file_to_analyze)
        run_cli(scenario_path, 'heatmaps', '--file-to-analyze', file_to_analyze, '--analysis-fields', *analysis_fields)<|MERGE_RESOLUTION|>--- conflicted
+++ resolved
@@ -25,17 +25,11 @@
 
 class Toolbox(object):
     """List the tools to show in the toolbox."""
-
     def __init__(self):
         self.label = 'City Energy Analyst'
         self.alias = 'cea'
-<<<<<<< HEAD
-        self.tools = [DemandTool, DataHelperTool, BenchmarkGraphsTool, EmissionsTool, EmbodiedEnergyTool, MobilityTool,
-                      DemandGraphsTool, ScenarioPlotsTool, RadiationTool, SolarTechnologyTool, HeatmapsTool]
-=======
         self.tools = [DemandTool, DataHelperTool, BenchmarkGraphsTool, OperationTool, EmbodiedTool, MobilityTool,
                       DemandGraphsTool, ScenarioPlotsTool, RadiationTool, HeatmapsTool]
->>>>>>> dc24d56a
 
 class DemandTool(object):
     """integrate the demand script with ArcGIS"""
@@ -175,7 +169,6 @@
 
 class BenchmarkGraphsTool(object):
     """Integrates the cea/analysis/benchmark.py tool with ArcGIS"""
-
     def __init__(self):
         self.label = 'Benchmark graphs'
         self.description = 'Plot life cycle primary energy demand and emissions compared to an established benchmark'
@@ -341,7 +334,6 @@
 
 class MobilityTool(object):
     """Integrates the cea/analysis/mobility.py script with ArcGIS."""
-
     def __init__(self):
         self.label = 'Occupant Mobility'
         self.description = 'Calculate emissions and primary energy due to mobility'
@@ -349,6 +341,7 @@
         self.canRunInBackground = False
 
     def getParameterInfo(self):
+
         scenario_path = arcpy.Parameter(
             displayName="Path to the scenario",
             name="scenario_path",
@@ -724,7 +717,6 @@
 
 def get_weather_names():
     """Shell out to cli.py and collect the list of weather files registered with the CEA"""
-
     def get_weather_names_inner():
         startupinfo = subprocess.STARTUPINFO()
         startupinfo.dwFlags |= subprocess.STARTF_USESHOWWINDOW
@@ -736,7 +728,6 @@
                 # end of input
                 break
             yield line.rstrip()
-
     return list(get_weather_names_inner())
 
 
@@ -845,6 +836,7 @@
         analysis_fields.parameterDependencies = ['path_variables']
 
         return [scenario_path, path_variables, analysis_fields]
+
 
     def updateParameters(self, parameters):
         # scenario_path

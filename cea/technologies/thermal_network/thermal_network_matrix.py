--- conflicted
+++ resolved
@@ -409,65 +409,6 @@
 
     ## Start solving hydraulic and thermal equations at each time-step
     t0 = time.clock()
-<<<<<<< HEAD
-    # create empty lists to write results
-    T_return_nodes_list = []
-    T_supply_nodes_list = []
-    p_loss_supply_edges_list = []
-    q_loss_supply_edges_list = []
-    q_loss_system_kw_list = []
-    plant_heat_requirements = []
-    pressure_nodes_supply = []
-    pressure_nodes_return = []
-    pressure_loss_system = []
-    pressure_loss_system_kw = []
-
-    for t in range(8760):
-        print('calculating thermal hydraulic properties of', network_type, 'network', network_name,
-              '...  time step', t)
-        timer = time.clock()
-
-        ## solve network temperatures
-        T_supply_nodes_K, \
-        T_return_nodes_K, \
-        plant_heat_requirement_kW, \
-        edge_mass_flow_df_kgs.ix[t], \
-        q_loss_supply_edges_kW , \
-        q_loss_system_kw = solve_network_temperatures(locator, gv, T_ground_K, edge_node_df, all_nodes_df,
-                                                            edge_mass_flow_df_kgs.ix[t], t_target_supply_df,
-                                                            building_names, buildings_demands, substations_HEX_specs,
-                                                            t, network_type, edge_df, pipe_properties_df)
-
-        # calculate pressure at each node and pressure drop throughout the entire network
-        P_supply_nodes_Pa, P_return_nodes_Pa, \
-        delta_P_network_Pa, pressure_loss_kw,\
-            pressure_loss_kw_supply= calc_pressure_nodes(edge_node_df, pipe_properties_df[:][
-                                                                                       'D_int_m':'D_int_m'].
-                                                                                       values,
-                                                                                       edge_df['pipe length'].values,
-                                                                                       edge_mass_flow_df_kgs.ix[
-                                                                                           t].values,
-                                                                                       T_supply_nodes_K,
-                                                                                       T_return_nodes_K, gv)
-
-        # store node temperatures and pressures, as well as plant heat requirement and overall pressure drop at each
-        # time step
-        T_supply_nodes_list.append(T_supply_nodes_K)
-        T_return_nodes_list.append(T_return_nodes_K)
-        p_loss_supply_edges_list.append(pressure_loss_kw_supply)
-        q_loss_supply_edges_list.append(q_loss_supply_edges_kW)
-        q_loss_system_kw_list.append(sum(q_loss_system_kw))
-        plant_heat_requirements.append(plant_heat_requirement_kW)
-        pressure_nodes_supply.append(abs(P_supply_nodes_Pa[0]))
-        pressure_nodes_return.append(abs(P_return_nodes_Pa[0]))
-        pressure_loss_system.append(delta_P_network_Pa)
-
-        # convert pressure loss to kW from Pa
-        pressure_loss_system_kw.append(pressure_loss_kw)
-        #print(time.clock() - timer, 'seconds process time for time step', t)
-
-    # save results
-=======
 
     if config.multiprocessing and multiprocessing.cpu_count() > 1:
         print("Using %i CPU's" % multiprocessing.cpu_count())
@@ -480,7 +421,6 @@
                                      repeat(thermal_network, times=(stop_t - start_t)))
 
     # save results of hourly values over full year, write to csv
->>>>>>> ad7673d7
     # edge flow rates (flow direction corresponding to edge_node_df)
     csv_outputs = {field: [getattr(htr, field) for htr in hourly_thermal_results]
                    for field in HourlyThermalResults._fields}
@@ -501,28 +441,10 @@
     pd.DataFrame(csv_outputs['T_return_nodes'], columns=thermal_network.edge_node_df.index).to_csv(
         locator.get_optimization_network_layout_return_temperature_file(thermal_network.network_type, thermal_network.network_name),
         na_rep='NaN', index=False, float_format='%.3f')
-<<<<<<< HEAD
-
-    # save edge pressure losses in the supply line
-    pd.DataFrame(p_loss_supply_edges_list, columns=edge_node_df.columns).to_csv(
-        locator.get_optimization_network_layout_ploss_file(network_type, network_name),
-        na_rep='NaN', index=False, float_format='%.3f')
-
-=======
->>>>>>> ad7673d7
     # save edge heat losses in the supply line
     pd.DataFrame(csv_outputs['q_loss_supply_edges'], columns=thermal_network.edge_node_df.columns).to_csv(
         locator.get_optimization_network_layout_qloss_file(thermal_network.network_type, thermal_network.network_name),
         na_rep='NaN', index=False, float_format='%.3f')
-<<<<<<< HEAD
-
-    #heat losses system
-    pd.DataFrame(q_loss_system_kw_list).to_csv(
-        locator.get_optimization_network_layout_qloss_system_file(network_type, network_name),
-        na_rep='NaN', index=False, float_format='%.3f')
-
-=======
->>>>>>> ad7673d7
     # plant heat requirements
     pd.DataFrame(csv_outputs['plant_heat_requirement'],
                  columns=filter(None, thermal_network.all_nodes_df[
@@ -546,12 +468,6 @@
                  'pressure_loss_total_kW']).to_csv(
         locator.get_optimization_network_layout_pressure_drop_kw_file(thermal_network.network_type, thermal_network.network_name), index=False,
         float_format='%.3f')
-<<<<<<< HEAD
-    # pressure losses over entire network [Pa]
-    pd.DataFrame(pressure_loss_system, columns=['pressure_loss_supply_Pa', 'pressure_loss_return_Pa',
-                                                'pressure_loss_total_Pa']).to_csv(
-        locator.get_optimization_network_layout_pressure_drop_file(network_type, network_name), index=False,
-=======
     # pressure losses over supply network
     pd.DataFrame(csv_outputs['pressure_loss_supply_kW'], columns=thermal_network.edge_node_df.columns).to_csv(
         locator.get_optimization_network_layout_ploss_file(thermal_network.network_type, thermal_network.network_name), index=False,
@@ -559,7 +475,6 @@
     # heat losses over entire network
     pd.DataFrame(csv_outputs['q_loss_system']).to_csv(
         locator.get_optimization_network_layout_qloss_system_file(thermal_network.network_type, thermal_network.network_name), index=False,
->>>>>>> ad7673d7
         float_format='%.3f')
     # pressure losses over entire network [kW]
     pd.DataFrame(pressure_loss_system_kw, columns=['pressure_loss_supply_kW', 'pressure_loss_return_kW',
@@ -964,12 +879,6 @@
     temperature_return_edges__k = calc_edge_temperatures(t_return_node__k, edge_node_df)
 
     # get the pressure drop through each edge
-<<<<<<< HEAD
-    pressure_loss_pipe_supply_Pa = calc_pressure_loss_pipe(pipe_diameter, pipe_length, edge_mass_flow,
-                                                           temperature_supply_edges__k, gv, 2)
-    pressure_loss_pipe_return_Pa = calc_pressure_loss_pipe(pipe_diameter, pipe_length, edge_mass_flow,
-                                                           temperature_return_edges__k, gv, 2)
-=======
     pressure_loss_pipe_supply__pa = calc_pressure_loss_pipe(pipe_diameter, pipe_length, edge_mass_flow,
                                                            temperature_supply_edges__k, 2)
     pressure_loss_pipe_return__pa = calc_pressure_loss_pipe(pipe_diameter, pipe_length, edge_mass_flow,
@@ -977,8 +886,7 @@
 
     # TODO: here 70% pump efficiency assumed, better estimate according to massflows
     pressure_loss_pipe_supply_kW = pressure_loss_pipe_supply__pa * edge_mass_flow / constants.rho_W / 1000 / 0.7
-    pressure_loss_pipe_return_kW = pressure_loss_pipe_return__pa * edge_mass_flow / constants.rho_W / 1000 / 0.7
->>>>>>> ad7673d7
+    pressure_loss_pipe_return_kW = pressure_loss_pipe_return__pa * edge_mass_flow / constants.rho_W / 100
 
     # TODO: here 70% pump efficiency assumed, better estimate according to massflows
     pressure_loss_pipe_supply_kW = pressure_loss_pipe_supply_Pa * edge_mass_flow / gv.Pwater /1000 /0.7
@@ -988,11 +896,7 @@
     # # pressure losses at the supply plant are assumed to be included in the pipe losses as done by Oppelt et al., 2016
     # pressure_loss_system = sum(np.nan_to_num(pressure_loss_pipe_supply)[0]) + sum(
     #     np.nan_to_num(pressure_loss_pipe_return)[0])
-<<<<<<< HEAD
-    pressure_loss_system_Pa = calc_pressure_loss_system(pressure_loss_pipe_supply_Pa, pressure_loss_pipe_return_Pa)
-=======
     pressure_loss_system__pa = calc_pressure_loss_system(pressure_loss_pipe_supply__pa, pressure_loss_pipe_return__pa)
->>>>>>> ad7673d7
     pressure_loss_total_kw = calc_pressure_loss_system(pressure_loss_pipe_supply_kW, pressure_loss_pipe_return_kW)
 
     # solve for the pressure at each node based on Eq. 1 in Todini & Pilati for no = 0 (no nodes with fixed head):
@@ -1005,11 +909,7 @@
     pressure_nodes_return_Pa = np.round(
         np.transpose(np.linalg.lstsq(-edge_node_transpose, np.transpose(pressure_loss_pipe_return_Pa) * (-1))[0]),
         decimals=5)
-<<<<<<< HEAD
-    return pressure_nodes_supply_Pa, pressure_nodes_return_Pa, pressure_loss_system_Pa, \
-=======
     return pressure_nodes_supply__pa, pressure_nodes_return__pa, pressure_loss_system__pa, \
->>>>>>> ad7673d7
            pressure_loss_total_kw, pressure_loss_pipe_supply_kW[0]
 
 
@@ -1297,13 +1197,8 @@
         if not loops: # no loops, so no iteration necessary
             converged = True
         iterations += 1
-<<<<<<< HEAD
-    max_edge_mass_flow_df = np.round(max_edge_mass_flow_df, decimals=5)
-    return edge_mass_flow_df, max_edge_mass_flow_df, pipe_properties_df
-=======
     return thermal_network.edge_mass_flow_df
-
->>>>>>> ad7673d7
+  
 
 def load_max_edge_flowrate_from_previous_run(locator, thermal_network):
     """Bypass the calculation of calc_max_edge_flowrate and use the results form the previous run"""
@@ -1719,13 +1614,8 @@
                                                             thermal_network.network_type)  # [kW/K]
 
             # calculate updated node temperatures on the supply network with updated edge mass flow
-<<<<<<< HEAD
-            t_supply_nodes_2__k, plant_node, q_loss_edges_2_kW_supply = calc_supply_temperatures(gv, t_ground[t],
-                                                                                         edge_node_df,
-=======
             t_supply_nodes_2__k, plant_node, q_loss_edges_2_supply_kW = calc_supply_temperatures(thermal_network.T_ground_K[t],
                                                                                           thermal_network.edge_node_df,
->>>>>>> ad7673d7
                                                                                          edge_mass_flow_df_2_kgs, k,
                                                                                           thermal_network.t_target_supply_df.loc[t],
                                                                                           thermal_network.network_type,
@@ -1804,17 +1694,12 @@
         thermal_network.edge_node_df = change_to_edge_node_matrix_t(thermal_network.edge_mass_flow_df.ix[t],
                                                                        thermal_network.edge_node_df)
 
-<<<<<<< HEAD
-        t_return_nodes_2__k, q_loss_edges_2_kW_return = calc_return_temperatures(gv, t_ground[t], edge_node_df, edge_mass_flow_df_t,
-                                                      mass_flow_substations_nodes_df_2, k, t_substation_return_df_2)
-=======
         t_return_nodes_2__k,\
             q_loss_edges_2_return_kW = calc_return_temperatures(thermal_network.T_ground_K[t], thermal_network.edge_node_df,
                                                        thermal_network.edge_mass_flow_df.ix[t],
                                                        mass_flow_substations_nodes_df_2, k, t_substation_return_df_2)
 
         total_heat_loss_kW = q_loss_edges_2_return_kW + q_loss_edges_2_supply_kW
->>>>>>> ad7673d7
 
         total_heat_loss_kW = q_loss_edges_2_kW_return + q_loss_edges_2_kW_supply
 
@@ -1823,17 +1708,6 @@
                                                                 mass_flow_substations_nodes_df_2)
 
     else:
-<<<<<<< HEAD
-        t_supply_nodes_2__k = np.full(edge_node_df.shape[0], np.nan)
-        t_return_nodes_2__k = np.full(edge_node_df.shape[0], np.nan)
-        q_loss_edges_2_kW_supply = np.full(edge_node_df.shape[1], 0)
-        edge_mass_flow_df_2_kgs = edge_mass_flow_df
-        plant_heat_requirement_kw = np.full(sum(all_nodes_df['Type'] == 'PLANT'), 0)
-        total_heat_loss_kW = np.full(edge_node_df.shape[1], 0)
-
-    return t_supply_nodes_2__k, t_return_nodes_2__k, plant_heat_requirement_kw, edge_mass_flow_df_2_kgs, \
-           q_loss_edges_2_kW_supply, total_heat_loss_kW
-=======
         t_supply_nodes_2__k = np.full(thermal_network.edge_node_df.shape[0], np.nan)
         t_return_nodes_2__k = np.full(thermal_network.edge_node_df.shape[0], np.nan)
         q_loss_edges_2_supply_kW = np.full(thermal_network.edge_node_df.shape[1], 0)
@@ -1843,7 +1717,6 @@
 
     return t_supply_nodes_2__k, t_return_nodes_2__k, plant_heat_requirement_kw, edge_mass_flow_df_2_kgs, \
            q_loss_edges_2_supply_kW, total_heat_loss_kW
->>>>>>> ad7673d7
 
 
 def calc_plant_heat_requirement(plant_node, t_supply_nodes, t_return_nodes, mass_flow_substations_nodes_df):
@@ -2065,12 +1938,7 @@
     for edge in range(z_note.shape[1]):
         if m_d[edge, edge] > 0:
             dT_edge = np.nanmax(t_e_in[:, edge]) - np.nanmax(t_e_out[:, edge])
-<<<<<<< HEAD
-            q_loss_edges_kw[edge] = m_d[edge, edge] * gv.Cpw * dT_edge  # kW
-=======
             q_loss_edges_kw[edge] = m_d[edge, edge] * constants.cp / 1000 * dT_edge  # kW
-
->>>>>>> ad7673d7
     return t_node.T, plant_node, q_loss_edges_kw
 
 
@@ -2267,11 +2135,7 @@
         for edge in range(z_note.shape[1]):
             if m_d[edge, edge] > 0:
                 dT_edge = np.nanmax(t_e_in[:, edge]) - np.nanmax(t_e_out[:, edge])
-<<<<<<< HEAD
-                q_loss_edges_kW[edge] = m_d[edge, edge] * gv.Cpw * dT_edge  # kW
-=======
                 q_loss_edges_kW[edge] = m_d[edge, edge] * constants.cp * dT_edge  # kW
->>>>>>> ad7673d7
 
         delta_temp_0 = np.max(abs(t_e_out_old - t_e_out))
         temp_iter = temp_iter + 1
@@ -2511,210 +2375,6 @@
 # Other functions
 # ============================
 
-
-<<<<<<< HEAD
-def get_thermal_network_from_csv(locator, network_type, network_name):
-    """
-    This function reads the existing node and pipe network from csv files (as provided for the Zug reference case) and
-    produces an edge-node incidence matrix (as defined by Oppelt et al., 2016) as well as the length of each edge.
-
-    :param locator: an InputLocator instance set to the scenario to work on
-    :param network_type: a string that defines whether the network is a district heating ('DH') or cooling ('DC')
-                         network
-    :type locator: InputLocator
-    :type network_type: str
-
-    :return edge_node_df: DataFrame consisting of n rows (number of nodes) and e columns (number of edges) and
-                        indicating direction of flow of each edge e at node n: if e points to n, value is 1; if
-                        e leaves node n, -1; else, 0.                                                           (n x e)
-    :return all_nodes_df: DataFrame that contains all nodes, whether a node is a consumer, plant, or neither,
-                        and, if it is a consumer or plant, the name of the corresponding building               (2 x n)
-    :return pipe_data_df['LENGTH']: vector containing the length of each edge in the network                    (1 x e)
-    :rtype edge_node_df: DataFrame
-    :rtype all_nodes_df: DataFrame
-    :rtype pipe_data_df['LENGTH']: array
-
-    The following files are created by this script:
-        - DH_EdgeNode: csv file containing edge_node_df stored in locator.get_optimization_network_layout_folder()
-        - DH_AllNodes: csv file containing all_nodes_df stored in locator.get_optimization_network_layout_folder()
-
-    ..[Oppelt, T., et al., 2016] Oppelt, T., et al. Dynamic thermo-hydraulic model of district cooling networks.
-    Applied Thermal Engineering, 2016.
-
-    """
-
-    t0 = time.clock()
-
-    # get node and pipe data
-    node_df = pd.read_csv(locator.get_network_layout_nodes_csv_file(network_type)).set_index('DC_ID')
-    edge_df = pd.read_csv(locator.get_network_layout_pipes_csv_file(network_type)).set_index('DC_ID')
-    edge_df.rename(columns={'LENGTH': 'pipe length'},
-                   inplace=True)  # todo: could be removed when the input format of .csv is fixed
-
-    # sort dataframe with node/edge numbers
-    node_sorted_index = node_df.index.to_series().str.split('J', expand=True)[1].apply(int).sort_values(
-        ascending=True)
-    node_df = node_df.reindex(index=node_sorted_index.index)
-    edge_sorted_index = edge_df.index.to_series().str.split('PIPE', expand=True)[1].apply(int).sort_values(
-        ascending=True)
-    edge_df = edge_df.reindex(index=edge_sorted_index.index)
-
-    # create consumer and plant node vectors from node data
-    for column in ['Plant', 'Sink']:
-        if type(node_df[column][0]) != int:
-            node_df[column] = node_df[column].astype(int)
-    node_names = node_df.index.values
-    consumer_nodes = np.vstack((node_names, (node_df['Sink'] * node_df['Name']).values))
-    plant_nodes = np.vstack((node_names, (node_df['Plant'] * node_df['Name']).values))
-
-    # create edge-node matrix from pipe data
-    list_edges = edge_df.index.values
-    list_nodes = node_df.index.values
-    edge_node_matrix = np.zeros((len(list_nodes), len(list_edges)))
-    for j in range(len(list_edges)):
-        for i in range(len(list_nodes)):
-            if edge_df['NODE2'][j] == list_nodes[i]:
-                edge_node_matrix[i][j] = 1
-            elif edge_df['NODE1'][j] == list_nodes[i]:
-                edge_node_matrix[i][j] = -1
-    edge_node_df = pd.DataFrame(data=edge_node_matrix, index=list_nodes, columns=list_edges)
-    edge_node_df.to_csv(locator.get_optimization_network_edge_node_matrix_file(network_type, network_name))
-
-    all_nodes_df = pd.DataFrame(index=list_nodes, columns=['Building', 'Type'])
-    for i in range(len(list_nodes)):
-        if consumer_nodes[1][i] != '':
-            all_nodes_df.loc[list_nodes[i], 'Building'] = consumer_nodes[1][i]
-            all_nodes_df.loc[list_nodes[i], 'Type'] = 'CONSUMER'
-        elif plant_nodes[1][i] != '':
-            all_nodes_df.loc[list_nodes[i], 'Building'] = plant_nodes[1][i]
-            all_nodes_df.loc[list_nodes[i], 'Type'] = 'PLANT'
-        else:
-            all_nodes_df.loc[list_nodes[i], 'Building'] = 'NONE'
-            all_nodes_df.loc[list_nodes[i], 'Type'] = 'NONE'
-    all_nodes_df.to_csv(locator.get_optimization_network_node_list_file(network_type, network_name))
-
-    print(time.clock() - t0, "seconds process time for Network Summary\n")
-
-    return edge_node_df, all_nodes_df, edge_df
-
-
-def get_thermal_network_from_shapefile(locator, network_type, network_name):
-    """
-    This function reads the existing node and pipe network from a shapefile and produces an edge-node incidence matrix
-    (as defined by Oppelt et al., 2016) as well as the edge properties (length, start node, and end node) and node
-    coordinates.
-
-    :param locator: an InputLocator instance set to the scenario to work on
-    :param network_type: a string that defines whether the network is a district heating ('DH') or cooling ('DC')
-                         network
-    :param gv: path to global variables classg
-    :type locator: InputLocator
-    :type network_type: str
-
-    :return edge_node_df: DataFrame consisting of n rows (number of nodes) and e columns (number of edges) and
-                        indicating direction of flow of each edge e at node n: if e points to n, value is 1; if
-                        e leaves node n, -1; else, 0.                                                           (n x e)
-    :return all_nodes_df: DataFrame that contains all nodes, whether a node is a consumer, plant, or neither,
-                        and, if it is a consumer or plant, the name of the corresponding building               (2 x n)
-    :return edge_df['pipe length']: vector containing the length of each edge in the network                    (1 x e)
-    :rtype edge_node_df: DataFrame
-    :rtype all_nodes_df: DataFrame
-    :rtype edge_df['pipe length']: array
-
-    The following files are created by this script:
-        - DH_EdgeNode: csv file containing edge_node_df stored in locator.get_optimization_network_layout_folder()
-        - DH_Node_DF: csv file containing all_nodes_df stored in locator.get_optimization_network_layout_folder()
-        - DH_Pipe_DF: csv file containing edge_df stored in locator.get_optimization_network_layout_folder()
-
-    ..[Oppelt, T., et al., 2016] Oppelt, T., et al. Dynamic thermo-hydraulic model of district cooling networks.
-    Applied Thermal Engineering, 2016.
-
-    """
-
-    t0 = time.clock()
-
-    # import shapefiles containing the network's edges and nodes
-    network_edges_df = gpd.read_file(locator.get_network_layout_edges_shapefile(network_type, network_name))
-    network_nodes_df = gpd.read_file(locator.get_network_layout_nodes_shapefile(network_type, network_name))
-
-    # check duplicated NODE/PIPE IDs
-    duplicated_nodes = network_nodes_df[network_nodes_df.Name.duplicated(keep=False)]
-    duplicated_edges = network_edges_df[network_edges_df.Name.duplicated(keep=False)]
-    if duplicated_nodes.size > 0:
-        raise ValueError('There are duplicated NODE IDs:', duplicated_nodes)
-    if duplicated_edges.size > 0:
-        raise ValueError('There are duplicated PIPE IDs:', duplicated_nodes)
-
-    # get node and pipe information
-    node_df, edge_df = extract_network_from_shapefile(network_edges_df, network_nodes_df)
-
-    # create node catalogue indicating which nodes are plants and which consumers
-    all_nodes_df = node_df[['Type', 'Building']]
-    all_nodes_df.to_csv(locator.get_optimization_network_node_list_file(network_type, network_name))
-    # extract the list of buildings in the current network
-    building_names = all_nodes_df.Building[all_nodes_df.Type == 'CONSUMER'].reset_index(drop=True)
-
-    # create first edge-node matrix
-    list_pipes = edge_df.index.values
-    list_nodes = node_df.index.values
-    edge_node_matrix = np.zeros((len(list_nodes), len(list_pipes)))
-    for j in range(len(list_pipes)):  # TODO: find ways to accelerate
-        for i in range(len(list_nodes)):
-            if edge_df['end node'][j] == list_nodes[i]:
-                edge_node_matrix[i][j] = 1
-            elif edge_df['start node'][j] == list_nodes[i]:
-                edge_node_matrix[i][j] = -1
-    edge_node_df = pd.DataFrame(data=edge_node_matrix, index=list_nodes, columns=list_pipes)  # first edge-node matrix
-
-    ## An edge node matrix is generated as a first guess and then virtual substation mass flows are imposed to
-    ## calculate mass flows in each edge (mass_flow_guess).
-    node_mass_flows_df = pd.DataFrame(data=np.zeros([1, len(edge_node_df.index)]), columns=edge_node_df.index)
-    total_flow = 0
-    number_of_plants = sum(all_nodes_df['Type'] == 'PLANT')
-
-    for node, row in all_nodes_df.iterrows():
-        if row['Type'] == 'CONSUMER':
-            node_mass_flows_df[node] = 1  # virtual consumer mass flow requirement
-            total_flow += 1
-    for node, row in all_nodes_df.iterrows():
-        if row['Type'] == 'PLANT':
-            node_mass_flows_df[node] = - total_flow / number_of_plants  # virtual plant supply mass flow
-
-    # The direction of flow is then corrected
-    # keep track if there was a change for the iterative process
-    changed = [True] * node_mass_flows_df.shape[1]
-    while any(changed):
-        for i in range(node_mass_flows_df.shape[1]):
-            # we have a plant with incoming mass flows, or we don't have a plant but only exiting mass flows
-            if ((node_mass_flows_df[node_mass_flows_df.columns[i]].min() < 0) and (edge_node_df.iloc[i].max() > 0)) or \
-                    ((node_mass_flows_df[node_mass_flows_df.columns[i]].min() >= 0) and (
-                            edge_node_df.iloc[i].max() <= 0)):
-                j = np.nonzero(edge_node_df.iloc[i])[0]
-                if len(j) > 1:  # valid if e.g. if more than one flow and all flows incoming. Only need to flip one.
-                    j = random.choice(j)
-                edge_node_df[edge_node_df.columns[j]] = -edge_node_df[edge_node_df.columns[j]]
-                changed[i] = True
-            else:
-                changed[i] = False
-
-    # make sure there are no NONE-node at dead ends before proceeding
-    plant_counter = 0
-    for i in range(edge_node_df.shape[0]):
-        if np.count_nonzero(
-                edge_node_df.iloc[i] == 1) == 0:  # Check if only has outflowing values, if yes, it is a plant
-            plant_counter += 1
-    if number_of_plants != plant_counter:
-        raise ValueError('Please erase ', (plant_counter - number_of_plants),
-                         ' end node(s) that are neither buildings nor plants.')
-
-    edge_node_df.to_csv(locator.get_optimization_network_edge_node_matrix_file(network_type, network_name))
-    print(time.clock() - t0, "seconds process time for Network Summary\n")
-
-    return edge_node_df, all_nodes_df, edge_df, building_names
-
-
-=======
->>>>>>> ad7673d7
 def extract_network_from_shapefile(edge_shapefile_df, node_shapefile_df):
     """
     Extracts network data into DataFrames for pipes and nodes in the network

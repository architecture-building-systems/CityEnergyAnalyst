# -*- coding: utf-8 -*-
"""
Electrical loads
"""
from __future__ import division

import numpy as np

from cea.constants import *
<<<<<<< HEAD
from cea.constants import HOURS_IN_YEAR, P_WATER_KGPERM3
=======
from cea.constants import HOURS_IN_YEAR
>>>>>>> 34005c1d
from cea.demand import control_heating_cooling_systems, constants
from cea.utilities import physics

__author__ = "Jimeno A. Fonseca, Gabriel Happle"
__copyright__ = "Copyright 2016, Architecture and Building Systems - ETH Zurich"
__credits__ = ["Jimeno A. Fonseca"]
__license__ = "MIT"
__version__ = "0.1"
__maintainer__ = "Daren Thomas"
__email__ = "cea@arch.ethz.ch"
__status__ = "Production"

# import constants
H_F = constants.H_F
P_WATER = P_WATER_KGPERM3
P_FAN = constants.P_FAN
F_SR = constants.F_SR
DELTA_P_1 = constants.DELTA_P_1
EFFI = constants.EFFI
HOURS_OP = constants.HOURS_OP
GR = constants.GR


def calc_Eal_Epro(tsd, schedules):
    """
    Calculate final internal electrical loads (without auxiliary loads)

    :param tsd: Timestep data
    :type tsd: Dict[str, numpy.ndarray]

    :param bpr: building properties
    :type bpr: cea.demand.thermal_loads.BuildingPropertiesRow

    :param schedules: The list of schedules defined for the project - in the same order as `list_uses`
    :type schedules: List[numpy.ndarray]

    :returns: `tsd` with new keys: `['Eaf', 'Elf', 'Ealf']`
    :rtype: Dict[str, numpy.ndarray]
    """

    # calculate final electrical consumption due to appliances and lights in W
    tsd['Ea'] = schedules['Ea_W']
    tsd['El'] = schedules['El_W']
    tsd['Eal'] = schedules['El_W'] + schedules['Ea_W']
    tsd['Epro'] = schedules['Epro_W']

    return tsd


def calc_E_sys(tsd):
    """
    Calculate the compound of end use electrical loads

    """
<<<<<<< HEAD
    tsd['E_sys'] = tsd['Ea'] + tsd['El'] + tsd['Edata'] + tsd['Epro'] + tsd['Eaux']  # assuming a small loss
=======
    tsd['E_sys'] = tsd['Eal'] + tsd['Edata'] + tsd['Epro'] + tsd['Eaux']  # assuming a small loss
>>>>>>> 34005c1d

    return tsd


def calc_Ef(bpr, tsd):
    """
    Calculate the compound of final electricity loads
    with contain the end-use demand,

    """
    # GET SYSTEMS EFFICIENCIES
    energy_source = bpr.supply['source_el']
    scale_technology = bpr.supply['scale_el']
    total_el_demand = tsd['Ea'] + tsd['El'] + tsd['Edata'] + tsd['Epro'] + tsd['Eaux'] + \
                      tsd['E_ww'] + tsd['E_cs'] + tsd['E_hs'] + tsd['E_cdata'] + tsd['E_cre']

    if scale_technology == "BUILDING":
        if energy_source == "SOLAR":
            tsd['GRID'] = np.zeros(HOURS_IN_YEAR)
            tsd['GRID_a'] = np.zeros(HOURS_IN_YEAR)
            tsd['GRID_l'] = np.zeros(HOURS_IN_YEAR)
            tsd['GRID_data'] = np.zeros(HOURS_IN_YEAR)
            tsd['GRID_pro'] = np.zeros(HOURS_IN_YEAR)
            tsd['GRID_aux'] = np.zeros(HOURS_IN_YEAR)
            tsd['GRID_ww'] = np.zeros(HOURS_IN_YEAR)
            tsd['GRID_cs'] = np.zeros(HOURS_IN_YEAR)
            tsd['GRID_hs'] = np.zeros(HOURS_IN_YEAR)
            tsd['GRID_cdata'] = np.zeros(HOURS_IN_YEAR)
            tsd['GRID_cre'] = np.zeros(HOURS_IN_YEAR)
            tsd['PV'] = total_el_demand
        else:
            raise Exception('check potential error in input database of LCA infrastructure / ELECTRICITY')
    elif scale_technology == "CITY":
        if energy_source == "GRID":
            tsd['GRID'] = total_el_demand
            tsd['GRID_a'] = tsd['Ea']
            tsd['GRID_l'] = tsd['El']
            tsd['GRID_data'] = tsd['Edata']
            tsd['GRID_pro'] = tsd['Epro']
            tsd['GRID_aux'] = tsd['Eaux']
            tsd['GRID_ww'] = tsd['E_ww']
            tsd['GRID_cs'] = tsd['E_cs']
            tsd['GRID_hs'] = tsd['E_hs']
            tsd['GRID_cdata'] = tsd['E_cdata']
            tsd['GRID_cre'] = tsd['E_cre']
            tsd['PV'] = np.zeros(HOURS_IN_YEAR)
        else:
            raise Exception('check potential error in input database of LCA infrastructure / ELECTRICITY')
    elif scale_technology == "NONE":
        tsd['GRID'] = np.zeros(HOURS_IN_YEAR)
        tsd['PV'] = np.zeros(HOURS_IN_YEAR)
    else:
        raise Exception('check potential error in input database of LCA infrastructure / ELECTRICITY')

    return tsd


def calc_Eaux(tsd):
    """
    Calculate the compound of final electricity loads
    with contain the end-use demand,

    """
    tsd['Eaux'] = tsd['Eaux_fw'] + tsd['Eaux_ww'] + tsd['Eaux_cs'] + tsd['Eaux_hs'] + tsd['Ehs_lat_aux']

    return tsd


def calc_Eaux_fw(tsd, bpr, schedules):
<<<<<<< HEAD
    tsd['vfw_m3perh'] = schedules['Vw'] * bpr.internal_loads['Vw_lpd'] / 1000  # m3/h
=======
    tsd['vfw_m3perh'] = schedules['Vw_lph'] / 1000  # m3/h
>>>>>>> 34005c1d

    nf_ag = bpr.geometry['floors_ag']
    if nf_ag > 5:  # up to 5th floor no pumping needs
        # pressure losses
        effective_height = (bpr.geometry['height_ag'] - (5 * H_F))  # solo apartir de 5 pisos
        deltaP_kPa = DELTA_P_1 * effective_height
        b = 1  # assuming a good pumping system
        tsd['Eaux_fw'] = np.vectorize(calc_Eauxf_fw)(tsd['vfw_m3perh'], deltaP_kPa, b)
    else:
        tsd['Eaux_fw'] = np.zeros(HOURS_IN_YEAR)
    return tsd


def calc_Eaux_ww(tsd, bpr):
    Ll = bpr.geometry['Blength']
    Lw = bpr.geometry['Bwidth']
    Mww = tsd['mww_kgs']
    Qww = tsd['Qww']
    Year = bpr.age['built']
    nf_ag = bpr.geometry['floors_ag']
    fforma = bpr.building_systems['fforma']

    # pressure losses
    deltaP_fittings_gen_kPa = 16  # equation F.4 -standard values
    l_w_dis_col = 2 * (max(Ll, Lw) + 2.5 + nf_ag * H_F) * fforma  # equation F.5
    deltaP_kPa = DELTA_P_1 * l_w_dis_col + deltaP_fittings_gen_kPa
    if Year >= 2000:
        b = 1
    else:
        b = 2

    tsd['Eaux_ww'] = np.vectorize(calc_Eauxf_ww)(Qww, deltaP_kPa, b, Mww)

    return tsd


def calc_Eaux_Qhs_Qcs(tsd, bpr):
    """
    Auxiliary electric loads
    from Legacy
    Following EN 15316-3-2:2007 Annex F

    :param tsd: Time series data of building
    :type tsd: dict
    :param bpr: Building Properties Row object
    :type bpr: cea.demand.thermal_loads.BuildingPropertiesRow
    :return:
    """
    # TODO: documentation

    Ll = bpr.geometry['Blength']
    Lw = bpr.geometry['Bwidth']
    fforma = bpr.building_systems['fforma']
    Qcs_sys = tsd['Qcs_sys']
    Qhs_sys = tsd['Qhs_sys']
    Tcs_re_ahu = tsd['Tcs_sys_re_ahu']
    Tcs_sup_ahu = tsd['Tcs_sys_sup_ahu']
    Tcs_re_aru = tsd['Tcs_sys_re_aru']
    Tcs_sup_aru = tsd['Tcs_sys_sup_aru']
    Tcs_re_scu = tsd['Tcs_sys_re_scu']
    Tcs_sup_scu = tsd['Tcs_sys_sup_scu']
    Ths_re_ahu = tsd['Ths_sys_re_ahu']
    Ths_sup_ahu = tsd['Ths_sys_sup_ahu']
    Ths_re_aru = tsd['Ths_sys_re_aru']
    Ths_sup_aru = tsd['Ths_sys_sup_aru']
    Ths_re_shu = tsd['Ths_sys_re_shu']
    Ths_sup_shu = tsd['Ths_sys_sup_shu']

    Year = bpr.age['built']
    nf_ag = bpr.geometry['floors_ag']

    # split up the final demands according to the fraction of energy
    frac_heat_ahu = [ahu / sys if sys > 0 else 0 for ahu, sys in zip(tsd['Qhs_sen_ahu'], tsd['Qhs_sen_sys'])]
    Qhs_sys_ahu = Qhs_sys * frac_heat_ahu
    Qhs_sys_0_ahu = np.nanmax(Qhs_sys_ahu)
    frac_heat_aru = [aru / sys if sys > 0 else 0 for aru, sys in zip(tsd['Qhs_sen_aru'], tsd['Qhs_sen_sys'])]
    Qhs_sys_aru = Qhs_sys * frac_heat_aru
    Qhs_sys_0_aru = np.nanmax(Qhs_sys_aru)
    frac_heat_shu = [shu / sys if sys > 0 else 0 for shu, sys in zip(tsd['Qhs_sen_shu'], tsd['Qhs_sen_sys'])]
    Qhs_sys_shu = Qhs_sys * frac_heat_shu
    Qhs_sys_0_shu = np.nanmax(Qhs_sys_shu)
    frac_cool_ahu = [ahu / sys if sys < 0 else 0 for ahu, sys in zip(tsd['Qcs_sen_ahu'], tsd['Qcs_sen_sys'])]
    Qcs_sys_ahu = Qcs_sys * frac_cool_ahu
    Qcs_sys_0_ahu = np.nanmin(Qcs_sys_ahu)
    frac_cool_aru = [aru / sys if sys < 0 else 0 for aru, sys in zip(tsd['Qcs_sen_aru'], tsd['Qcs_sen_sys'])]
    Qcs_sys_aru = Qcs_sys * frac_cool_aru
    Qcs_sys_0_aru = np.nanmin(Qcs_sys_aru)
    frac_cool_scu = [scu / sys if sys < 0 else 0 for scu, sys in zip(tsd['Qcs_sen_scu'], tsd['Qcs_sen_sys'])]
    Qcs_sys_scu = Qcs_sys * frac_cool_scu
    Qcs_sys_0_scu = np.nanmin(Qcs_sys_scu)

    # pressure losses
    deltaP_fittings_gen_kPa = 16  # equation F.4 -standard values
    l_w_dis_col = 2 * (max(Ll, Lw) + 2.5 + nf_ag * H_F) * fforma  # equation F.5
    deltaP_kPa = DELTA_P_1 * l_w_dis_col + deltaP_fittings_gen_kPa
    if Year >= 2000:
        b = 1
    else:
        b = 2

    if control_heating_cooling_systems.has_heating_system(bpr):

        # for all subsystems
<<<<<<< HEAD
        Eaux_hs_ahu = np.vectorize(calc_Eauxf_hs_dis)(Qhs_sys_ahu, Qhs_sys_0_ahu, deltaP_kPa, b, Ths_sup_ahu,
                                                      Ths_re_ahu)
        Eaux_hs_aru = np.vectorize(calc_Eauxf_hs_dis)(Qhs_sys_aru, Qhs_sys_0_aru, deltaP_kPa, b, Ths_sup_aru,
                                                      Ths_re_aru)
        Eaux_hs_shu = np.vectorize(calc_Eauxf_hs_dis)(Qhs_sys_shu, Qhs_sys_0_shu, deltaP_kPa, b, Ths_sup_shu,
=======
        Eaux_hs_ahu = np.vectorize(calc_Eauxf_hs_dis)(Qhs_sys_ahu, Qhs_sys_0_ahu, deltaP_des, b, Ths_sup_ahu,
                                                      Ths_re_ahu)
        Eaux_hs_aru = np.vectorize(calc_Eauxf_hs_dis)(Qhs_sys_aru, Qhs_sys_0_aru, deltaP_des, b, Ths_sup_aru,
                                                      Ths_re_aru)
        Eaux_hs_shu = np.vectorize(calc_Eauxf_hs_dis)(Qhs_sys_shu, Qhs_sys_0_shu, deltaP_des, b, Ths_sup_shu,
>>>>>>> 34005c1d
                                                      Ths_re_shu)
        tsd['Eaux_hs'] = Eaux_hs_ahu + Eaux_hs_aru + Eaux_hs_shu  # sum up
    else:
        tsd['Eaux_hs'] = np.zeros(HOURS_IN_YEAR)

    if control_heating_cooling_systems.has_cooling_system(bpr):

        # for all subsystems
<<<<<<< HEAD
        Eaux_cs_ahu = np.vectorize(calc_Eauxf_cs_dis)(Qcs_sys_ahu, Qcs_sys_0_ahu, deltaP_kPa, b, Tcs_sup_ahu,
                                                      Tcs_re_ahu)
        Eaux_cs_aru = np.vectorize(calc_Eauxf_cs_dis)(Qcs_sys_aru, Qcs_sys_0_aru, deltaP_kPa, b, Tcs_sup_aru,
                                                      Tcs_re_aru)
        Eaux_cs_scu = np.vectorize(calc_Eauxf_cs_dis)(Qcs_sys_scu, Qcs_sys_0_scu, deltaP_kPa, b, Tcs_sup_scu,
=======
        Eaux_cs_ahu = np.vectorize(calc_Eauxf_cs_dis)(Qcs_sys_ahu, Qcs_sys_0_ahu, deltaP_des, b, Tcs_sup_ahu,
                                                      Tcs_re_ahu)
        Eaux_cs_aru = np.vectorize(calc_Eauxf_cs_dis)(Qcs_sys_aru, Qcs_sys_0_aru, deltaP_des, b, Tcs_sup_aru,
                                                      Tcs_re_aru)
        Eaux_cs_scu = np.vectorize(calc_Eauxf_cs_dis)(Qcs_sys_scu, Qcs_sys_0_scu, deltaP_des, b, Tcs_sup_scu,
>>>>>>> 34005c1d
                                                      Tcs_re_scu)
        tsd['Eaux_cs'] = Eaux_cs_ahu + Eaux_cs_aru + Eaux_cs_scu  # sum up
    else:
        tsd['Eaux_cs'] = np.zeros(HOURS_IN_YEAR)

    return tsd


<<<<<<< HEAD
def calc_Eauxf_hs_dis(Qhs_sys, Qhs_sys0, deltaP_kPa, b, ts, tr):
    # Following EN 15316-3-2:2007 Annex F
=======
def calc_Eauxf_hs_dis(Qhs_sys, Qhs_sys0, deltaP_des, b, ts, tr):
    # TODO: documentation of legacy
>>>>>>> 34005c1d

    # the power of the pump in Watts
    Cpump = 0.97
    if Qhs_sys > 0 and (ts - tr) != 0.0:
        m_kgs = (Qhs_sys / ((ts - tr) * HEAT_CAPACITY_OF_WATER_JPERKGK))
        Phydr_kW = deltaP_kPa * (m_kgs / P_WATER_KGPERM3)
        feff = (1.5 * b) / (0.015 * (Phydr_kW) ** 0.74 + 0.4)
        epmp_eff = feff * Cpump * 1 ** -0.94
        Eaux_hs = epmp_eff * Phydr_kW * 1000
    else:
        Eaux_hs = 0.0
    return Eaux_hs  # in #W


def calc_Eauxf_cs_dis(Qcs_sys, Qcs_sys0, deltaP_kPa, b, ts, tr):
    # Following EN 15316-3-2:2007 Annex F

    # refrigerant R-22 1200 kg/m3
    # for Cooling system
    # the power of the pump in Watts
    Cpump = 0.97
    if Qcs_sys < 0 and (ts - tr) != 0:
        m_kgs = (Qcs_sys / ((ts - tr) * HEAT_CAPACITY_OF_WATER_JPERKGK))
        Phydr_kW = deltaP_kPa * (m_kgs / P_WATER_KGPERM3)
        feff = (1.5 * b) / (0.015 * (Phydr_kW) ** 0.74 + 0.4)
        epmp_eff = feff * Cpump * 1 ** -0.94
        Eaux_cs = epmp_eff * Phydr_kW * 1000
    else:
        Eaux_cs = 0.0
    return Eaux_cs  # in #W


def calc_Eauxf_ve(tsd):
    """
    calculation of auxiliary electricity consumption of mechanical ventilation and AC fans
    
    :param tsd: Time series data of building
    :type tsd: dict
    :return: electrical energy for fans of mechanical ventilation in [Wh/h]
    :rtype: float
    """

    # TODO: DOCUMENTATION
    # FIXME: Why only energy demand for AC? Also other mechanical ventilation should have auxiliary energy demand
    # FIXME: What are the units

    # m_ve_mech is

    fan_power = P_FAN  # specific fan consumption in W/m3/h, s

    # mechanical ventilation system air flow [m3/s] = outdoor air + recirculation air
    q_ve_mech = tsd['m_ve_mech'] / physics.calc_rho_air(tsd['theta_ve_mech']) \
                + tsd['m_ve_rec'] / physics.calc_rho_air(tsd['T_int'])

    Eve_aux = fan_power * q_ve_mech * 3600

    tsd['Eaux_ve'] = np.nan_to_num(Eve_aux)

    return tsd

<<<<<<< HEAD
=======

def calc_Eauxf_ww(Qww, Qwwf, Qwwf0, deltaP_des, b, qV_des):
    """
>>>>>>> 34005c1d

def calc_Eauxf_ww(Qww, deltaP_kPa, b, m_kgs):
    """
    #Following EN 15316-3-2:2007 Annex F
    :param Qww:
    :param Qwwf:
    :param Qwwf0:
    :param Imax:
    :param deltaP_kPa:
    :param b:
    :param m_kgs:
    :return:
    """
    # TODO: documentation

    # the power of the pump in Watts
    Cpump = 0.97
    if Qww > 0.0 and m_kgs != 0.0:
        Phydr_kW = deltaP_kPa * (m_kgs / P_WATER_KGPERM3)
        feff = (1.5 * b) / (0.015 * (Phydr_kW) ** 0.74 + 0.4)
        epmp_eff = feff * Cpump * 1 ** -0.94
        Eaux_ww = epmp_eff * Phydr_kW * 1000
    else:
        Eaux_ww = 0.0
    return Eaux_ww  # in #W


def calc_Eauxf_fw(Vfw_m3h, deltaP_kPa, b):
    """
    #Following EN 15316-3-2:2007 Annex F
    :param Vfw_m3h:
    :param nf:
    :return:
    """
    # TODO: documentation
<<<<<<< HEAD
    # the power of the pump in Watts
    Cpump = 0.97
    if Vfw_m3h > 0.0:
        Phydr_kW = deltaP_kPa * Vfw_m3h * 1 / 3600
        feff = (1.5 * b) / (0.015 * (Phydr_kW) ** 0.74 + 0.4)
        epmp_eff = feff * Cpump * 1 ** -0.94
        Eaux_fw = epmp_eff * Phydr_kW * 1000
    else:
        Eaux_fw = 0.0
=======

    Eaux_fw = np.zeros(HOURS_IN_YEAR)
    # for domestic freshwater
    # the power of the pump in Watts assuming the best performance of the pump of 0.6 and an accumulation tank
    for day in range(1, 366):
        balance = 0
        t0 = (day - 1) * 24
        t24 = day * 24
        for hour in range(t0, t24):
            balance = balance + freshw[hour]
        if balance > 0:
            flowday = balance / (3600)  # in m3/s
            Energy_hourWh = (H_F * (nf - 5)) / 0.6 * P_WATER * GR * (flowday / HOURS_OP) / EFFI
            for t in range(1, HOURS_OP + 1):
                time = t0 + 11 + t
                Eaux_fw[time] = Energy_hourWh
>>>>>>> 34005c1d
    return Eaux_fw<|MERGE_RESOLUTION|>--- conflicted
+++ resolved
@@ -7,11 +7,7 @@
 import numpy as np
 
 from cea.constants import *
-<<<<<<< HEAD
 from cea.constants import HOURS_IN_YEAR, P_WATER_KGPERM3
-=======
-from cea.constants import HOURS_IN_YEAR
->>>>>>> 34005c1d
 from cea.demand import control_heating_cooling_systems, constants
 from cea.utilities import physics
 
@@ -66,11 +62,7 @@
     Calculate the compound of end use electrical loads
 
     """
-<<<<<<< HEAD
     tsd['E_sys'] = tsd['Ea'] + tsd['El'] + tsd['Edata'] + tsd['Epro'] + tsd['Eaux']  # assuming a small loss
-=======
-    tsd['E_sys'] = tsd['Eal'] + tsd['Edata'] + tsd['Epro'] + tsd['Eaux']  # assuming a small loss
->>>>>>> 34005c1d
 
     return tsd
 
@@ -140,11 +132,8 @@
 
 
 def calc_Eaux_fw(tsd, bpr, schedules):
-<<<<<<< HEAD
-    tsd['vfw_m3perh'] = schedules['Vw'] * bpr.internal_loads['Vw_lpd'] / 1000  # m3/h
-=======
+
     tsd['vfw_m3perh'] = schedules['Vw_lph'] / 1000  # m3/h
->>>>>>> 34005c1d
 
     nf_ag = bpr.geometry['floors_ag']
     if nf_ag > 5:  # up to 5th floor no pumping needs
@@ -248,19 +237,11 @@
     if control_heating_cooling_systems.has_heating_system(bpr):
 
         # for all subsystems
-<<<<<<< HEAD
         Eaux_hs_ahu = np.vectorize(calc_Eauxf_hs_dis)(Qhs_sys_ahu, Qhs_sys_0_ahu, deltaP_kPa, b, Ths_sup_ahu,
                                                       Ths_re_ahu)
         Eaux_hs_aru = np.vectorize(calc_Eauxf_hs_dis)(Qhs_sys_aru, Qhs_sys_0_aru, deltaP_kPa, b, Ths_sup_aru,
                                                       Ths_re_aru)
         Eaux_hs_shu = np.vectorize(calc_Eauxf_hs_dis)(Qhs_sys_shu, Qhs_sys_0_shu, deltaP_kPa, b, Ths_sup_shu,
-=======
-        Eaux_hs_ahu = np.vectorize(calc_Eauxf_hs_dis)(Qhs_sys_ahu, Qhs_sys_0_ahu, deltaP_des, b, Ths_sup_ahu,
-                                                      Ths_re_ahu)
-        Eaux_hs_aru = np.vectorize(calc_Eauxf_hs_dis)(Qhs_sys_aru, Qhs_sys_0_aru, deltaP_des, b, Ths_sup_aru,
-                                                      Ths_re_aru)
-        Eaux_hs_shu = np.vectorize(calc_Eauxf_hs_dis)(Qhs_sys_shu, Qhs_sys_0_shu, deltaP_des, b, Ths_sup_shu,
->>>>>>> 34005c1d
                                                       Ths_re_shu)
         tsd['Eaux_hs'] = Eaux_hs_ahu + Eaux_hs_aru + Eaux_hs_shu  # sum up
     else:
@@ -269,19 +250,11 @@
     if control_heating_cooling_systems.has_cooling_system(bpr):
 
         # for all subsystems
-<<<<<<< HEAD
         Eaux_cs_ahu = np.vectorize(calc_Eauxf_cs_dis)(Qcs_sys_ahu, Qcs_sys_0_ahu, deltaP_kPa, b, Tcs_sup_ahu,
                                                       Tcs_re_ahu)
         Eaux_cs_aru = np.vectorize(calc_Eauxf_cs_dis)(Qcs_sys_aru, Qcs_sys_0_aru, deltaP_kPa, b, Tcs_sup_aru,
                                                       Tcs_re_aru)
         Eaux_cs_scu = np.vectorize(calc_Eauxf_cs_dis)(Qcs_sys_scu, Qcs_sys_0_scu, deltaP_kPa, b, Tcs_sup_scu,
-=======
-        Eaux_cs_ahu = np.vectorize(calc_Eauxf_cs_dis)(Qcs_sys_ahu, Qcs_sys_0_ahu, deltaP_des, b, Tcs_sup_ahu,
-                                                      Tcs_re_ahu)
-        Eaux_cs_aru = np.vectorize(calc_Eauxf_cs_dis)(Qcs_sys_aru, Qcs_sys_0_aru, deltaP_des, b, Tcs_sup_aru,
-                                                      Tcs_re_aru)
-        Eaux_cs_scu = np.vectorize(calc_Eauxf_cs_dis)(Qcs_sys_scu, Qcs_sys_0_scu, deltaP_des, b, Tcs_sup_scu,
->>>>>>> 34005c1d
                                                       Tcs_re_scu)
         tsd['Eaux_cs'] = Eaux_cs_ahu + Eaux_cs_aru + Eaux_cs_scu  # sum up
     else:
@@ -289,14 +262,8 @@
 
     return tsd
 
-
-<<<<<<< HEAD
 def calc_Eauxf_hs_dis(Qhs_sys, Qhs_sys0, deltaP_kPa, b, ts, tr):
     # Following EN 15316-3-2:2007 Annex F
-=======
-def calc_Eauxf_hs_dis(Qhs_sys, Qhs_sys0, deltaP_des, b, ts, tr):
-    # TODO: documentation of legacy
->>>>>>> 34005c1d
 
     # the power of the pump in Watts
     Cpump = 0.97
@@ -357,13 +324,6 @@
 
     return tsd
 
-<<<<<<< HEAD
-=======
-
-def calc_Eauxf_ww(Qww, Qwwf, Qwwf0, deltaP_des, b, qV_des):
-    """
->>>>>>> 34005c1d
-
 def calc_Eauxf_ww(Qww, deltaP_kPa, b, m_kgs):
     """
     #Following EN 15316-3-2:2007 Annex F
@@ -398,7 +358,6 @@
     :return:
     """
     # TODO: documentation
-<<<<<<< HEAD
     # the power of the pump in Watts
     Cpump = 0.97
     if Vfw_m3h > 0.0:
@@ -408,22 +367,4 @@
         Eaux_fw = epmp_eff * Phydr_kW * 1000
     else:
         Eaux_fw = 0.0
-=======
-
-    Eaux_fw = np.zeros(HOURS_IN_YEAR)
-    # for domestic freshwater
-    # the power of the pump in Watts assuming the best performance of the pump of 0.6 and an accumulation tank
-    for day in range(1, 366):
-        balance = 0
-        t0 = (day - 1) * 24
-        t24 = day * 24
-        for hour in range(t0, t24):
-            balance = balance + freshw[hour]
-        if balance > 0:
-            flowday = balance / (3600)  # in m3/s
-            Energy_hourWh = (H_F * (nf - 5)) / 0.6 * P_WATER * GR * (flowday / HOURS_OP) / EFFI
-            for t in range(1, HOURS_OP + 1):
-                time = t0 + 11 + t
-                Eaux_fw[time] = Energy_hourWh
->>>>>>> 34005c1d
     return Eaux_fw
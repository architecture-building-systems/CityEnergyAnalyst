--- conflicted
+++ resolved
@@ -1,5 +1,5 @@
 """
-Cogeneration (combined heat and power)
+cogeneration (combined heat and power)
 """
 
 from __future__ import division
@@ -55,13 +55,8 @@
     :returns Q_therm_min: minimum thermal energy output
     :rtype Q_therm_max : float
     :returns Q_therm_max: maximum thermal energy output
-<<<<<<< HEAD
-    :rtype eta_elec_interpol: function
-    :returns eta_elec_interpol: interpolation function, electrical efficiency at Q_therm_requested
-=======
     :rtype eta_el_interpol_with_q_input: function
     :returns eta_el_interpol_with_q_input: interpolation function, electrical efficiency at Q_therm_requested
->>>>>>> faefe24c
 
     ..[C. Weber, 2008] C.Weber, Multi-objective design and optimization of district energy systems including
     polygeneration energy conversion technologies., PhD Thesis, EPFL
@@ -353,36 +348,29 @@
     """
     Efficiency for operation of a SOFC (based on LHV of NG) including all auxiliary losses
     Valid for Q_load in range of 1-10 [kW_el]
-
     Modeled after:
-        - Approach A (NREL Approach):
+        Approach A (NREL Approach):
             http://energy.gov/eere/fuelcells/distributedstationary-fuel-cell-systems
             and
             NREL : p.5  of [M. Zolot et al., 2004]_
-        - Approach B (Empiric Approach): [Iain Staffell]_
-
+        Approach B (Empiric Approach): [Iain Staffell]_
+    :type Q_load_W : float
     :param Q_load_W: Load at each time step
-    :type Q_load_W : float
+    :type Q_design_W : float
     :param Q_design_W: Design Load of FC
-    :type Q_design_W : float
+    :type phi_threshold : float
     :param phi_threshold: where Maximum Efficiency is reached, used for Approach A
-    :type phi_threshold : float
+    :type approach_call : string
     :param appraoch_call: choose "A" or "B": A = NREL-Approach, B = Empiric Approach
-    :type approach_call : string
-
-    :returns: eta_el: electric efficiency of FC (Lower Heating Value), in abs. numbers
-    :rtype: eta_el : float
-
-    :returns: Q_fuel: Heat demand from fuel (in Watt)
-    :rtype: Q_fuel : float
-
+    :rtype eta_el : float
+    :returns eta_el: electric efficiency of FC (Lower Heating Value), in abs. numbers
+    :rtype Q_fuel : float
+    :returns Q_fuel: Heat demand from fuel (in Watt)
     ..[M. Zolot et al., 2004] M. Zolot et al., Analysis of Fuel Cell Hybridization and Implications for Energy Storage
     Devices, NREL, 4th International Advanced Automotive Battery.
     http://www.nrel.gov/vehiclesandfuels/energystorage/pdfs/36169.pdf
-
     ..[Iain Staffell, 2009] Iain Staffell, For Domestic Heat and Power: Are They Worth It?, PhD Thesis, Birmingham:
     University of Birmingham. http://etheses.bham.ac.uk/641/1/Staffell10PhD.pdf
-
     """
     phi = 0.0
 

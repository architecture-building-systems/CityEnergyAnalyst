"""
This script extracts surrounding buildings of the zone geometry from Open street maps
"""

import math
import os

import numpy as np
import osmnx.footprints
import shapely.geometry as geometry
from geopandas import GeoDataFrame as Gdf
from scipy.spatial import Delaunay
from shapely.ops import unary_union, polygonize
import pandas as pd

import cea.config
import cea.inputlocator
from cea.datamanagement.zone_helper import parse_building_floors
from cea.demand import constants
from cea.utilities.standardize_coordinates import get_projected_coordinate_system, get_geographic_coordinate_system

__author__ = "Jimeno Fonseca"
__copyright__ = "Copyright 2018, Architecture and Building Systems - ETH Zurich"
__credits__ = ["Jimeno Fonseca"]
__license__ = "MIT"
__version__ = "0.1"
__maintainer__ = "Daren Thomas"
__email__ = "cea@arch.ethz.ch"
__status__ = "Production"


def alpha_shape(points, alpha=0.01):
    """
    Compute the alpha shape (concave hull) of a set of points.

    :param points: Iterable container of points.
    :param alpha: alpha value to influence the gooeyness of the border. Smaller
                  numbers don't fall inward as much as larger numbers. Too large,
                  and you lose everything!
    """
    if len(points) < 4:
        # When you have a triangle, there is no sense in computing an alpha
        # shape.
        return geometry.MultiPoint(list(points)).convex_hull

    def add_edge(edges, edge_points, coords, i, j):
        """Add a line between the i-th and j-th points, if not in the list already"""
        if (i, j) in edges or (j, i) in edges:
            # already added
            return
        edges.add((i, j))
        edge_points.append(coords[[i, j]])

    coords = np.array([point.coords[0] for point in points])

    tri = Delaunay(coords)
    edges = set()
    edge_points = []
    # loop over triangles:
    # ia, ib, ic = indices of corner points of the triangle
    for ia, ib, ic in tri.vertices:
        pa = coords[ia]
        pb = coords[ib]
        pc = coords[ic]

        # Lengths of sides of triangle
        a = math.sqrt((pa[0] - pb[0]) ** 2 + (pa[1] - pb[1]) ** 2)
        b = math.sqrt((pb[0] - pc[0]) ** 2 + (pb[1] - pc[1]) ** 2)
        c = math.sqrt((pc[0] - pa[0]) ** 2 + (pc[1] - pa[1]) ** 2)

        # Semiperimeter of triangle
        s = (a + b + c) / 2.0

        # Area of triangle by Heron's formula
        area = math.sqrt(s * (s - a) * (s - b) * (s - c))
        # Ignore if area is zero i.e. triangle not possible (maybe due to float precision)
        if area == 0.0:
            continue

        circum_r = a * b * c / (4.0 * area)

        # Here's the radius filter.
        # print circum_r
        if circum_r < 1.0 / alpha:
            add_edge(edges, edge_points, coords, ia, ib)
            add_edge(edges, edge_points, coords, ib, ic)
            add_edge(edges, edge_points, coords, ic, ia)

    m = geometry.MultiLineString(edge_points)
    triangles = [geom for geom in polygonize(m) if geom.is_valid]
    return unary_union(triangles), edge_points


def calc_surrounding_area(zone_gdf, buffer_m):
    points = []
    for geom in zone_gdf.geometry:
        for x, y in zip(geom.exterior.coords.xy[0], geom.exterior.coords.xy[1]):
            points.append(geometry.Point(x, y))
    zone_concave_hull, _ = alpha_shape(points)
    zone_concave_hull_gdf = Gdf(geometry=[zone_concave_hull], crs=zone_gdf.crs)
    surrounding_area = Gdf(geometry=[zone_concave_hull.buffer(buffer_m)], crs=zone_gdf.crs)
    return surrounding_area, zone_concave_hull_gdf


def clean_attributes(shapefile, buildings_height, buildings_floors, key):
    # local variables
    no_buildings = shapefile.shape[0]
    list_of_columns = shapefile.columns
    if buildings_height is None and buildings_floors is None:
        print('Warning! you have not indicated a height or number of floors above ground for the buildings, '
              'we are reverting to data stored in Open Street Maps (It might not be accurate at all),'
              'if we do not find data in OSM for a particular building, we get the median in the surroundings, '
              'if we do not get any data we assume 4 floors per building')
        # Check which attributes the OSM has, Sometimes it does not have any and indicate the data source
        if 'building:levels' not in list_of_columns:
            shapefile['building:levels'] = [3] * no_buildings
            shapefile['REFERENCE'] = "CEA - assumption"
        elif pd.isnull(shapefile['building:levels']).all():
            shapefile['building:levels'] = [3] * no_buildings
            shapefile['REFERENCE'] = "CEA - assumption"
        else:
            shapefile['REFERENCE'] = ["OSM - median" if x is np.nan else "OSM - as it is" for x in
                                      shapefile['building:levels']]
        if 'roof:levels' not in list_of_columns:
            shapefile['roof:levels'] = [1] * no_buildings

        # get the median from the area:
        data_osm_floors1 = shapefile['building:levels'].fillna(0)
        data_osm_floors2 = shapefile['roof:levels'].fillna(0)
        data_floors_sum = [x + y for x, y in
                           zip([parse_building_floors(x) for x in data_osm_floors1],
                               [parse_building_floors(x) for x in data_osm_floors2])]
        data_floors_sum_with_nan = [np.nan if x < 1.0 else x for x in data_floors_sum]
        data_osm_floors_joined = int(
            math.ceil(np.nanmedian(data_floors_sum_with_nan)))  # median so we get close to the worse case
        shapefile["floors_ag"] = [int(x) if x is not np.nan else data_osm_floors_joined for x in
                                  data_floors_sum_with_nan]
        shapefile["height_ag"] = shapefile["floors_ag"] * constants.H_F
    else:
        shapefile['REFERENCE'] = "User - assumption"
        if buildings_height is None and buildings_floors is not None:
            shapefile["floors_ag"] = [buildings_floors] * no_buildings
            shapefile["height_ag"] = shapefile["floors_ag"] * constants.H_F
        elif buildings_height is not None and buildings_floors is None:
            shapefile["height_ag"] = [buildings_height] * no_buildings
            shapefile["floors_ag"] = [int(math.floor(x)) for x in shapefile["height_ag"] / constants.H_F]
        else:  # both are not none
            shapefile["height_ag"] = [buildings_height] * no_buildings
            shapefile["floors_ag"] = [buildings_floors] * no_buildings

    # add description
    if "description" in list_of_columns:
        shapefile["description"] = shapefile['description']
    elif 'addr:housename' in list_of_columns:
        shapefile["description"] = shapefile['addr:housename']
    elif 'amenity' in list_of_columns:
        shapefile["description"] = shapefile['amenity']
    else:
        shapefile["description"] = [np.nan] * no_buildings

    shapefile["category"] = shapefile['building']
    shapefile["Name"] = [key + str(x + 1000) for x in
                         range(no_buildings)]  # start in a big number to avoid potential confusion\
    result = shapefile[
        ["Name", "height_ag", "floors_ag", "description", "category", "geometry", "REFERENCE"]]

    result.reset_index(inplace=True, drop=True)

    return result


def erase_no_surrounding_areas(all_surroundings, area_with_buffer, zone_convex_hull):
    reprojected_area_with_buffer = area_with_buffer.to_crs(all_surroundings.crs).geometry.values[0]
    reprojected_zone_convex_hull = zone_convex_hull.to_crs(all_surroundings.crs).geometry.values[0]
    not_in_zone = [not geom.intersects(reprojected_zone_convex_hull) and geom.within(reprojected_area_with_buffer)
                   for geom in all_surroundings.geometry]
    return all_surroundings[not_in_zone].copy()


def geometry_extractor_osm(locator, config):
    """this is where the action happens if it is more than a few lines in ``main``.
    NOTE: ADD YOUR SCRIPT'S DOCUMENATION HERE (how)
    NOTE: RENAME THIS FUNCTION (SHOULD PROBABLY BE THE SAME NAME AS THE MODULE)
    """

    # local variables:
    buffer_m = config.surroundings_helper.buffer
    buildings_height = config.surroundings_helper.height_ag
    buildings_floors = config.surroundings_helper.floors_ag
    shapefile_out_path = locator.get_surroundings_geometry()
    zone = Gdf.from_file(locator.get_zone_geometry())

    # trnasform zone file to geographic coordinates
    zone = zone.to_crs(get_geographic_coordinate_system())
    lon = zone.geometry[0].centroid.coords.xy[0][0]
    lat = zone.geometry[0].centroid.coords.xy[1][0]
    zone = zone.to_crs(get_projected_coordinate_system(float(lat), float(lon)))

    # get a polygon of the surrounding area, and one polygon representative of the zone area
    print("Creating surrounding area")
    area_with_buffer, zone_convex_hull = calc_surrounding_area(zone, buffer_m)
    area_with_buffer.crs = get_projected_coordinate_system(float(lat), float(lon))
    area_with_buffer = area_with_buffer.to_crs(get_geographic_coordinate_system())

    # get footprints of all the surroundings
<<<<<<< HEAD
    print("Getting surrounding building footprints")
    all_surroundings = ox.footprints.create_footprints_gdf(polygon=area_with_buffer['geometry'].values[0])
=======
    all_surroundings = osmnx.footprints.footprints_from_polygon(polygon=area_with_buffer['geometry'].values[0])
>>>>>>> d2498ca2

    # erase overlapping area
    surroundings = erase_no_surrounding_areas(all_surroundings, area_with_buffer, zone_convex_hull)

    assert surroundings.shape[0] > 0, 'No buildings were found within range based on buffer parameter.'

    # clean attributes of height, name and number of floors
    result = clean_attributes(surroundings, buildings_height, buildings_floors, key="CEA")
    result = result.to_crs(get_projected_coordinate_system(float(lat), float(lon)))

    # save to shapefile
    result.to_file(shapefile_out_path)


def main(config):
    """
    Create the surroundings.shp file

    :param config:
    :type config: cea.config.Configuration
    :return:
    """
    assert os.path.exists(config.scenario), 'Scenario not found: %s' % config.scenario
    locator = cea.inputlocator.InputLocator(config.scenario)

    geometry_extractor_osm(locator, config)


if __name__ == '__main__':
    main(cea.config.Configuration())<|MERGE_RESOLUTION|>--- conflicted
+++ resolved
@@ -203,12 +203,8 @@
     area_with_buffer = area_with_buffer.to_crs(get_geographic_coordinate_system())
 
     # get footprints of all the surroundings
-<<<<<<< HEAD
     print("Getting surrounding building footprints")
-    all_surroundings = ox.footprints.create_footprints_gdf(polygon=area_with_buffer['geometry'].values[0])
-=======
     all_surroundings = osmnx.footprints.footprints_from_polygon(polygon=area_with_buffer['geometry'].values[0])
->>>>>>> d2498ca2
 
     # erase overlapping area
     surroundings = erase_no_surrounding_areas(all_surroundings, area_with_buffer, zone_convex_hull)

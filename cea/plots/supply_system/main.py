"""
This is the dashboard of CEA
"""
from __future__ import division
from __future__ import print_function

import json
import os

import pandas as pd
import numpy as np
import cea.config
import cea.inputlocator
from cea.plots.supply_system.individual_activation_curve import individual_activation_curve
from cea.plots.supply_system.cost_analysis_curve_decentralized import cost_analysis_curve_decentralized
from cea.plots.supply_system.thermal_storage_curve import thermal_storage_activation_curve
from cea.plots.supply_system.optimization_post_processing.electricity_imports_exports_script import electricity_import_and_exports
from cea.plots.supply_system.optimization_post_processing.individual_configuration import supply_system_configuration
from cea.technologies.thermal_network.network_layout.main import network_layout
from cea.technologies.thermal_network.thermal_network_matrix import thermal_network_main
from cea.plots.supply_system.optimization_post_processing.natural_gas_imports_script import natural_gas_imports
from cea.plots.supply_system.likelihood_chart import likelihood_chart



from cea.plots.supply_system.map_chart import map_chart
from cea.plots.supply_system.pie_chart import pie_chart
from cea.optimization.constants import SIZING_MARGIN
from math import ceil

__author__ = "Jimeno A. Fonseca"
__copyright__ = "Copyright 2018, Architecture and Building Systems - ETH Zurich"
__credits__ = ["Jimeno A. Fonseca", "Sreepathi Bhargava Krishna"]
__license__ = "MIT"
__version__ = "0.1"
__maintainer__ = "Daren Thomas"
__email__ = "cea@arch.ethz.ch"
__status__ = "Production"


def plots_main(locator, config):
    # local variables
    scenario = config.scenario
    generation = config.plots_supply_system.generation
    individual = config.plots_supply_system.individual
    type_of_network = config.plots_supply_system.network_type

    # initialize class
    plots = Plots(locator, individual, generation, config, type_of_network)
    category = "optimal-energy-systems/single-system"

    # generate plots
    # if type_of_network == 'DH':
    #     plots.individual_heating_dispatch_curve(category)
    #     plots.individual_heating_storage_dispatch_curve(category)
    #     plots.individual_electricity_dispatch_curve_heating(category)
    #     plots.cost_analysis_heating_decentralized(config, category)
    #
    # if type_of_network == 'DC':
    #     plots.individual_cooling_dispatch_curve(category)
    #     plots.individual_electricity_dispatch_curve_cooling(category)
    #     plots.cost_analysis_cooling_decentralized(config, category)

<<<<<<< HEAD
    plots.map_location_size_customers_energy_system(type_of_network, category)
    plots.pie_import_exports(category)
    plots.impact_in_the_local_grid(category)
=======
    # plots.map_location_size_customers_energy_system(type_of_network, category)
    plots.pie_import_exports(category)
    # plots.impact_in_the_local_grid(category)
>>>>>>> 7a18ed02
    # plots.pie_total_costs(category) ##TODO: create data inputs for these new 5 plots.
    # plots.pie_energy_supply_mix(category) ##TODO: create data inputs for these new 5 plots.
    # plots.pie_renewable_share(category) ##TODO: create data inputs for these new 5 plots.

    return


class Plots():

    def __init__(self, locator, individual, generation, config, output_type_network):
        # local variables
        self.locator = locator
        self.individual = individual
        self.config = config
        self.generation = generation
        self.output_type_network = output_type_network
        # fields of loads in the systems of heating, cooling and electricity
        self.analysis_fields_electricity_loads_heating = ['Electr_netw_total_W', "E_HPSew_req_W", "E_HPLake_req_W",
                                                  "E_GHP_req_W",
                                                  "E_BaseBoiler_req_W",
                                                  "E_PeakBoiler_req_W",
                                                  "E_AddBoiler_req_W",
                                                  "E_aux_storage_solar_and_heat_recovery_req_W",
                                                  "E_total_req_W"]
        self.analysis_fields_electricity_loads_cooling = ["E_total_req_W"]
        self.analysis_fields_heating_loads = ['Q_DHNf_W']
        self.analysis_fields_cooling_loads = ['Q_total_cooling_W']
        self.analysis_fields_heating = ["Q_PVT_to_directload_W",
                                        "Q_SC_ET_to_directload_W",
                                        "Q_SC_FP_to_directload_W",
                                        "Q_server_to_directload_W",
                                        "Q_compair_to_directload_W",
                                        "Q_from_storage_used_W",
                                        "Q_HPLake_W",
                                        "Q_HPSew_W",
                                        "Q_GHP_W",
                                        "Q_CHP_W",
                                        "Q_Furnace_W",
                                        "Q_BaseBoiler_W",
                                        "Q_PeakBoiler_W",
                                        "Q_AddBoiler_W"]
        self.analysis_fields_heating_storage_charging = ["Q_PVT_to_storage_W",
                                                         "Q_SC_ET_to_storage_W",
                                                         "Q_SC_FP_to_storage_W",
                                                         "Q_server_to_storage_W"]
        self.analysis_fields_cost_cooling_centralized = ["Capex_a_ACH",
                                                   "Capex_a_CCGT",
                                                   "Capex_a_CT",
                                                   "Capex_a_Tank",
                                                   "Capex_a_VCC",
                                                   "Capex_a_VCC_backup",
                                                   "Capex_a_pump",
                                                   "Opex_var_ACH",
                                                   "Opex_var_CCGT",
                                                   "Opex_var_CT",
                                                   "Opex_var_Lake",
                                                   "Opex_var_VCC",
                                                   "Opex_var_VCC_backup",
                                                   "Opex_var_pump",
                                                   "Electricity_Costs"]
        self.analysis_fields_cost_decentralized_cooling = ["Capex_Decentralized", "Opex_Decentralized"]
        self.analysis_fields_cost_cooling_total = ["Capex_Total",
                                                   "Opex_Total"]
        self.analysis_fields_cost_central_decentral = ["Capex_Centralized",
                                                       "Capex_Decentralized",
                                                       "Opex_Centralized",
                                                       "Opex_Decentralized"]
        self.analysis_fields_cost_heating_total = ["Capex_Total",
                                                   "Opex_Total"]
        self.analysis_fields_cost_heating_centralized = ["Capex_SC",
                                                         "Capex_PVT",
                                                         "Capex_furnace",
                                                         "Capex_Boiler_Total",
                                                         "Capex_CHP",
                                                         "Capex_Lake",
                                                         "Capex_Sewage",
                                                         "Capex_pump",
                                                         "Opex_HP_Sewage",
                                                         "Opex_HP_Lake",
                                                         "Opex_GHP",
                                                         "Opex_CHP_Total",
                                                         "Opex_Furnace_Total",
                                                         "Opex_Boiler_Total",
                                                         "Electricity_Costs"]
        self.analysis_fields_heating_storage_discharging = ["Q_from_storage_used_W"]
        self.analysis_fields_heating_storage_status = ["Q_storage_content_W"]
        self.analysis_fields_cooling = ['Q_from_Lake_W',
                                        'Q_from_VCC_W',
                                        'Q_from_ACH_W',
                                        'Q_from_VCC_backup_W',
                                        'Q_from_storage_tank_W']
        self.analysis_fields_electricity_heating = ["E_PV_to_directload_W",
                                            "E_PVT_to_directload_W",
                                            "E_CHP_to_directload_W",
                                            "E_Furnace_to_directload_W",
                                            "E_PV_to_grid_W",
                                            "E_PVT_to_grid_W",
                                            "E_CHP_to_grid_W",
                                            "E_Furnace_to_grid_W",
                                                    "E_from_grid_W"]
        self.analysis_fields_electricity_cooling = ["E_CHP_to_directload_W",
                                                    "E_CHP_to_grid_W",
                                                    "E_PV_to_directload_W",
                                                    "E_PV_to_grid_W",
                                                    "E_from_grid_W"]
        self.analysis_fields_individual_heating = ['Base_boiler_BG_capacity_W', 'Base_boiler_NG_capacity_W', 'CHP_BG_capacity_W',
                                'CHP_NG_capacity_W', 'Furnace_dry_capacity_W', 'Furnace_wet_capacity_W',
                                'GHP_capacity_W', 'HP_Lake_capacity_W', 'HP_Sewage_capacity_W',
                                'PVT_capacity_W', 'PV_capacity_W', 'Peak_boiler_BG_capacity_W',
                                'Peak_boiler_NG_capacity_W', 'SC_ET_capacity_W', 'SC_FP_capacity_W',
                                                   'Disconnected_Boiler_BG_capacity_W',
                                                   'Disconnected_Boiler_NG_capacity_W',
                                                   'Disconnected_FC_capacity_W',
                                                   'Disconnected_GHP_capacity_W']
        self.analysis_fields_individual_cooling = ['VCC_capacity_W', 'Absorption_Chiller_capacity_W',
                                                   'Lake_cooling_capacity_W', 'storage_cooling_capacity_W',
                                                   'Disconnected_VCC_to_AHU_capacity_cooling_W',
                                                   'Disconnected_VCC_to_ARU_capacity_cooling_W',
                                                   'Disconnected_VCC_to_SCU_capacity_cooling_W',
                                                   'Disconnected_VCC_to_AHU_ARU_capacity_cooling_W',
                                                   'Disconnected_VCC_to_AHU_SCU_capacity_cooling_W',
                                                   'Disconnected_VCC_to_ARU_SCU_capacity_cooling_W',
                                                   'Disconnected_VCC_to_AHU_ARU_SCU_capacity_cooling_W',
                                                   'Disconnected_single_effect_ACH_to_AHU_capacity_cooling_W',
                                                   'Disconnected_double_effect_ACH_to_AHU_capacity_cooling_W',
                                                   'Disconnected_single_effect_ACH_to_ARU_capacity_cooling_W',
                                                   'Disconnected_double_effect_ACH_to_ARU_capacity_cooling_W',
                                                   'Disconnected_single_effect_ACH_to_SCU_capacity_cooling_W',
                                                   'Disconnected_double_effect_ACH_to_SCU_capacity_cooling_W',
                                                   'Disconnected_single_effect_ACH_to_AHU_ARU_capacity_cooling_W',
                                                   'Disconnected_double_effect_ACH_to_AHU_ARU_capacity_cooling_W',
                                                   'Disconnected_single_effect_ACH_to_AHU_SCU_capacity_cooling_W',
                                                   'Disconnected_double_effect_ACH_to_AHU_SCU_capacity_cooling_W',
                                                   'Disconnected_single_effect_ACH_to_ARU_SCU_capacity_cooling_W',
                                                   'Disconnected_double_effect_ACH_to_ARU_SCU_capacity_cooling_W',
                                                   'Disconnected_single_effect_ACH_to_AHU_ARU_SCU_capacity_cooling_W',
                                                   'Disconnected_double_effect_ACH_to_AHU_ARU_SCU_capacity_cooling_W',
                                                   'Disconnected_direct_expansion_to_AHU_capacity_cooling_W',
                                                   'Disconnected_direct_expansion_to_ARU_capacity_cooling_W',
                                                   'Disconnected_direct_expansion_to_SCU_capacity_cooling_W',
                                                   'Disconnected_direct_expansion_to_AHU_SCU_capacity_cooling_W',
                                                   'Disconnected_direct_expansion_to_AHU_ARU_capacity_cooling_W',
                                                   'Disconnected_direct_expansion_to_ARU_SCU_capacity_cooling_W',
                                                   'Disconnected_direct_expansion_to_AHU_ARU_SCU_capacity_cooling_W']
        self.renewable_sources_fields = ['Base_boiler_BG_capacity_W', 'CHP_BG_capacity_W',
                                         'Furnace_dry_capacity_W', 'Furnace_wet_capacity_W',
                                         'GHP_capacity_W', 'HP_Lake_capacity_W', 'HP_Sewage_capacity_W',
                                         'PVT_capacity_W', 'PV_capacity_W', 'Peak_boiler_BG_capacity_W',
                                         'SC_ET_capacity_W', 'SC_FP_capacity_W',
                                         'Disconnected_Boiler_BG_capacity_W',
                                         'Disconnected_FC_capacity_W',
                                         'Disconnected_GHP_capacity_W']
        self.cost_analysis_cooling_fields = ['Capex_a_ACH', 'Capex_a_CCGT', 'Capex_a_CT', 'Capex_a_Tank', 'Capex_a_VCC',
                                             'Capex_a_VCC_backup', 'Capex_pump', 'Opex_fixed_ACH', 'Opex_fixed_CCGT',
                                             'Opex_fixed_CT', 'Opex_fixed_Tank', 'Opex_fixed_VCC',
                                             'Opex_fixed_VCC_backup', 'Opex_fixed_pump',
                                             'Opex_var_Lake', 'Opex_var_VCC', 'Opex_var_ACH',
                                             'Opex_var_VCC_backup', 'Opex_var_CT', 'Opex_var_CCGT']
        # self.data_processed = self.preprocessing_generations_data()
        # self.data_processed_individual = self.preprocessing_individual_data(self.locator,
        #                                                                     self.data_processed['generation'],
        #                                                                     self.individual, self.config)
        # self.data_processed_cost_centralized = self.preprocessing_generation_data_cost_centralized(self.locator,
        #                                                                                                  self.data_processed['generation'],
        #                                                                                                  self.config)
        # self.data_processed_cost_decentralized = self.preprocessing_generation_data_decentralized(self.locator,
        #                                                                          self.data_processed['generation'], self.individual,
        #                                                                          self.config)
        self.data_processed_imports_exports = self.preprocessing_import_exports(self.locator, self.generation, self.individual, config)

        self.data_processed_capacities_installed = self.preprocessing_capacities_installed(self.locator, self.generation, self.individual,
                                                                                           self.output_type_network, self.config)


    def preprocessing_generations_data(self):

        with open(self.locator.get_optimization_checkpoint(self.generation), "rb") as fp:
            data = json.load(fp)
        # get lists of data for performance values of the population
        costs_Mio = [round(objectives[0] / 1000000, 2) for objectives in
                     data['population_fitness']]  # convert to millions
        emissions_ton = [round(objectives[1] / 1000000, 2) for objectives in
                         data['population_fitness']]  # convert to tons x 10^3
        prim_energy_GJ = [round(objectives[2] / 1000000, 2) for objectives in
                          data['population_fitness']]  # convert to gigajoules x 10^3
        individual_names = ['ind' + str(i) for i in range(len(costs_Mio))]

        df_population = pd.DataFrame({'Name': individual_names, 'costs_Mio': costs_Mio,
                                      'emissions_ton': emissions_ton, 'prim_energy_GJ': prim_energy_GJ
                                      }).set_index("Name")

        individual_barcode = [[str(ind) if type(ind) == float else str(ind) for ind in
                               individual] for individual in data['population']]
        def_individual_barcode = pd.DataFrame({'Name': individual_names,
                                               'individual_barcode': individual_barcode}).set_index("Name")

        # get lists of data for performance values of the population (hall_of_fame
        costs_Mio_HOF = [round(objectives[0] / 1000000, 2) for objectives in
                         data['halloffame_fitness']]  # convert to millions
        emissions_ton_HOF = [round(objectives[1] / 1000000, 2) for objectives in
                             data['halloffame_fitness']]  # convert to tons x 10^3
        prim_energy_GJ_HOF = [round(objectives[2] / 1000000, 2) for objectives in
                              data['halloffame_fitness']]  # convert to gigajoules x 10^3
        individual_names_HOF = ['ind' + str(i) for i in range(len(costs_Mio_HOF))]
        df_halloffame = pd.DataFrame({'Name': individual_names_HOF, 'costs_Mio': costs_Mio_HOF,
                                      'emissions_ton': emissions_ton_HOF,
                                      'prim_energy_GJ': prim_energy_GJ_HOF}).set_index("Name")

        # get dataframe with capacity installed per individual
        for i, individual in enumerate(individual_names):
            dict_capacities = data['capacities'][i]
            dict_network = data['disconnected_capacities'][i]["network"]
            list_dict_disc_capacities = data['disconnected_capacities'][i]["disconnected_capacity"]
            for building, dict_disconnected in enumerate(list_dict_disc_capacities):
                if building == 0:
                    df_disc_capacities = pd.DataFrame(dict_disconnected, index=[dict_disconnected['building_name']])
                else:
                    df_disc_capacities = df_disc_capacities.append(
                        pd.DataFrame(dict_disconnected, index=[dict_disconnected['building_name']]))
            df_disc_capacities = df_disc_capacities.set_index('building_name')
            dict_disc_capacities = df_disc_capacities.sum(axis=0).to_dict()  # series with sum of capacities

            if i == 0:
                df_disc_capacities_final = pd.DataFrame(dict_disc_capacities, index=[individual])
                df_capacities = pd.DataFrame(dict_capacities, index=[individual])
                df_network = pd.DataFrame({"network": dict_network}, index=[individual])
            else:
                df_capacities = df_capacities.append(pd.DataFrame(dict_capacities, index=[individual]))
                df_network = df_network.append(pd.DataFrame({"network": dict_network}, index=[individual]))
                df_disc_capacities_final = df_disc_capacities_final.append(
                    pd.DataFrame(dict_disc_capacities, index=[individual]))

        data_processed = {'population': df_population, 'halloffame': df_halloffame, 'capacities_W': df_capacities,
             'disconnected_capacities_W': df_disc_capacities_final, 'network': df_network,
             'spread': data['spread'], 'euclidean_distance': data['euclidean_distance'],
             'individual_barcode': def_individual_barcode}

        return {'generation':data_processed}

    def preprocessing_individual_data(self, locator, data_raw, individual, config):

        # get netwoork name
        string_network = data_raw['network'].loc[individual].values[0]
        total_demand = pd.read_csv(locator.get_total_demand())
        building_names = total_demand.Name.values

        # get data about hourly demands in these buildings
        building_demands_df = pd.read_csv(locator.get_optimization_network_results_summary(string_network)).set_index(
            "DATE")

        # get data about the dispatch patterns of these buildings
        individual_barcode_list = data_raw['individual_barcode'].loc[individual].values[0]
        df_all_generations = pd.read_csv(locator.get_optimization_all_individuals())

        # The current structure of CEA has the following columns saved, in future, this will be slightly changed and
        # correspondingly these columns_of_saved_files needs to be changed
        columns_of_saved_files = ['CHP/Furnace', 'CHP/Furnace Share', 'Base Boiler',
                                  'Base Boiler Share', 'Peak Boiler', 'Peak Boiler Share',
                                  'Heating Lake', 'Heating Lake Share', 'Heating Sewage', 'Heating Sewage Share', 'GHP',
                                  'GHP Share',
                                  'Data Centre', 'Compressed Air', 'PV', 'PV Area Share', 'PVT', 'PVT Area Share', 'SC_ET',
                                  'SC_ET Area Share', 'SC_FP', 'SC_FP Area Share', 'DHN Temperature', 'DHN unit configuration',
                                  'Lake Cooling', 'Lake Cooling Share', 'VCC Cooling', 'VCC Cooling Share',
                                  'Absorption Chiller', 'Absorption Chiller Share', 'Storage', 'Storage Share',
                                  'DCN Temperature', 'DCN unit configuration']
        for i in building_names:  # DHN
            columns_of_saved_files.append(str(i) + ' DHN')

        for i in building_names:  # DCN
            columns_of_saved_files.append(str(i) + ' DCN')


        df_current_individual = pd.DataFrame(np.zeros(shape = (1, len(columns_of_saved_files))), columns=columns_of_saved_files)
        for i, ind in enumerate((columns_of_saved_files)):
            df_current_individual[ind] = individual_barcode_list[i]
        for i in range(len(df_all_generations)):
            matching_number_between_individuals = 0
            for j in columns_of_saved_files:
                if np.isclose(float(df_all_generations[j][i]), float(df_current_individual[j][0])):
                    matching_number_between_individuals = matching_number_between_individuals + 1

            if matching_number_between_individuals >= (len(columns_of_saved_files) - 1):
                # this should ideally be equal to the length of the columns_of_saved_files, but due to a bug, which
                # occasionally changes the type of Boiler from NG to BG or otherwise, this round about is figured for now
                generation_number = df_all_generations['generation'][i]
                individual_number = df_all_generations['individual'][i]

        generation_number = int(generation_number)
        individual_number = int(individual_number)
        # get data about the dispatch patterns of these buildings (main units)
        if config.plots_supply_system.network_type == 'DH':
            data_dispatch_path = os.path.join(
                locator.get_optimization_slave_heating_activation_pattern(individual_number, generation_number))
            df_heating = pd.read_csv(data_dispatch_path).set_index("DATE")

            data_dispatch_path = os.path.join(
                locator.get_optimization_slave_electricity_activation_pattern_heating(individual_number, generation_number))
            df_electricity = pd.read_csv(data_dispatch_path).set_index("DATE")

            # get data about the dispatch patterns of these buildings (storage)
            data_storage_path = os.path.join(
                locator.get_optimization_slave_storage_operation_data(individual_number, generation_number))
            df_SO = pd.read_csv(data_storage_path).set_index("DATE")

            # join into one database
            data_processed = df_heating.join(df_electricity).join(df_SO).join(building_demands_df)

        elif config.plots_supply_system.network_type == 'DC':
            data_dispatch_path = os.path.join(
                locator.get_optimization_slave_cooling_activation_pattern(individual_number, generation_number))
            df_cooling = pd.read_csv(data_dispatch_path).set_index("DATE")

            data_dispatch_path = os.path.join(
                locator.get_optimization_slave_electricity_activation_pattern_cooling(individual_number, generation_number))
            df_electricity = pd.read_csv(data_dispatch_path).set_index("DATE")

            # join into one database
            data_processed = df_cooling.join(building_demands_df).join(df_electricity)

        return data_processed

    def preprocessing_generation_data_cost_centralized(self, locator, data_raw, config):

        total_demand = pd.read_csv(locator.get_total_demand())
        building_names = total_demand.Name.values

        df_all_generations = pd.read_csv(locator.get_optimization_all_individuals())
        preprocessing_costs = pd.read_csv(locator.get_preprocessing_costs())

        # The current structure of CEA has the following columns saved, in future, this will be slightly changed and
        # correspondingly these columns_of_saved_files needs to be changed
        columns_of_saved_files = ['CHP/Furnace', 'CHP/Furnace Share', 'Base Boiler',
                                  'Base Boiler Share', 'Peak Boiler', 'Peak Boiler Share',
                                  'Heating Lake', 'Heating Lake Share', 'Heating Sewage', 'Heating Sewage Share', 'GHP',
                                  'GHP Share',
                                  'Data Centre', 'Compressed Air', 'PV', 'PV Area Share', 'PVT', 'PVT Area Share', 'SC_ET',
                                  'SC_ET Area Share', 'SC_FP', 'SC_FP Area Share', 'DHN Temperature', 'DHN unit configuration',
                                  'Lake Cooling', 'Lake Cooling Share', 'VCC Cooling', 'VCC Cooling Share',
                                  'Absorption Chiller', 'Absorption Chiller Share', 'Storage', 'Storage Share',
                                  'DCN Temperature', 'DCN unit configuration']
        for i in building_names:  # DHN
            columns_of_saved_files.append(str(i) + ' DHN')

        for i in building_names:  # DCN
            columns_of_saved_files.append(str(i) + ' DCN')

        individual_index = data_raw['individual_barcode'].index.values
        if config.plots_supply_system.network_type == 'DH':
            data_dispatch_path = os.path.join(
                locator.get_optimization_slave_investment_cost_detailed(1, 1))
            df_heating_costs = pd.read_csv(data_dispatch_path)
            column_names = df_heating_costs.columns.values
            column_names = np.append(column_names, ['Opex_HP_Sewage', 'Opex_HP_Lake', 'Opex_GHP', 'Opex_CHP_BG',
                                                    'Opex_CHP_NG', 'Opex_Furnace_wet', 'Opex_Furnace_dry',
                                                    'Opex_BaseBoiler_BG', 'Opex_BaseBoiler_NG', 'Opex_PeakBoiler_BG',
                                                    'Opex_PeakBoiler_NG', 'Opex_BackupBoiler_BG', 'Opex_BackupBoiler_NG',
                                                    'Capex_SC', 'Capex_PVT', 'Capex_Boiler_backup', 'Capex_storage_HEX',
                                                    'Capex_furnace', 'Capex_Boiler', 'Capex_Boiler_peak', 'Capex_Lake', 'Capex_CHP',
                                                    'Capex_Sewage', 'Capex_pump', 'Opex_Total', 'Capex_Total', 'Capex_Boiler_Total',
                                                    'Opex_Boiler_Total', 'Opex_CHP_Total', 'Opex_Furnace_Total', 'Disconnected_costs',
                                                    'Capex_Decentralized', 'Opex_Decentralized', 'Capex_Centralized', 'Opex_Centralized', 'Electricity_Costs', 'Process_Heat_Costs'])

            data_processed = pd.DataFrame(np.zeros([len(data_raw['individual_barcode']), len(column_names)]), columns=column_names)

        elif config.plots_supply_system.network_type == 'DC':
            data_dispatch_path = os.path.join(
                locator.get_optimization_slave_investment_cost_detailed_cooling(1, 1))
            df_cooling_costs = pd.read_csv(data_dispatch_path)
            column_names = df_cooling_costs.columns.values
            column_names = np.append(column_names,
                                     ['Opex_var_ACH', 'Opex_var_CCGT', 'Opex_var_CT', 'Opex_var_Lake', 'Opex_var_VCC',
                                      'Opex_var_VCC_backup', 'Capex_ACH', 'Capex_CCGT', 'Capex_CT', 'Capex_Tank', 'Capex_VCC',
                                      'Capex_VCC_backup', 'Capex_a_pump', 'Opex_Total', 'Capex_Total', 'Opex_var_pump', 'Disconnected_costs',
                                      'Capex_Decentralized', 'Opex_Decentralized', 'Capex_Centralized', 'Opex_Centralized', 'Electricity_Costs', 'Process_Heat_Costs'])

            data_processed = pd.DataFrame(np.zeros([len(data_raw['individual_barcode']), len(column_names)]), columns=column_names)


        for individual_code in range(len(data_raw['individual_barcode'])):
            individual_barcode_list = data_raw['individual_barcode'].loc[individual_index[individual_code]].values[0]
            df_current_individual = pd.DataFrame(np.zeros(shape = (1, len(columns_of_saved_files))), columns=columns_of_saved_files)
            for i, ind in enumerate((columns_of_saved_files)):
                df_current_individual[ind] = individual_barcode_list[i]
            for i in range(len(df_all_generations)):
                matching_number_between_individuals = 0
                for j in columns_of_saved_files:
                    if np.isclose(float(df_all_generations[j][i]), float(df_current_individual[j][0])):
                        matching_number_between_individuals = matching_number_between_individuals + 1

                if matching_number_between_individuals >= (len(columns_of_saved_files) - 1):
                    # this should ideally be equal to the length of the columns_of_saved_files, but due to a bug, which
                    # occasionally changes the type of Boiler from NG to BG or otherwise, this round about is figured for now
                    generation_number = df_all_generations['generation'][i]
                    individual_number = df_all_generations['individual'][i]
            generation_number = int(generation_number)
            individual_number = int(individual_number)

            if config.plots_supply_system.network_type == 'DH':
                data_dispatch_path = os.path.join(
                    locator.get_optimization_slave_investment_cost_detailed(individual_number, generation_number))
                df_heating_costs = pd.read_csv(data_dispatch_path)

                data_dispatch_path = os.path.join(
                    locator.get_optimization_slave_heating_activation_pattern(individual_number, generation_number))
                df_heating = pd.read_csv(data_dispatch_path).set_index("DATE")

                for column_name in df_heating_costs.columns.values:
                    data_processed.loc[individual_code][column_name] = df_heating_costs[column_name].values


                data_processed.loc[individual_code]['Opex_HP_Sewage'] = np.sum(df_heating['Opex_var_HP_Sewage'])
                data_processed.loc[individual_code]['Opex_HP_Lake'] = np.sum(df_heating['Opex_var_HP_Lake'])
                data_processed.loc[individual_code]['Opex_GHP'] = np.sum(df_heating['Opex_var_GHP'])
                data_processed.loc[individual_code]['Opex_CHP_BG'] = np.sum(df_heating['Opex_var_CHP_BG'])
                data_processed.loc[individual_code]['Opex_CHP_NG'] = np.sum(df_heating['Opex_var_CHP_NG'])
                data_processed.loc[individual_code]['Opex_Furnace_wet'] = np.sum(df_heating['Opex_var_Furnace_wet'])
                data_processed.loc[individual_code]['Opex_Furnace_dry'] = np.sum(df_heating['Opex_var_Furnace_dry'])
                data_processed.loc[individual_code]['Opex_BaseBoiler_BG'] = np.sum(df_heating['Opex_var_BaseBoiler_BG'])
                data_processed.loc[individual_code]['Opex_BaseBoiler_NG'] = np.sum(df_heating['Opex_var_BaseBoiler_NG'])
                data_processed.loc[individual_code]['Opex_PeakBoiler_BG'] = np.sum(df_heating['Opex_var_PeakBoiler_BG'])
                data_processed.loc[individual_code]['Opex_PeakBoiler_NG'] = np.sum(df_heating['Opex_var_PeakBoiler_NG'])
                data_processed.loc[individual_code]['Opex_BackupBoiler_BG'] = np.sum(df_heating['Opex_var_BackupBoiler_BG'])
                data_processed.loc[individual_code]['Opex_BackupBoiler_NG'] = np.sum(df_heating['Opex_var_BackupBoiler_NG'])


                data_processed.loc[individual_code]['Capex_SC'] = data_processed.loc[individual_code]['Capex_a_SC'] + data_processed.loc[individual_code]['Opex_fixed_SC']
                data_processed.loc[individual_code]['Capex_PVT'] = data_processed.loc[individual_code]['Capex_a_PVT'] + data_processed.loc[individual_code]['Opex_fixed_PVT']
                data_processed.loc[individual_code]['Capex_Boiler_backup'] = data_processed.loc[individual_code]['Capex_a_Boiler_backup']+ data_processed.loc[individual_code]['Opex_fixed_Boiler_backup']
                data_processed.loc[individual_code]['Capex_storage_HEX'] = data_processed.loc[individual_code]['Capex_a_storage_HEX'] + data_processed.loc[individual_code]['Opex_fixed_storage_HEX']
                data_processed.loc[individual_code]['Capex_furnace'] = data_processed.loc[individual_code]['Capex_a_furnace']+ data_processed.loc[individual_code]['Opex_fixed_furnace']
                data_processed.loc[individual_code]['Capex_Boiler'] = data_processed.loc[individual_code]['Capex_a_Boiler'] + data_processed.loc[individual_code]['Opex_fixed_Boiler']
                data_processed.loc[individual_code]['Capex_Boiler_peak'] = data_processed.loc[individual_code]['Capex_a_Boiler_peak']+ data_processed.loc[individual_code]['Opex_fixed_Boiler_peak']
                data_processed.loc[individual_code]['Capex_Lake'] = data_processed.loc[individual_code]['Capex_a_Lake']+ data_processed.loc[individual_code]['Opex_fixed_Lake']
                data_processed.loc[individual_code]['Capex_Sewage'] = data_processed.loc[individual_code]['Capex_a_Sewage'] + data_processed.loc[individual_code]['Opex_fixed_Boiler']
                data_processed.loc[individual_code]['Capex_pump'] = data_processed.loc[individual_code]['Capex_a_pump'] + data_processed.loc[individual_code]['Opex_fixed_pump']
                data_processed.loc[individual_code]['Capex_CHP'] = data_processed.loc[individual_code]['Capex_a_CHP'] + data_processed.loc[individual_code]['Opex_fixed_CHP']
                data_processed.loc[individual_code]['Disconnected_costs'] = df_heating_costs['CostDiscBuild']

                data_processed.loc[individual_code]['Capex_Boiler_Total'] = data_processed.loc[individual_code]['Capex_Boiler'] + \
                                                                            data_processed.loc[individual_code][
                                                                                'Capex_Boiler_peak'] + \
                                                                            data_processed.loc[individual_code][
                                                                                'Capex_Boiler_backup']
                data_processed.loc[individual_code]['Opex_Boiler_Total'] = data_processed.loc[individual_code]['Opex_BackupBoiler_NG'] + \
                                                                           data_processed.loc[individual_code][
                                                                               'Opex_BackupBoiler_BG'] + \
                                                                           data_processed.loc[individual_code][
                                                                               'Opex_PeakBoiler_NG'] + \
                                                                           data_processed.loc[individual_code][
                                                                               'Opex_PeakBoiler_BG'] + \
                                                                           data_processed.loc[individual_code][
                                                                               'Opex_BaseBoiler_NG'] + \
                                                                           data_processed.loc[individual_code][
                                                                               'Opex_BaseBoiler_BG']
                data_processed.loc[individual_code]['Opex_CHP_Total'] = data_processed.loc[individual_code]['Opex_CHP_NG'] + \
                                                                        data_processed.loc[individual_code][
                                                                            'Opex_CHP_BG']

                data_processed.loc[individual_code]['Opex_Furnace_Total'] = data_processed.loc[individual_code]['Opex_Furnace_wet'] + \
                                                                          data_processed.loc[individual_code]['Opex_Furnace_dry']

                data_processed.loc[individual_code]['Electricity_Costs'] = preprocessing_costs['elecCosts'].values[0]
                data_processed.loc[individual_code]['Process_Heat_Costs'] = preprocessing_costs['hpCosts'].values[0]




                data_processed.loc[individual_code]['Opex_Centralized'] \
                    = data_processed.loc[individual_code]['Opex_HP_Sewage'] + data_processed.loc[individual_code]['Opex_HP_Lake'] + \
                      data_processed.loc[individual_code]['Opex_GHP'] + data_processed.loc[individual_code]['Opex_CHP_BG'] + \
                      data_processed.loc[individual_code]['Opex_CHP_NG'] + data_processed.loc[individual_code]['Opex_Furnace_wet'] + \
                      data_processed.loc[individual_code]['Opex_Furnace_dry'] + data_processed.loc[individual_code]['Opex_BaseBoiler_BG'] + \
                      data_processed.loc[individual_code]['Opex_BaseBoiler_NG'] + data_processed.loc[individual_code]['Opex_PeakBoiler_BG'] + \
                      data_processed.loc[individual_code]['Opex_PeakBoiler_NG'] + data_processed.loc[individual_code]['Opex_BackupBoiler_BG'] + \
                      data_processed.loc[individual_code]['Opex_BackupBoiler_NG'] + \
                      data_processed.loc[individual_code]['Electricity_Costs'] + data_processed.loc[individual_code][
                          'Process_Heat_Costs']

                data_processed.loc[individual_code]['Capex_Centralized'] = data_processed.loc[individual_code]['Capex_SC'] + \
                            data_processed.loc[individual_code]['Capex_PVT'] + data_processed.loc[individual_code]['Capex_Boiler_backup'] + \
                            data_processed.loc[individual_code]['Capex_storage_HEX'] + data_processed.loc[individual_code]['Capex_furnace'] + \
                            data_processed.loc[individual_code]['Capex_Boiler'] + data_processed.loc[individual_code]['Capex_Boiler_peak'] + \
                            data_processed.loc[individual_code]['Capex_Lake'] + data_processed.loc[individual_code]['Capex_Sewage'] + \
                            data_processed.loc[individual_code]['Capex_pump']

                data_processed.loc[individual_code]['Capex_Decentralized'] = df_heating_costs['Capex_Disconnected']
                data_processed.loc[individual_code]['Opex_Decentralized'] = df_heating_costs['Opex_Disconnected']
                data_processed.loc[individual_code]['Capex_Total'] = data_processed.loc[individual_code]['Capex_Centralized'] + data_processed.loc[individual_code]['Capex_Decentralized']
                data_processed.loc[individual_code]['Opex_Total'] = data_processed.loc[individual_code]['Opex_Centralized'] + data_processed.loc[individual_code]['Opex_Decentralized']

            elif config.plots_supply_system.network_type == 'DC':
                data_dispatch_path = os.path.join(
                    locator.get_optimization_slave_investment_cost_detailed(individual_number, generation_number))
                disconnected_costs = pd.read_csv(data_dispatch_path)

                data_dispatch_path = os.path.join(
                    locator.get_optimization_slave_investment_cost_detailed_cooling(individual_number, generation_number))
                df_cooling_costs = pd.read_csv(data_dispatch_path)

                data_dispatch_path = os.path.join(
                    locator.get_optimization_slave_cooling_activation_pattern(individual_number, generation_number))
                df_cooling = pd.read_csv(data_dispatch_path).set_index("DATE")

                data_load = pd.read_csv(os.path.join(
                    locator.get_optimization_slave_cooling_activation_pattern(individual_number, generation_number)))

                for column_name in df_cooling_costs.columns.values:
                    data_processed.loc[individual_code][column_name] = df_cooling_costs[column_name].values

                data_processed.loc[individual_code]['Opex_var_ACH'] = np.sum(df_cooling['Opex_var_ACH'])
                data_processed.loc[individual_code]['Opex_var_CCGT'] = np.sum(df_cooling['Opex_var_CCGT'])
                data_processed.loc[individual_code]['Opex_var_CT'] = np.sum(df_cooling['Opex_var_CT'])
                data_processed.loc[individual_code]['Opex_var_Lake'] = np.sum(df_cooling['Opex_var_Lake'])
                data_processed.loc[individual_code]['Opex_var_VCC'] = np.sum(df_cooling['Opex_var_VCC'])
                data_processed.loc[individual_code]['Opex_var_VCC_backup'] = np.sum(df_cooling['Opex_var_VCC_backup'])
                data_processed.loc[individual_code]['Opex_var_pump'] = data_processed.loc[individual_code]['Opex_var_pump']

                Absorption_chiller_cost_data = pd.read_excel(locator.get_supply_systems(config.region),
                                                             sheetname="Absorption_chiller",
                                                             usecols=['type', 'code', 'cap_min', 'cap_max', 'a', 'b',
                                                                      'c', 'd', 'e', 'IR_%',
                                                                      'LT_yr', 'O&M_%'])
                Absorption_chiller_cost_data = Absorption_chiller_cost_data[
                    Absorption_chiller_cost_data['type'] == 'double']
                max_chiller_size = max(Absorption_chiller_cost_data['cap_max'].values)

                Q_ACH_max_W = data_load['Q_from_ACH_W'].max()
                Q_ACH_max_W = Q_ACH_max_W * (1 + SIZING_MARGIN)
                number_of_ACH_chillers = int(ceil(Q_ACH_max_W / max_chiller_size))

                VCC_cost_data = pd.read_excel(locator.get_supply_systems(config.region), sheetname="Chiller")
                VCC_cost_data = VCC_cost_data[VCC_cost_data['code'] == 'CH3']
                max_VCC_chiller_size = max(VCC_cost_data['cap_max'].values)

                Q_VCC_max_W = data_load['Q_from_VCC_W'].max()
                Q_VCC_max_W = Q_VCC_max_W * (1 + SIZING_MARGIN)
                number_of_VCC_chillers = int(ceil(Q_VCC_max_W / max_VCC_chiller_size))

                data_processed.loc[individual_code]['Capex_ACH'] = (data_processed.loc[individual_code]['Capex_a_ACH'] + data_processed.loc[individual_code]['Opex_fixed_ACH']) * number_of_ACH_chillers
                data_processed.loc[individual_code]['Capex_CCGT'] = data_processed.loc[individual_code]['Capex_a_CCGT'] + data_processed.loc[individual_code]['Opex_fixed_CCGT']
                data_processed.loc[individual_code]['Capex_CT'] = data_processed.loc[individual_code]['Capex_a_CT']+ data_processed.loc[individual_code]['Opex_fixed_CT']
                data_processed.loc[individual_code]['Capex_Tank'] = data_processed.loc[individual_code]['Capex_a_Tank'] + data_processed.loc[individual_code]['Opex_fixed_Tank']
                data_processed.loc[individual_code]['Capex_VCC'] = (data_processed.loc[individual_code]['Capex_a_VCC']+ data_processed.loc[individual_code]['Opex_fixed_VCC']) * number_of_VCC_chillers
                data_processed.loc[individual_code]['Capex_VCC_backup'] = data_processed.loc[individual_code]['Capex_a_VCC_backup'] + data_processed.loc[individual_code]['Opex_fixed_VCC_backup']
                data_processed.loc[individual_code]['Capex_a_pump'] = data_processed.loc[individual_code]['Capex_pump']+ data_processed.loc[individual_code]['Opex_fixed_pump']

                data_processed.loc[individual_code]['Disconnected_costs'] = disconnected_costs['CostDiscBuild']
                data_processed.loc[individual_code]['Capex_Decentralized'] = disconnected_costs['Capex_Disconnected']
                data_processed.loc[individual_code]['Opex_Decentralized'] = disconnected_costs['Opex_Disconnected']

                data_processed.loc[individual_code]['Electricity_Costs'] = preprocessing_costs['elecCosts'].values[0]
                data_processed.loc[individual_code]['Process_Heat_Costs'] = preprocessing_costs['hpCosts'].values[0]

                data_processed.loc[individual_code]['Opex_Centralized'] = data_processed.loc[individual_code]['Opex_var_ACH'] + data_processed.loc[individual_code]['Opex_var_CCGT'] + \
                                               data_processed.loc[individual_code]['Opex_var_CT'] + data_processed.loc[individual_code]['Opex_var_Lake'] + \
                                               data_processed.loc[individual_code]['Opex_var_VCC'] + data_processed.loc[individual_code]['Opex_var_VCC_backup'] + data_processed.loc[individual_code]['Opex_var_pump'].values[0] + \
                                               data_processed.loc[individual_code]['Electricity_Costs'] + data_processed.loc[individual_code]['Process_Heat_Costs']

                data_processed.loc[individual_code]['Capex_Centralized'] = data_processed.loc[individual_code]['Capex_a_ACH'] + data_processed.loc[individual_code]['Capex_a_CCGT'] + \
                                               data_processed.loc[individual_code]['Capex_a_CT'] + data_processed.loc[individual_code]['Capex_a_Tank'] + \
                                               data_processed.loc[individual_code]['Capex_a_VCC'] + data_processed.loc[individual_code]['Capex_a_VCC_backup'] + \
                                               data_processed.loc[individual_code]['Capex_pump'] + data_processed.loc[individual_code]['Opex_fixed_ACH'] + \
                                               data_processed.loc[individual_code]['Opex_fixed_CCGT'] + data_processed.loc[individual_code]['Opex_fixed_CT'] + \
                                               data_processed.loc[individual_code]['Opex_fixed_Tank'] + data_processed.loc[individual_code]['Opex_fixed_VCC'] + \
                                               data_processed.loc[individual_code]['Opex_fixed_VCC_backup'] + data_processed.loc[individual_code]['Opex_fixed_pump']


                data_processed.loc[individual_code]['Capex_Total'] = data_processed.loc[individual_code]['Capex_Centralized'] + data_processed.loc[individual_code]['Capex_Decentralized']
                data_processed.loc[individual_code]['Opex_Total'] = data_processed.loc[individual_code]['Opex_Centralized'] + data_processed.loc[individual_code]['Opex_Decentralized']

        return data_processed

    def preprocessing_generation_data_decentralized(self, locator, data_raw, individual, config):

        total_demand = pd.read_csv(locator.get_total_demand())
        building_names = total_demand.Name.values

        df_all_generations = pd.read_csv(locator.get_optimization_all_individuals())

        # The current structure of CEA has the following columns saved, in future, this will be slightly changed and
        # correspondingly these columns_of_saved_files needs to be changed
        columns_of_saved_files = ['CHP/Furnace', 'CHP/Furnace Share', 'Base Boiler',
                                  'Base Boiler Share', 'Peak Boiler', 'Peak Boiler Share',
                                  'Heating Lake', 'Heating Lake Share', 'Heating Sewage', 'Heating Sewage Share', 'GHP',
                                  'GHP Share',
                                  'Data Centre', 'Compressed Air', 'PV', 'PV Area Share', 'PVT', 'PVT Area Share',
                                  'SC_ET',
                                  'SC_ET Area Share', 'SC_FP', 'SC_FP Area Share', 'DHN Temperature',
                                  'DHN unit configuration',
                                  'Lake Cooling', 'Lake Cooling Share', 'VCC Cooling', 'VCC Cooling Share',
                                  'Absorption Chiller', 'Absorption Chiller Share', 'Storage', 'Storage Share',
                                  'DCN Temperature', 'DCN unit configuration']
        for i in building_names:  # DHN
            columns_of_saved_files.append(str(i) + ' DHN')

        for i in building_names:  # DCN
            columns_of_saved_files.append(str(i) + ' DCN')

        column_names_decentralized = []
        if config.plots_supply_system.network_type == 'DH':
            data_dispatch_path = os.path.join(
                locator.get_optimization_disconnected_folder_building_result_heating(building_names[0]))
            df_heating_costs = pd.read_csv(data_dispatch_path)
            column_names = df_heating_costs.columns.values
            column_names = column_names[1:]
            for i in building_names:
                for j in range(len(column_names)):
                    column_names_decentralized.append(str(i) + " " + column_names[j])

            data_processed = pd.DataFrame(np.zeros([len(data_raw['individual_barcode']), len(column_names_decentralized)]),
                                          columns=column_names_decentralized)

        elif config.plots_supply_system.network_type == 'DC':
            data_dispatch_path = os.path.join(
                locator.get_optimization_disconnected_folder_building_result_cooling(building_names[0], 'AHU_ARU_SCU'))
            df_cooling_costs = pd.read_csv(data_dispatch_path)
            column_names = df_cooling_costs.columns.values
            for i in building_names:
                for j in range(len(column_names)):
                    column_names_decentralized.append(str(i) + " " + column_names[j])

            data_processed = pd.DataFrame(np.zeros([len(data_raw['individual_barcode']), len(column_names_decentralized)]),
                                          columns=column_names_decentralized)


        individual_barcode_list = data_raw['individual_barcode'].loc[individual].values[0]
        df_current_individual = pd.DataFrame(np.zeros(shape=(1, len(columns_of_saved_files))),
                                             columns=columns_of_saved_files)
        for i, ind in enumerate((columns_of_saved_files)):
            df_current_individual[ind] = individual_barcode_list[i]
        for i in range(len(df_all_generations)):
            matching_number_between_individuals = 0
            for j in columns_of_saved_files:
                if np.isclose(float(df_all_generations[j][i]), float(df_current_individual[j][0])):
                    matching_number_between_individuals = matching_number_between_individuals + 1

            if matching_number_between_individuals >= (len(columns_of_saved_files) - 1):
                # this should ideally be equal to the length of the columns_of_saved_files, but due to a bug, which
                # occasionally changes the type of Boiler from NG to BG or otherwise, this round about is figured for now
                generation_number = df_all_generations['generation'][i]
                individual_number = df_all_generations['individual'][i]
        generation_number = int(generation_number)
        individual_number = int(individual_number)

        df_decentralized = df_all_generations[df_all_generations['generation'] == generation_number]
        df_decentralized = df_decentralized[df_decentralized['individual'] == individual_number]


        if config.plots_supply_system.network_type == 'DH':
            for i in building_names:  # DHN
                if df_decentralized[str(i) + ' DHN'].values[0] == 0:
                    data_dispatch_path = os.path.join(
                        locator.get_optimization_disconnected_folder_building_result_heating(i))
                    df_heating_costs = pd.read_csv(data_dispatch_path)
                    df_heating_costs = df_heating_costs[df_heating_costs["Best configuration"] == 1]
                    for j in range(len(column_names)):
                        name_of_column = str(i) + " " + column_names[j]
                        data_processed.loc[0][name_of_column] = df_heating_costs[column_names[j]].values


        elif config.plots_supply_system.network_type == 'DC':
            for i in building_names:  # DCN
                if df_decentralized[str(i) + ' DCN'].values[0] == 0:
                    data_dispatch_path = os.path.join(
                        locator.get_optimization_disconnected_folder_building_result_cooling(i, 'AHU_ARU_SCU'))
                    df_cooling_costs = pd.read_csv(data_dispatch_path)
                    df_cooling_costs = df_cooling_costs[df_cooling_costs["Best configuration"] == 1]
                    for j in range(len(column_names)):
                        name_of_column = str(i) + " " + column_names[j]
                        data_processed.loc[0][name_of_column] = df_cooling_costs[column_names[j]].values

        return data_processed

    def preprocessing_create_thermal_network_layout(self, config, locator, output_name_network, output_type_network, buildings_data):

        buildings_data = buildings_data.loc[buildings_data["Type"]=="CENTRALIZED"]
        buildings_connected = buildings_data.Name.values

        # configure layout script to create the new network adn store in the folder inputs.
        config.network_layout.network_type = output_type_network
        config.network_layout.create_plant = True
        config.network_layout.buildings = buildings_connected
        network_layout(config, locator, output_name_network)

    def preprocessing_run_thermal_network(self, config, locator, output_name_network, output_type_network):

        # configure thermal network (reduced simulation and create diagram of new network.
        network_name = output_name_network
        network_type = output_type_network  # set to either 'DH' or 'DC'
        file_type = config.thermal_network.file_type  # set to csv or shp
        set_diameter = config.thermal_network.set_diameter  # boolean
        config.thermal_network.use_representative_week_per_month = False

        if network_type == 'DC':
            substation_cooling_systems = ['ahu', 'aru', 'scu', 'data',
                                          're']  # list of cooling demand types supplied by network to substation
            substation_heating_systems = []
        else:
            substation_cooling_systems = []
            substation_heating_systems = ['ahu', 'aru', 'shu',
                                          'ww']  # list of heating demand types supplied by network to substation

        # combine into a dictionary to pass fewer arguments
        substation_systems = {'heating': substation_heating_systems, 'cooling': substation_cooling_systems}
        thermal_network_main(locator, network_type, network_name, file_type, set_diameter, config, substation_systems)

    def preprocessing_import_exports(self, locator, generation, individual, config):

        # get number of individual
        individual_integer = ""
        for i in individual:
            if i.isdigit():
                individual_integer += i
        individual_integer = int(individual_integer)
        data_imports_exports_electricity_W = electricity_import_and_exports(generation, individual_integer, locator, config)
        data_imports_natural_gas_W = natural_gas_imports(generation, individual_integer, locator, config)

        return  {"E_hourly_Wh":data_imports_exports_electricity_W, "E_yearly_Wh": data_imports_exports_electricity_W.sum(axis=0),
                 "NG_hourly_Wh": data_imports_natural_gas_W,
                 "NG_yearly_Wh": data_imports_natural_gas_W.sum(axis=0)}


    def preprocessing_capacities_installed(self, locator, generation, individual, output_type_network, config):

        # get number of individual
        individual_integer = ""
        for i in individual:
            if i.isdigit():
                individual_integer += i
        individual_integer = int(individual_integer)
        data_capacities_installed, building_connectivity = supply_system_configuration(generation, individual_integer, locator, output_type_network, config)

        return  {"capacities": data_capacities_installed, "building_connectivity":building_connectivity}

    def erase_zeros(self, data, fields):
        analysis_fields_no_zero = []
        for field in fields:
            if isinstance(data[field], float):
                sum = data[field]
            else:
                sum = data[field].sum()
            if not np.isclose(sum, 0.0):
                analysis_fields_no_zero += [field]
        return analysis_fields_no_zero

    def individual_heating_dispatch_curve(self, category):
        title = 'Dispatch curve for configuration' + self.individual + " in generation " + str(self.generation)
        output_path = self.locator.get_timeseries_plots_file(
            'gen' + str(self.generation) + '_' + self.individual + '_centralized_heating_dispatch_curve', category)
        anlysis_fields_loads = self.analysis_fields_heating_loads
        data = self.data_processed_individual
        plot = individual_activation_curve(data, anlysis_fields_loads, self.analysis_fields_heating, title, output_path)
        return plot

    def individual_heating_storage_dispatch_curve(self, category):
        title = 'Dispatch curve for configuration ' + self.individual + " in generation " + str(
            self.generation)
        output_path = self.locator.get_timeseries_plots_file(
            'gen' + str(self.generation) + '_' + self.individual + '_centralized_heating_storage_dispatch_curve', category)
        analysis_fields_charging = self.analysis_fields_heating_storage_charging
        analysis_fields_discharging = self.analysis_fields_heating_storage_discharging
        analysis_fields_status = self.analysis_fields_heating_storage_status
        data = self.data_processed_individual
        plot = thermal_storage_activation_curve(data, analysis_fields_charging, analysis_fields_discharging,
                                                analysis_fields_status, title, output_path)
        return plot

    def individual_electricity_dispatch_curve_heating(self, category):
        title = 'Dispatch curve for configuration ' + self.individual + " in generation " + str(self.generation)
        output_path = self.locator.get_timeseries_plots_file(
            'gen' + str(self.generation) + '_' + self.individual + '_centralized_electricity_dispatch_curve', category)
        anlysis_fields_loads = self.analysis_fields_electricity_loads_heating
        data = self.data_processed_individual
        plot = individual_activation_curve(data, anlysis_fields_loads, self.analysis_fields_electricity_heating, title,
                                           output_path)
        return plot

    def individual_electricity_dispatch_curve_cooling(self, category):
        title = 'Dispatch curve for configuration ' + self.individual + " in generation " + str(self.generation)
        output_path = self.locator.get_timeseries_plots_file(
            'gen' + str(self.generation) + '_' + self.individual + '_centralized_electricity_dispatch_curve', category)
        anlysis_fields_loads = self.analysis_fields_electricity_loads_cooling
        data = self.data_processed_individual
        plot = individual_activation_curve(data, anlysis_fields_loads, self.analysis_fields_electricity_cooling, title,
                                           output_path)
        return plot

    def individual_cooling_dispatch_curve(self, category):
        title = 'Dispatch curve for configuration ' + self.individual + " in generation " + str(self.generation)
        output_path = self.locator.get_timeseries_plots_file(
            'gen' + str(self.generation) + '_' + self.individual + '_centralized_cooling_dispatch_curve', category)
        anlysis_fields_loads = self.analysis_fields_cooling_loads
        data = self.data_processed_individual
        plot = individual_activation_curve(data, anlysis_fields_loads, self.analysis_fields_cooling, title, output_path)
        return plot

    def cost_analysis_cooling_decentralized(self, config, category):

        data = self.data_processed_cost_decentralized
        output_path = self.locator.get_timeseries_plots_file(
            'gen' + str(self.generation) + '_' + self.individual + '_decentralized_costs_per_generation_unit', category)
        plot = cost_analysis_curve_decentralized(data, self.locator, self.generation, self.individual, config, output_path)
        return plot

    def cost_analysis_heating_decentralized(self, config, category):

        data = self.data_processed_cost_decentralized
        output_path = self.locator.get_timeseries_plots_file(
            'gen' + str(self.generation) + '_' + self.individual + '_decentralized_costs_per_generation_unit', category)
        plot = cost_analysis_curve_decentralized(data, self.locator, self.generation, self.individual, config, output_path)
        return plot

    def pie_import_exports(self, category):
        title = 'Imports vs exports in ' + self.individual + " in generation " + str(self.generation)
        output_path = self.locator.get_timeseries_plots_file(
            'gen' + str(self.generation) + '_' + self.individual + '_pie_import_exports', category)
        anlysis_fields = ["E_from_grid_W", ##TODO: get values for imports of gas etc..Low priority
                          "E_CHP_to_grid_W",
<<<<<<< HEAD
                          "E_PV_to_grid_W"]
        data = self.data_processed_imports_exports["yearly_Wh"].copy()
        analysis_fields_clean = self.erase_zeros(data, anlysis_fields)
        plot = pie_chart(data, analysis_fields_clean, title, output_path)
=======
                          "E_PV_to_grid_W",
                          "NG_used_CCGT_W"]
        data = self.data_processed_imports_exports["E_yearly_Wh"].copy()
        data = data.append(self.data_processed_imports_exports['NG_yearly_Wh'].copy())
        plot = pie_chart(data, anlysis_fields, title, output_path)
>>>>>>> 7a18ed02
        return plot

    def pie_total_costs(self, category):
        title = 'CAPEX vs OPEX for' + self.individual + " in generation " + str(self.generation)
        output_path = self.locator.get_timeseries_plots_file(
            'gen' + str(self.generation) + '_' + self.individual + '_pie_costs', category)
        anlysis_fields = []##TODO: get data it should be a list with the names of the variables (e.g., CAPEX_tot_$yr, OPEX_$yr / central and decentral etc)
        data = []##TODO: get data  it should be a dataaframe with columns presenting the diffrent variable names  and one single row showing the values for the individual
        plot = pie_chart(data, anlysis_fields, title, output_path)
        return plot

    def pie_energy_supply_mix(self, category):
        title = 'Energy supply mix of' + self.individual + " in generation " + str(self.generation)
        output_path = self.locator.get_timeseries_plots_file(
            'gen' + str(self.generation) + '_' + self.individual + '_pie_costs', category)
        anlysis_fields = []##TODO: get data it should be a list with the names of the variables (e.g., VCC_gen_MWhyr, import_grid_MWyr, Direct_PV_MWyr) etc)
        data = []##TODO: get data  it should be a dataframe with columns presenting the diffrent variable names and one single row showing the values for the individual
        plot = pie_chart(data, anlysis_fields, title, output_path)
        return plot

    def pie_renewable_share(self, category):
        title = 'Renewable energy share in ' + self.individual + " in generation " + str(self.generation)
        output_path = self.locator.get_timeseries_plots_file(
            'gen' + str(self.generation) + '_' + self.individual + '_pie_costs', category)
        anlysis_fields = []##TODO: get data it should be a list with the names of the variables (e.g., Renewables_MWyr, non_renewables_MWyr) etc)
        data = []##TODO: get data  it should be a dataframe with columns presenting the diffrent variable names and one single row showing the values for the individual
        plot = pie_chart(data, anlysis_fields, title, output_path)
        return plot

    def map_location_size_customers_energy_system(self, output_type_network, category):
        title = 'Energy system map for %s in generation %s' % (self.individual, self.generation)
        output_path = self.locator.get_timeseries_plots_file('gen' + str(self.generation) + '_' + self.individual + '_energy_system_map', category)
        output_name_network = "gen%s_%s" % (self.generation, self.individual)
        data = self.data_processed_capacities_installed["capacities"]
        buildings_connected = self.data_processed_capacities_installed["building_connectivity"]
        analysis_fields = data.columns.values
        analysis_fields_clean = self.erase_zeros(data, analysis_fields)
        print('analysis_fields_clean: %s' % analysis_fields_clean)
        self.preprocessing_create_thermal_network_layout(self.config, self.locator, output_name_network, output_type_network,
                                                          buildings_connected)
        #self.preprocessing_run_thermal_network(self.config, self.locator,output_name_network, output_type_network)

        plot = map_chart(data, self.locator, analysis_fields_clean, title, output_path,
                         output_name_network, output_type_network,
                         buildings_connected)
        return plot

    def impact_in_the_local_grid (self, category):
        title = 'Likelihood ramp-up/ramp-down hours in ' + self.individual + " in generation " + str(self.generation)
        output_path = self.locator.get_timeseries_plots_file(
            'gen' + str(self.generation) + '_' + self.individual + '_likelihood_ramp-up_ramp_down', category)

        anlysis_fields = ["E_total_to_grid_W_negative",
<<<<<<< HEAD
                          "E_from_grid_W",]
        data = self.data_processed_imports_exports["hourly_Wh"].copy()
        analysis_fields_clean = self.erase_zeros(data, anlysis_fields)
        plot = likelihood_chart(data, analysis_fields_clean, title, output_path)
=======
                          "E_total_req_W"]
        data = self.data_processed_imports_exports["E_hourly_Wh"].copy()
        plot = likelihood_chart(data, anlysis_fields, title, output_path)
>>>>>>> 7a18ed02
        return plot

def main(config):
    locator = cea.inputlocator.InputLocator(config.scenario)

    print("Running dashboard with scenario = %s" % config.scenario)
    print("Running dashboard with the next generation = %s" % config.plots_supply_system.generation)
    print("Running dashboard with the next individual = %s" % config.plots_supply_system.individual)

    plots_main(locator, config)

if __name__ == '__main__':
    main(cea.config.Configuration())<|MERGE_RESOLUTION|>--- conflicted
+++ resolved
@@ -61,15 +61,10 @@
     #     plots.individual_electricity_dispatch_curve_cooling(category)
     #     plots.cost_analysis_cooling_decentralized(config, category)
 
-<<<<<<< HEAD
+
     plots.map_location_size_customers_energy_system(type_of_network, category)
     plots.pie_import_exports(category)
     plots.impact_in_the_local_grid(category)
-=======
-    # plots.map_location_size_customers_energy_system(type_of_network, category)
-    plots.pie_import_exports(category)
-    # plots.impact_in_the_local_grid(category)
->>>>>>> 7a18ed02
     # plots.pie_total_costs(category) ##TODO: create data inputs for these new 5 plots.
     # plots.pie_energy_supply_mix(category) ##TODO: create data inputs for these new 5 plots.
     # plots.pie_renewable_share(category) ##TODO: create data inputs for these new 5 plots.
@@ -888,18 +883,12 @@
             'gen' + str(self.generation) + '_' + self.individual + '_pie_import_exports', category)
         anlysis_fields = ["E_from_grid_W", ##TODO: get values for imports of gas etc..Low priority
                           "E_CHP_to_grid_W",
-<<<<<<< HEAD
                           "E_PV_to_grid_W"]
-        data = self.data_processed_imports_exports["yearly_Wh"].copy()
+        data = self.data_processed_imports_exports["E_yearly_Wh"].copy()
+        data = data.append(self.data_processed_imports_exports['NG_yearly_Wh'].copy())
         analysis_fields_clean = self.erase_zeros(data, anlysis_fields)
         plot = pie_chart(data, analysis_fields_clean, title, output_path)
-=======
-                          "E_PV_to_grid_W",
-                          "NG_used_CCGT_W"]
-        data = self.data_processed_imports_exports["E_yearly_Wh"].copy()
-        data = data.append(self.data_processed_imports_exports['NG_yearly_Wh'].copy())
-        plot = pie_chart(data, anlysis_fields, title, output_path)
->>>>>>> 7a18ed02
+
         return plot
 
     def pie_total_costs(self, category):
@@ -953,16 +942,11 @@
             'gen' + str(self.generation) + '_' + self.individual + '_likelihood_ramp-up_ramp_down', category)
 
         anlysis_fields = ["E_total_to_grid_W_negative",
-<<<<<<< HEAD
                           "E_from_grid_W",]
-        data = self.data_processed_imports_exports["hourly_Wh"].copy()
+        data = self.data_processed_imports_exports["E_hourly_Wh"].copy()
         analysis_fields_clean = self.erase_zeros(data, anlysis_fields)
         plot = likelihood_chart(data, analysis_fields_clean, title, output_path)
-=======
-                          "E_total_req_W"]
-        data = self.data_processed_imports_exports["E_hourly_Wh"].copy()
-        plot = likelihood_chart(data, anlysis_fields, title, output_path)
->>>>>>> 7a18ed02
+
         return plot
 
 def main(config):

# -*- coding: utf-8 -*-


from __future__ import division
from cea.demand import control_heating_cooling_systems
<<<<<<< HEAD
from cea.demand.constants import DELTA_T_NIGHT_FLUSHING, TEMPERATURE_ZONE_CONTROL_NIGHT_FLUSHING
=======
from cea.demand.constants import TEMPERATURE_ZONE_CONTROL_NIGHT_FLUSHING, DELTA_T_NIGHT_FLUSHING
>>>>>>> fc17d3be

__author__ = "Gabriel Happle"
__copyright__ = "Copyright 2016, Architecture and Building Systems - ETH Zurich"
__credits__ = ["Gabriel Happle"]
__license__ = "MIT"
__version__ = "0.1"
__maintainer__ = "Daren Thomas"
__email__ = "thomas@arch.ethz.ch"
__status__ = "Production"


#
#  CHECK SYSTEM STATUS
#

def is_mechanical_ventilation_active(bpr, tsd, t):

    # TODO: check for ventilation schedule
    if has_mechanical_ventilation(bpr) \
            and tsd['m_ve_required'][t] > 0:

        # mechanical ventilation is active if there is a ventilation demand
        return True

    elif has_mechanical_ventilation(bpr) \
            and is_night_flushing_active(bpr, tsd, t):

        # mechanical ventilation for night flushing
        return True

    else:
        return False


def is_window_ventilation_active(bpr, tsd, t):

    if has_window_ventilation(bpr) \
            and not is_mechanical_ventilation_active(bpr, tsd, t):

        # window ventilation in case of non-active mechanical ventilation
        return True

    else:
        return False


def is_mechanical_ventilation_heat_recovery_active(bpr, tsd, t):
    """
    Control of activity of heat exchanger of mechanical ventilation system
    
    Author: Gabriel Happle
    Date: APR 2017
    
    :param bpr: Building Properties
    :type bpr: BuildingPropertiesRow
    :param tsd: Time series data of building
    :type tsd: dict
    :param t: time step / hour of the year
    :type t: int
    :return: Heat exchanger ON/OFF status
    :rtype: bool
    """

    if is_mechanical_ventilation_active(bpr, tsd, t)\
            and has_mechanical_ventilation_heat_recovery(bpr)\
            and control_heating_cooling_systems.is_heating_season(t, bpr):

        # heat recovery is always active if mechanical ventilation is active (no intelligent by pass)
        # this is the usual system configuration according to Clayton Miller
        return True

    elif is_mechanical_ventilation_active(bpr, tsd, t)\
            and has_mechanical_ventilation_heat_recovery(bpr)\
            and control_heating_cooling_systems.is_cooling_season(t, bpr)\
            and tsd['T_int'][t-1] < tsd['T_ext'][t]:

        return True

    elif is_mechanical_ventilation_active(bpr, tsd, t) \
            and control_heating_cooling_systems.is_cooling_season(t, bpr) \
            and tsd['T_int'][t-1] >= tsd['T_ext'][t]:

        # heat recovery is deactivated in the cooling case,
        #  if outdoor air conditions are colder than indoor (free cooling)

        return False

    else:
        return False


def is_night_flushing_active(bpr, tsd, t):

    # night flushing is available for window ventilation (manual) and mechanical ventilation (automatic)
<<<<<<< HEAD
    # night flushing is active during the night in the cooling season,
    # IF the outdoor conditions are favourable (only temperature at the moment)
=======
    # night flushing is active during the night in the cooling season, if the outdoor conditions are favourable
>>>>>>> fc17d3be

    if has_night_flushing(bpr) \
            and is_night_time(t) \
            and tsd['T_int'][t-1] > TEMPERATURE_ZONE_CONTROL_NIGHT_FLUSHING \
            and tsd['T_int'][t-1] > tsd['T_ext'][t] + DELTA_T_NIGHT_FLUSHING \
<<<<<<< HEAD
            and tsd['rh_ext'][t] < bpr.comfort['rhum_max_pc']:
=======
            and tsd['rh_ext'][t] < bpr.comfort['RH_max_pc']:
>>>>>>> fc17d3be

        return True

    else:
        return False


def is_economizer_active(bpr, tsd, t):
    """
    Control of activity of economizer of mechanical ventilation system
    Economizer of mechanical ventilation is controlled via zone set point temperatures, indoor air temperature and
    outdoor air temperature.
    Economizer is active during cooling season if the indoor air temperature exceeds the set point and the outdoor
    temperatures are lower than the set point.
    Economizer increases mechanical ventilation flow rate to the maximum.
    
    Author: Gabriel Happle
    Date: APR 2017
    
    :param bpr: Building Properties
    :type bpr: BuildingPropertiesRow
    :param tsd: Time series data of building
    :type tsd: dict
    :param t: time step / hour of the year
    :type t: int
    :return: Economizer ON/OFF status
    :rtype: bool
    """

    if has_mechanical_ventilation_economizer(bpr) \
            and tsd['T_int'][t-1] > bpr.comfort['Tcs_set_C'] >= tsd['T_ext'][t]:

        return True

    else:
        return False




#
# CHECK SYSTEM CONFIGURATION
#

def has_mechanical_ventilation(bpr):

    if bpr.hvac['MECH_VENT']:
        return True
    elif not bpr.hvac['MECH_VENT']:
        return False
    else:
        raise ValueError(bpr.hvac['MECH_VENT'])


def has_window_ventilation(bpr):

    if bpr.hvac['WIN_VENT']:
        return True
    elif not bpr.hvac['WIN_VENT']:
        return False
    else:
        raise ValueError(bpr.hvac['WIN_VENT'])


def has_mechanical_ventilation_heat_recovery(bpr):

    if bpr.hvac['HEAT_REC']:
        return True
    elif not bpr.hvac['HEAT_REC']:
        return False
    else:
        raise ValueError(bpr.hvac['HEAT_REC'])


def has_night_flushing(bpr):

    if bpr.hvac['NIGHT_FLSH']:
        return True
    elif not bpr.hvac['NIGHT_FLSH']:
        return False
    else:
        raise ValueError(bpr.hvac['NIGHT_FLSH'])


def has_mechanical_ventilation_economizer(bpr):

    if bpr.hvac['ECONOMIZER']:
        return True
    elif not bpr.hvac['ECONOMIZER']:
        return False
    else:
        raise ValueError(bpr.hvac['ECONOMIZER'])


def is_night_time(t):
    """
    Check if a certain hour of year is during night or not

    :param t:
    :return:
    """
    return not is_day_time(t)


def is_day_time(t):
    """
    Check if a certain hour of the year is during the daytime or not

    :param t:
    :return:
    """
    start_night = 21  # 21:00 # TODO: make dynamic (e.g. as function of location/country)
    stop_night = 7  # 07:00 # TODO: make dynamic (e.g. as function of location/country)
    hour_of_day = t % 24
    return stop_night < hour_of_day < start_night<|MERGE_RESOLUTION|>--- conflicted
+++ resolved
@@ -3,11 +3,7 @@
 
 from __future__ import division
 from cea.demand import control_heating_cooling_systems
-<<<<<<< HEAD
-from cea.demand.constants import DELTA_T_NIGHT_FLUSHING, TEMPERATURE_ZONE_CONTROL_NIGHT_FLUSHING
-=======
 from cea.demand.constants import TEMPERATURE_ZONE_CONTROL_NIGHT_FLUSHING, DELTA_T_NIGHT_FLUSHING
->>>>>>> fc17d3be
 
 __author__ = "Gabriel Happle"
 __copyright__ = "Copyright 2016, Architecture and Building Systems - ETH Zurich"
@@ -102,22 +98,13 @@
 def is_night_flushing_active(bpr, tsd, t):
 
     # night flushing is available for window ventilation (manual) and mechanical ventilation (automatic)
-<<<<<<< HEAD
-    # night flushing is active during the night in the cooling season,
-    # IF the outdoor conditions are favourable (only temperature at the moment)
-=======
-    # night flushing is active during the night in the cooling season, if the outdoor conditions are favourable
->>>>>>> fc17d3be
+    # night flushing is active during the night if the outdoor conditions are favourable
 
     if has_night_flushing(bpr) \
             and is_night_time(t) \
             and tsd['T_int'][t-1] > TEMPERATURE_ZONE_CONTROL_NIGHT_FLUSHING \
             and tsd['T_int'][t-1] > tsd['T_ext'][t] + DELTA_T_NIGHT_FLUSHING \
-<<<<<<< HEAD
-            and tsd['rh_ext'][t] < bpr.comfort['rhum_max_pc']:
-=======
             and tsd['rh_ext'][t] < bpr.comfort['RH_max_pc']:
->>>>>>> fc17d3be
 
         return True
 

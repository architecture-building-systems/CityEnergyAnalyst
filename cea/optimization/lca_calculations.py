# -*- coding: utf-8 -*-
"""
This file imports the price details from the cost database as a class. This helps in preventing multiple importing
of the corresponding values in individual files.
"""
from __future__ import division
import pandas as pd
import numpy as np
from cea.optimization.constants import *

__author__ = "Sreepathi Bhargava Krishna"
__copyright__ = "Copyright 2017, Architecture and Building Systems - ETH Zurich"
__credits__ = ["Sreepathi Bhargava Krishna"]
__license__ = "MIT"
__version__ = "0.1"
__maintainer__ = "Daren Thomas"
__email__ = "thomas@arch.ethz.ch"
__status__ = "Production"


class lca_calculations(object):
    def __init__(self, locator, config):
        config.restricted_to = None  # FIXME: remove this later
        heating_lca = pd.read_excel(locator.get_life_cycle_inventory_supply_systems(config.region), sheetname="HEATING")
        cooling_lca = pd.read_excel(locator.get_life_cycle_inventory_supply_systems(config.region), sheetname="COOLING")
        electricity_costs = pd.read_excel(locator.get_electricity_costs(config.region), sheetname="ELECTRICITY")
        dhw_lca = pd.read_excel(locator.get_life_cycle_inventory_supply_systems(config.region), sheetname="DHW")
        resources_lca = pd.read_excel(locator.get_life_cycle_inventory_supply_systems(config.region), sheetname="RESOURCES")

        self.ETA_FINAL_TO_USEFUL = 0.9  # assume 90% system efficiency in terms of CO2 emissions and overhead emissions (\
        self.CC_SIGMA = 4 / 5
        self.CC_EL_TO_TOTAL = 4 / 9

        self.NG_BACKUPBOILER_TO_CO2_STD = resources_lca[resources_lca['Description'] == 'Natural Gas'].iloc[0]['CO2']  # kg_CO2 / MJ_useful
        self.NG_BACKUPBOILER_TO_OIL_STD = resources_lca[resources_lca['Description'] == 'Natural Gas'].iloc[0]['PEN']  # MJ_oil / MJ_useful

        # Boiler
        self.NG_BOILER_TO_CO2_STD = (
            resources_lca[resources_lca['Description'] == 'Natural Gas'].iloc[0]['CO2'] / self.ETA_FINAL_TO_USEFUL)  # kg_CO2 / MJ_useful
        self.NG_BOILER_TO_OIL_STD = (
            resources_lca[resources_lca['Description'] == 'Natural Gas'].iloc[0]['PEN'] / self.ETA_FINAL_TO_USEFUL)  # MJ_oil / MJ_useful

        self.SOLARCOLLECTORS_TO_CO2 = resources_lca[resources_lca['Description'] == 'Solar'].iloc[0][
            'CO2']  # kg_CO2 / MJ_useful
        self.SOLARCOLLECTORS_TO_OIL = resources_lca[resources_lca['Description'] == 'Solar'].iloc[0][
            'CO2']  # MJ_oil / MJ_useful

        if pd.read_excel(locator.get_archetypes_system_controls(config.region))['has-heating-season'].item():
            # HEATING
            self.BG_BACKUPBOILER_TO_CO2_STD = resources_lca[resources_lca['Description'] == 'Bio Gas'].iloc[0]['CO2']  # kg_CO2 / MJ_useful
            self.SMALL_GHP_TO_CO2_STD = resources_lca[resources_lca['Description'] == 'Bio Gas'].iloc[0]['CO2']   # kg_CO2 / MJ_useful

            self.BG_BACKUPBOILER_TO_OIL_STD = resources_lca[resources_lca['Description'] == 'Bio Gas'].iloc[0]['PEN']   # MJ_oil / MJ_useful
            self.SMALL_GHP_TO_OIL_STD = resources_lca[resources_lca['Description'] == 'Bio Gas'].iloc[0]['PEN']   # MJ_oil / MJ_useful

            ######### Biogas to Agric. Bio Gas emissions
            self.NORMAL_BG_TO_AGRICULTURE_CO2 = resources_lca[resources_lca['Description'] == 'Bio Gas'].iloc[0]['CO2']   # Values from Electricity used for comparison
            self.NORMAL_BG_TO_AGRICULTURE_EPRIM = resources_lca[resources_lca['Description'] == 'Bio Gas'].iloc[0]['PEN']   # Values from Electricity used for comparison



            # Furnace
            self.FURNACE_TO_CO2_STD = resources_lca[resources_lca['Description'] == 'Wood'].iloc[0]['CO2']/ self.ETA_FINAL_TO_USEFUL * (
                                              1 + self.CC_SIGMA)  # kg_CO2 / MJ_useful
            self.FURNACE_TO_OIL_STD = resources_lca[resources_lca['Description'] == 'Wood'].iloc[0]['PEN']/ self.ETA_FINAL_TO_USEFUL * (
                                              1 + self.CC_SIGMA)  # MJ_oil / MJ_useful



            if BIOGAS_FROM_AGRICULTURE_FLAG == 1:
                self.BG_BOILER_TO_CO2_STD = 0.339 * 0.87 * self.NORMAL_BG_TO_AGRICULTURE_CO2 / (1 + DH_NETWORK_LOSS) / self.ETA_FINAL_TO_USEFUL  # MJ_oil / MJ_useful
                self.BG_BOILER_TO_OIL_STD = 0.04 * 0.87 * self.NORMAL_BG_TO_AGRICULTURE_EPRIM / (1 + DH_NETWORK_LOSS) / self.ETA_FINAL_TO_USEFUL  # MJ_oil / MJ_useful

            else:
                self.BG_BOILER_TO_CO2_STD = self.NG_BOILER_TO_CO2_STD * 0.04 / 0.0691  # kg_CO2 / MJ_useful
                self.BG_BOILER_TO_OIL_STD = self.NG_BOILER_TO_OIL_STD * 0.339 / 1.16  # MJ_oil / MJ_useful

            # HP Lake
            self.LAKEHP_TO_CO2_STD = resources_lca[resources_lca['Description'] == 'Electricity'].iloc[0]['CO2'] / self.ETA_FINAL_TO_USEFUL  # kg_CO2 / MJ_useful
            self.LAKEHP_TO_OIL_STD = resources_lca[resources_lca['Description'] == 'Electricity'].iloc[0]['PEN'] / self.ETA_FINAL_TO_USEFUL / self.ETA_FINAL_TO_USEFUL  # MJ_oil / MJ_useful

            # HP Sewage
            self.SEWAGEHP_TO_CO2_STD = resources_lca[resources_lca['Description'] == 'Solid Waste'].iloc[0]['CO2'] / self.ETA_FINAL_TO_USEFUL  # kg_CO2 / MJ_useful
            self.SEWAGEHP_TO_OIL_STD = resources_lca[resources_lca['Description'] == 'Solid Waste'].iloc[0]['PEN']/ self.ETA_FINAL_TO_USEFUL  # MJ_oil / MJ_useful

            # GHP
            self.GHP_TO_CO2_STD = resources_lca[resources_lca['Description'] == 'Electricity'].iloc[0]['CO2'] / self.ETA_FINAL_TO_USEFUL  # kg_CO2 / MJ_useful
            self.GHP_TO_OIL_STD = resources_lca[resources_lca['Description'] == 'Electricity'].iloc[0]['PEN'] / self.ETA_FINAL_TO_USEFUL  # MJ_oil / MJ_useful

            if BIOGAS_FROM_AGRICULTURE_FLAG == 1:
                self.BG_CC_TO_CO2_STD = (
                    resources_lca[resources_lca['Description'] == 'Bio Gas'].iloc[0]['CO2'] / self.ETA_FINAL_TO_USEFUL * (1 + self.CC_SIGMA))  # kg_CO2 / MJ_useful
                self.BG_CC_TO_OIL_STD = (
                    resources_lca[resources_lca['Description'] == 'Bio Gas'].iloc[0]['PEN'] / self.ETA_FINAL_TO_USEFUL * (1 + self.CC_SIGMA) ) # MJ_oil / MJ_useful

            else:
                self.BG_CC_TO_CO2_STD = (
                    resources_lca[resources_lca['Description'] == 'Bio Gas'].iloc[0]['CO2'] / self.ETA_FINAL_TO_USEFUL * (1 + self.CC_SIGMA) ) # kg_CO2 / MJ_useful
                self.BG_CC_TO_OIL_STD = (
                    resources_lca[resources_lca['Description'] == 'Bio Gas'].iloc[0]['PEN'] / self.ETA_FINAL_TO_USEFUL * (1 + self.CC_SIGMA))  # kg_CO2 / MJ_useful

            if BIOGAS_FROM_AGRICULTURE_FLAG == 1:  # Use Biogas from Agriculture
                self.EL_BGCC_TO_OIL_EQ_STD = (
                    resources_lca[resources_lca['Description'] == 'Bio Gas'].iloc[0]['PEN'] * self.CC_EL_TO_TOTAL)  # kg_CO2 / MJ_final
                self.EL_BGCC_TO_CO2_STD = (
                    resources_lca[resources_lca['Description'] == 'Bio Gas'].iloc[0]['CO2'] * self.CC_EL_TO_TOTAL)  # kg_CO2 / MJ_final
            else:
                self.EL_BGCC_TO_OIL_EQ_STD = resources_lca[resources_lca['Description'] == 'Bio Gas'].iloc[0]['PEN'] * self.CC_EL_TO_TOTAL  # kg_CO2 / MJ_final
                self.EL_BGCC_TO_CO2_STD = resources_lca[resources_lca['Description'] == 'Bio Gas'].iloc[0]['CO2'] * self.CC_EL_TO_TOTAL  # kg_CO2 / MJ_final


        ######### ELECTRICITY
        self.EL_PV_TO_OIL_EQ = resources_lca[resources_lca['Description'] == 'Solar'].iloc[0]['PEN']  # MJ_oil / MJ_final
        self.EL_PV_TO_CO2 = resources_lca[resources_lca['Description'] == 'Solar'].iloc[0]['CO2']  # kg_CO2 / MJ_final

<<<<<<< HEAD
        if config.detailed_electricity_pricing:
            if config.region == 'CH':
                self.ELEC_PRICE = electricity_costs['cost'].values
                self.EL_TO_OIL_EQ = resources_lca[resources_lca['Description'] == 'Electricity'].iloc[0][
                    'PEN']  # MJ_oil / MJ_final
                self.EL_TO_CO2 = resources_lca[resources_lca['Description'] == 'Electricity'].iloc[0][
                    'CO2']  # kg_CO2 / MJ_final - CH Verbrauchermix nach EcoBau
            elif config.region == 'SIN':
                self.ELEC_PRICE = electricity_costs['cost'].values
                self.EL_TO_OIL_EQ = resources_lca[resources_lca['Description'] == 'Electricity'].iloc[0][
                    'PEN']  # MJ_oil / MJ_final
                self.EL_TO_CO2 = resources_lca[resources_lca['Description'] == 'Electricity'].iloc[0][
                    'CO2']  # kg_CO2 / MJ_final - CH Verbrauchermix nach EcoBau
        else:
            average_electricity_price = resources_lca[resources_lca['Description'] == 'Electricity'].iloc[0][
                                  'costs_kWh'] / 1000
            self.ELEC_PRICE = np.ones(8760) * average_electricity_price
            self.EL_TO_OIL_EQ = resources_lca[resources_lca['Description'] == 'Electricity'].iloc[0][
                'PEN']  # MJ_oil / MJ_final
            self.EL_TO_CO2 = resources_lca[resources_lca['Description'] == 'Electricity'].iloc[0][
                'CO2']  # kg_CO2 / MJ_final - CH Verbrauchermix nach EcoBau


        average_green_electricity_cost = resources_lca[resources_lca['Description'] == 'Solar'].iloc[0]['costs_kWh']  # MJ_oil / MJ_final
        self.ELEC_PRICE_GREEN = np.ones(8760) * average_green_electricity_cost
        self.EL_TO_OIL_EQ_GREEN = resources_lca[resources_lca['Description'] == 'Solar'].iloc[0]['PEN']  # MJ_oil / MJ_final
        self.EL_TO_CO2_GREEN = resources_lca[resources_lca['Description'] == 'Solar'].iloc[0]['CO2'] # kg_CO2 / MJ_final

        self.EL_NGCC_TO_OIL_EQ_STD = resources_lca[resources_lca['Description'] == 'Natural Gas'].iloc[0]['PEN'] * self.CC_EL_TO_TOTAL  # MJ_oil / MJ_final
        self.EL_NGCC_TO_CO2_STD = resources_lca[resources_lca['Description'] == 'Natural Gas'].iloc[0]['CO2'] * self.CC_EL_TO_TOTAL  # kg_CO2 / MJ_final
=======

        self.ELEC_PRICE = resources_lca[resources_lca['Description'] == 'Electricity'].iloc[0]['costs_kWh'] / 1000
        self.EL_TO_OIL_EQ = resources_lca[resources_lca['Description'] == 'Electricity'].iloc[0]['PEN'] # MJ_oil / MJ_final
        self.EL_TO_CO2 = resources_lca[resources_lca['Description'] == 'Electricity'].iloc[0]['CO2']  # kg_CO2 / MJ_final


        self.EL_TO_OIL_EQ_GREEN = resources_lca[resources_lca['Description'] == 'Electricity'].iloc[0]['PEN']  # MJ_oil / MJ_final
        self.EL_TO_CO2_GREEN = resources_lca[resources_lca['Description'] == 'Electricity'].iloc[0]['CO2'] # kg_CO2 / MJ_final

        self.EL_NGCC_TO_OIL_EQ_STD = resources_lca[resources_lca['Description'] == 'Natural Gas'].iloc[0]['PEN'] * self.CC_EL_TO_TOTAL  # MJ_oil / MJ_final
        self.EL_NGCC_TO_CO2_STD = resources_lca[resources_lca['Description'] == 'Natural Gas'].iloc[0]['CO2'] * self.CC_EL_TO_TOTAL  # kg_CO2 / MJ_final



        # Combined Cycle
>>>>>>> d63a6f96
        self.NG_CC_TO_CO2_STD = resources_lca[resources_lca['Description'] == 'Natural Gas'].iloc[0]['CO2'] / self.ETA_FINAL_TO_USEFUL * (1 + self.CC_SIGMA)  # kg_CO2 / MJ_useful
        self.NG_CC_TO_OIL_STD = resources_lca[resources_lca['Description'] == 'Natural Gas'].iloc[0]['PEN'] / self.ETA_FINAL_TO_USEFUL * (1 + self.CC_SIGMA)  # MJ_oil / MJ_useful<|MERGE_RESOLUTION|>--- conflicted
+++ resolved
@@ -113,20 +113,12 @@
         self.EL_PV_TO_OIL_EQ = resources_lca[resources_lca['Description'] == 'Solar'].iloc[0]['PEN']  # MJ_oil / MJ_final
         self.EL_PV_TO_CO2 = resources_lca[resources_lca['Description'] == 'Solar'].iloc[0]['CO2']  # kg_CO2 / MJ_final
 
-<<<<<<< HEAD
         if config.detailed_electricity_pricing:
-            if config.region == 'CH':
-                self.ELEC_PRICE = electricity_costs['cost'].values
-                self.EL_TO_OIL_EQ = resources_lca[resources_lca['Description'] == 'Electricity'].iloc[0][
-                    'PEN']  # MJ_oil / MJ_final
-                self.EL_TO_CO2 = resources_lca[resources_lca['Description'] == 'Electricity'].iloc[0][
-                    'CO2']  # kg_CO2 / MJ_final - CH Verbrauchermix nach EcoBau
-            elif config.region == 'SIN':
-                self.ELEC_PRICE = electricity_costs['cost'].values
-                self.EL_TO_OIL_EQ = resources_lca[resources_lca['Description'] == 'Electricity'].iloc[0][
-                    'PEN']  # MJ_oil / MJ_final
-                self.EL_TO_CO2 = resources_lca[resources_lca['Description'] == 'Electricity'].iloc[0][
-                    'CO2']  # kg_CO2 / MJ_final - CH Verbrauchermix nach EcoBau
+            self.ELEC_PRICE = electricity_costs['cost'].values
+            self.EL_TO_OIL_EQ = resources_lca[resources_lca['Description'] == 'Electricity'].iloc[0][
+                'PEN']  # MJ_oil / MJ_final
+            self.EL_TO_CO2 = resources_lca[resources_lca['Description'] == 'Electricity'].iloc[0][
+                'CO2']  # kg_CO2 / MJ_final - CH Verbrauchermix nach EcoBau
         else:
             average_electricity_price = resources_lca[resources_lca['Description'] == 'Electricity'].iloc[0][
                                   'costs_kWh'] / 1000
@@ -144,22 +136,6 @@
 
         self.EL_NGCC_TO_OIL_EQ_STD = resources_lca[resources_lca['Description'] == 'Natural Gas'].iloc[0]['PEN'] * self.CC_EL_TO_TOTAL  # MJ_oil / MJ_final
         self.EL_NGCC_TO_CO2_STD = resources_lca[resources_lca['Description'] == 'Natural Gas'].iloc[0]['CO2'] * self.CC_EL_TO_TOTAL  # kg_CO2 / MJ_final
-=======
 
-        self.ELEC_PRICE = resources_lca[resources_lca['Description'] == 'Electricity'].iloc[0]['costs_kWh'] / 1000
-        self.EL_TO_OIL_EQ = resources_lca[resources_lca['Description'] == 'Electricity'].iloc[0]['PEN'] # MJ_oil / MJ_final
-        self.EL_TO_CO2 = resources_lca[resources_lca['Description'] == 'Electricity'].iloc[0]['CO2']  # kg_CO2 / MJ_final
-
-
-        self.EL_TO_OIL_EQ_GREEN = resources_lca[resources_lca['Description'] == 'Electricity'].iloc[0]['PEN']  # MJ_oil / MJ_final
-        self.EL_TO_CO2_GREEN = resources_lca[resources_lca['Description'] == 'Electricity'].iloc[0]['CO2'] # kg_CO2 / MJ_final
-
-        self.EL_NGCC_TO_OIL_EQ_STD = resources_lca[resources_lca['Description'] == 'Natural Gas'].iloc[0]['PEN'] * self.CC_EL_TO_TOTAL  # MJ_oil / MJ_final
-        self.EL_NGCC_TO_CO2_STD = resources_lca[resources_lca['Description'] == 'Natural Gas'].iloc[0]['CO2'] * self.CC_EL_TO_TOTAL  # kg_CO2 / MJ_final
-
-
-
-        # Combined Cycle
->>>>>>> d63a6f96
         self.NG_CC_TO_CO2_STD = resources_lca[resources_lca['Description'] == 'Natural Gas'].iloc[0]['CO2'] / self.ETA_FINAL_TO_USEFUL * (1 + self.CC_SIGMA)  # kg_CO2 / MJ_useful
         self.NG_CC_TO_OIL_STD = resources_lca[resources_lca['Description'] == 'Natural Gas'].iloc[0]['PEN'] / self.ETA_FINAL_TO_USEFUL * (1 + self.CC_SIGMA)  # MJ_oil / MJ_useful
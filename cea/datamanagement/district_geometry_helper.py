"""
This script extracts surrounding buildings of the zone geometry from Open street maps
"""
from __future__ import division
from __future__ import print_function

import math
import os

import numpy as np
import osmnx as ox
import shapely.geometry as geometry
from geopandas import GeoDataFrame as Gdf
from geopandas import overlay
from scipy.spatial import Delaunay
from shapely.ops import cascaded_union, polygonize
import pandas as pd

import cea.config
import cea.inputlocator
from cea.demand import constants
from cea.utilities.standardize_coordinates import get_projected_coordinate_system, get_geographic_coordinate_system

__author__ = "Jimeno Fonseca"
__copyright__ = "Copyright 2018, Architecture and Building Systems - ETH Zurich"
__credits__ = ["Jimeno Fonseca"]
__license__ = "MIT"
__version__ = "0.1"
__maintainer__ = "Daren Thomas"
__email__ = "cea@arch.ethz.ch"
__status__ = "Production"


def alpha_shape(points, alpha):
    """
    Compute the alpha shape (concave hull) of a set of points.

    @param points: Iterable container of points.
    @param alpha: alpha value to influence the gooeyness of the border. Smaller
                  numbers don't fall inward as much as larger numbers. Too large,
                  and you lose everything!
    """
    if len(points) < 4:
        # When you have a triangle, there is no sense in computing an alpha
        # shape.
        return geometry.MultiPoint(list(points)).convex_hull

    def add_edge(edges, edge_points, coords, i, j):
        """Add a line between the i-th and j-th points, if not in the list already"""
        if (i, j) in edges or (j, i) in edges:
            # already added
            return
        edges.add((i, j))
        edge_points.append(coords[[i, j]])

    coords = np.array([point.coords[0] for point in points])

    tri = Delaunay(coords)
    edges = set()
    edge_points = []
    # loop over triangles:
    # ia, ib, ic = indices of corner points of the triangle
    for ia, ib, ic in tri.vertices:
        pa = coords[ia]
        pb = coords[ib]
        pc = coords[ic]

        # Lengths of sides of triangle
        a = math.sqrt((pa[0] - pb[0]) ** 2 + (pa[1] - pb[1]) ** 2)
        b = math.sqrt((pb[0] - pc[0]) ** 2 + (pb[1] - pc[1]) ** 2)
        c = math.sqrt((pc[0] - pa[0]) ** 2 + (pc[1] - pa[1]) ** 2)

        # Semiperimeter of triangle
        s = (a + b + c) / 2.0

        # Area of triangle by Heron's formula
        area = math.sqrt(s * (s - a) * (s - b) * (s - c))
        circum_r = a * b * c / (4.0 * area)

        # Here's the radius filter.
        # print circum_r
        if circum_r < 1.0 / alpha:
            add_edge(edges, edge_points, coords, ia, ib)
            add_edge(edges, edge_points, coords, ib, ic)
            add_edge(edges, edge_points, coords, ic, ia)

    m = geometry.MultiLineString(edge_points)
    triangles = list(polygonize(m))
    return cascaded_union(triangles), edge_points


def calc_surrounding_area(zone_gdf, buffer_m):
    geometry_without_holes = zone_gdf.convex_hull
    geometry_without_holes_gdf = Gdf(geometry=geometry_without_holes.values)
    geometry_without_holes_gdf["one_class"] = "buildings"
    geometry_merged = geometry_without_holes_gdf.dissolve(by='one_class', aggfunc='sum')
    geometry_merged_final = Gdf(geometry=geometry_merged.convex_hull)
    new_buffer = Gdf(geometry=geometry_merged_final.buffer(buffer_m))
    area = overlay(geometry_merged_final, new_buffer, how='symmetric_difference')

    # THIS IS ANOTHER METHOD, NOT FUNCTIONAL THOUGH
    # from shapely.ops import Point
    # # new GeoDataFrame with same columns
    # points = []
    # # Extraction of the polygon nodes and attributes values from polys and integration into the new GeoDataFrame
    # for index, row in zone_gdf.iterrows():
    #     for j in list(row['geometry'].exterior.coords):
    #         points.append(Point(j))
    #
    # concave_hull, edge_points = alpha_shape(points, alpha=0.1)
    # simple_polygons = [x for x in concave_hull]
    # geometry_merged_final = Gdf(geometry=simple_polygons)
    # geometry_merged_final.plot()
    # plt.show()
    # new_buffer = Gdf(geometry=geometry_merged_final.buffer(buffer_m))
    # area = overlay(geometry_merged_final, new_buffer, how='symmetric_difference')
    # area.plot()

    return area, geometry_merged_final


def clean_attributes(shapefile, buildings_height, buildings_floors, key):
    # local variables
    no_buildings = shapefile.shape[0]
    list_of_columns = shapefile.columns
    if buildings_height is None and buildings_floors is None:
        print('Warning! you have not indicated a height or number of floors above ground for the buildings, '
              'we are reverting to data stored in Open Street Maps (It might not be accurate at all),'
              'if we do not find data in OSM for a particular building, we get the median in the surroundings, '
              'if we do not get any data we assume 4 floors per building')
        # Check which attributes the OSM has, Sometimes it does not have any and indicate the data source
        if 'building:levels' not in list_of_columns:
            shapefile['building:levels'] = [3] * no_buildings
<<<<<<< HEAD
            shapefile['REFERENCE'] = "CEA - assumption"
=======
            shapefile['data_source'] = "CEA - assumption"
        elif pd.isnull(shapefile['building:levels']).all():
            shapefile['building:levels'] = [3] * no_buildings
            shapefile['data_source'] = "CEA - assumption"
>>>>>>> 8589b2e7
        else:
            shapefile['REFERENCE'] = ["OSM - median" if x is np.nan else "OSM - as it is" for x in shapefile['building:levels']]
        if 'roof:levels' not in list_of_columns:
            shapefile['roof:levels'] = [1] * no_buildings

        #get the median from the area:
        data_osm_floors1 = shapefile['building:levels'].fillna(0)
        data_osm_floors2 = shapefile['roof:levels'].fillna(0)
        data_floors_sum = [x + y for x, y in
                           zip([float(x) for x in data_osm_floors1], [float(x) for x in data_osm_floors2])]
        data_floors_sum_with_nan = [np.nan if x <= 1.0 else x for x in data_floors_sum]
        data_osm_floors_joined = int(math.ceil(np.nanmedian(data_floors_sum_with_nan)))  # median so we get close to the worse case
        shapefile["floors_ag"] = [int(x) if x is not np.nan else data_osm_floors_joined for x in
                                  data_floors_sum_with_nan]
        shapefile["height_ag"] = shapefile["floors_ag"] * constants.H_F
    elif buildings_height is None and buildings_floors is not None:
        shapefile["floors_ag"] = [buildings_floors] * no_buildings
        shapefile["height_ag"] = shapefile["floors_ag"] * constants.H_F
    elif buildings_height is not None and buildings_floors is None:
        shapefile["height_ag"] = [buildings_height] * no_buildings
        shapefile["floors_ag"] = [int(math.floor(x)) for x in shapefile["height_ag"] / constants.H_F]
    else:  # both are not none
        shapefile["height_ag"] = [buildings_height] * no_buildings
        shapefile["floors_ag"] = [buildings_floors] * no_buildings

    #add description
    if "description" in list_of_columns:
        shapefile["description"] = shapefile['description']
    elif 'addr:housename' in list_of_columns:
        shapefile["description"] = shapefile['addr:housename']
    elif 'amenity' in list_of_columns:
        shapefile["description"] = shapefile['amenity']
    else:
        shapefile["description"] = [np.nan]*no_buildings

    shapefile["category"] = shapefile['building']
    shapefile["Name"] = [key + str(x + 1000) for x in
                         range(no_buildings)]  # start in a big number to avoid potential confusion\
    result = shapefile[
        ["Name", "height_ag", "floors_ag", "description", "category", "geometry",  "REFERENCE"]]

    result.reset_index(inplace=True, drop=True)

    return result


def erase_no_surrounding_areas(all_district, area_buffer):
    polygon = area_buffer.geometry[0]
    all_district.within(polygon)
    subset = all_district[all_district.within(polygon)]
    return subset


def geometry_extractor_osm(locator, config):
    """this is where the action happens if it is more than a few lines in ``main``.
    NOTE: ADD YOUR SCRIPT'S DOCUMENATION HERE (how)
    NOTE: RENAME THIS FUNCTION (SHOULD PROBABLY BE THE SAME NAME AS THE MODULE)
    """

    # local variables:
    buffer_m = config.district_helper.buffer
    buildings_height = config.district_helper.height_ag
    buildings_floors = config.district_helper.floors_ag
    shapefile_out_path = locator.get_district_geometry()
    zone = Gdf.from_file(locator.get_zone_geometry())

    # trnasform zone file to geographic coordinates
    zone = zone.to_crs(get_geographic_coordinate_system())
    lon = zone.geometry[0].centroid.coords.xy[0][0]
    lat = zone.geometry[0].centroid.coords.xy[1][0]
    zone = zone.to_crs(get_projected_coordinate_system(float(lat), float(lon)))

    # get a polygon of the surrounding area, and one polygon representative of the zone area
    area_with_buffer, _ = calc_surrounding_area(zone, buffer_m)
    area_with_buffer.crs = get_projected_coordinate_system(float(lat), float(lon))
    area_with_buffer = area_with_buffer.to_crs(get_geographic_coordinate_system())

    # get footprints of all the district
    all_district = ox.footprints.create_footprints_gdf(polygon=area_with_buffer['geometry'].values[0])

    # erase overlapping area
    district = erase_no_surrounding_areas(all_district.copy(), area_with_buffer)

    # clean attributes of height, name and number of floors
    result = clean_attributes(district, buildings_height, buildings_floors, key="CEA")
    result = result.to_crs(get_projected_coordinate_system(float(lat), float(lon)))

    # save to shapefile
    result.to_file(shapefile_out_path)


def main(config):
    """
    This is the main entry point to your script. Any parameters used by your script must be present in the ``config``
    parameter. The CLI will call this ``main`` function passing in a ``config`` object after adjusting the configuration
    to reflect parameters passed on the command line - this is how the ArcGIS interface interacts with the scripts
    BTW.

    :param config:
    :type config: cea.config.Configuration
    :return:
    """
    assert os.path.exists(config.scenario), 'Scenario not found: %s' % config.scenario
    locator = cea.inputlocator.InputLocator(config.scenario)

    geometry_extractor_osm(locator, config)


if __name__ == '__main__':
    main(cea.config.Configuration())<|MERGE_RESOLUTION|>--- conflicted
+++ resolved
@@ -131,14 +131,10 @@
         # Check which attributes the OSM has, Sometimes it does not have any and indicate the data source
         if 'building:levels' not in list_of_columns:
             shapefile['building:levels'] = [3] * no_buildings
-<<<<<<< HEAD
             shapefile['REFERENCE'] = "CEA - assumption"
-=======
-            shapefile['data_source'] = "CEA - assumption"
         elif pd.isnull(shapefile['building:levels']).all():
             shapefile['building:levels'] = [3] * no_buildings
-            shapefile['data_source'] = "CEA - assumption"
->>>>>>> 8589b2e7
+            shapefile['REFERENCE'] = "CEA - assumption"
         else:
             shapefile['REFERENCE'] = ["OSM - median" if x is np.nan else "OSM - as it is" for x in shapefile['building:levels']]
         if 'roof:levels' not in list_of_columns:

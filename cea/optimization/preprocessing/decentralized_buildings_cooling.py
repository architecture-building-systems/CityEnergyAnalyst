--- conflicted
+++ resolved
@@ -235,21 +235,13 @@
         T_re_boiler_FP_to_single_ACH_to_AHU_K = np.zeros(8760)
         T_re_boiler_ET_to_single_ACH_to_AHU_K = np.zeros(8760)
 
-<<<<<<< HEAD
-        VCC_cost_data = pd.read_excel(locator.get_supply_systems(config.region), sheet_name="Chiller")
-        VCC_cost_data = VCC_cost_data[VCC_cost_data['code'] == 'CH3']
-        max_VCC_chiller_size = max(VCC_cost_data['cap_max'].values)
-
-        Absorption_chiller_cost_data = pd.read_excel(locator.get_supply_systems(config.region),
-                                                     sheet_name="Absorption_chiller")
-=======
         VCC_cost_data = pd.read_excel(locator.get_supply_systems(), sheetname="Chiller")
         VCC_cost_data = VCC_cost_data[VCC_cost_data['code'] == 'CH3']
         max_VCC_chiller_size = max(VCC_cost_data['cap_max'].values)
 
-        Absorption_chiller_cost_data = pd.read_excel(locator.get_supply_systems(),
-                                                     sheetname="Absorption_chiller")
->>>>>>> 6a6a337c
+        Absorption_chiller_cost_data = pd.read_excel(locator.get_supply_systems(config.region),
+                                                     sheet_name="Absorption_chiller")
+
         Absorption_chiller_cost_data = Absorption_chiller_cost_data[
             Absorption_chiller_cost_data['type'] == ACH_TYPE_SINGLE]
         max_ACH_chiller_size = max(Absorption_chiller_cost_data['cap_max'].values)

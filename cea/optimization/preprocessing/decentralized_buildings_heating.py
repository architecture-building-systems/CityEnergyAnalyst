--- conflicted
+++ resolved
@@ -71,8 +71,8 @@
 def disconnected_heating_for_building(building_name, supply_systems, T_ground_K, geothermal_potential_data, lca,
                                       locator, prices):
     print('{building_name} disconnected heating supply system simulations...'.format(building_name=building_name))
-    GHP_cost_data = supply_systems.HP # heat pump
-    BH_cost_data = supply_systems.BH # borehole
+    GHP_cost_data = supply_systems.HP
+    BH_cost_data = supply_systems.BH
     boiler_cost_data = supply_systems.Boiler
 
     # run substation model to derive temperatures of the building
@@ -258,16 +258,6 @@
         Capex_a_USD[3 + i][0] += Capex_a_GHP_USD
         Opex_a_fixed_USD[3 + i][0] += Opex_a_fixed_GHP_USD
         Capex_opex_a_fixed_only_USD[3 + i][0] += Capex_a_GHP_USD + Opex_a_fixed_GHP_USD  # TODO:variable price?
-<<<<<<< HEAD
-    # Best configuration
-    Best = np.zeros((13, 1))
-    indexBest = 0
-    TAC_USD = np.zeros((13, 2)) #Total anualize costs -> we rank the system based on this metric and then based on Total CO2.
-    TotalCO2 = np.zeros((13, 2))
-    for i in range(13):
-        TAC_USD[i][0] = TotalCO2[i][0]  = i
-        Opex_a_USD[i][1] = Opex_a_fixed_USD[i][0] + + Opex_a_var_USD[i][4]
-=======
     # Compile Objectives
     number_of_configurations = len(GHG_tonCO2) # 13
     TAC_USD = np.zeros((number_of_configurations, 2))
@@ -275,7 +265,6 @@
     for i in range(number_of_configurations):
         TAC_USD[i][0] = TotalCO2[i][0] = i
         Opex_a_USD[i][1] = Opex_a_fixed_USD[i][0] + Opex_a_var_USD[i][4]
->>>>>>> bb7214b9
         TAC_USD[i][1] = Capex_opex_a_fixed_only_USD[i][0] + Opex_a_var_USD[i][4]
         TotalCO2[i][1] = GHG_tonCO2[i][5]
     # Rank results and find the best configuration

--- conflicted
+++ resolved
@@ -1,8 +1,5 @@
-<<<<<<< HEAD
 import warnings
-=======
 import os
->>>>>>> 3a66122a
 
 import geopandas
 import utm

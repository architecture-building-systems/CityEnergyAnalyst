--- conflicted
+++ resolved
@@ -83,12 +83,6 @@
 
         # Get the settings for the format
         self.plot_title = plot_config_general.plot_title
-<<<<<<< HEAD
-        self.y_metric_to_plot = plot_config.y_metric_to_plot
-        if plot_config.pv_code is not None:
-            pv_code = plot_config.pv_code
-            self.y_metric_to_plot.append(f"PV_{pv_code}_offset_total")
-=======
 
         # For lifecycle-emissions, emission-timeline, and operational-emissions,
         # y_metric_to_plot is generated in b_data_processor
@@ -102,7 +96,6 @@
                 pv_code = plot_config.pv_code
                 self.y_metric_to_plot.append(f"PV_{pv_code}_offset_total")
 
->>>>>>> f02331c0
         self.y_columns = list_y_columns
         self.y_metric_unit = plot_config.y_metric_unit
         self.y_normalised_by = plot_config.y_normalised_by

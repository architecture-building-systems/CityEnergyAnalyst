--- conflicted
+++ resolved
@@ -9,14 +9,7 @@
 from cea.constants import *
 from cea.constants import HOURS_IN_YEAR, P_WATER_KGPERM3
 from cea.demand import control_heating_cooling_systems, constants
-<<<<<<< HEAD
-from cea.demand.hotwater_loads import calc_water_temperature
-import pandas as pd
-from cea.constants import HOURS_IN_YEAR
-from cea.demand.refrigeration_loads import calc_Qcpro_sys
-=======
 from cea.utilities import physics
->>>>>>> 8fcaba5f
 
 __author__ = "Jimeno A. Fonseca, Gabriel Happle"
 __copyright__ = "Copyright 2016, Architecture and Building Systems - ETH Zurich"
@@ -56,24 +49,10 @@
     """
 
     # calculate final electrical consumption due to appliances and lights in W
-<<<<<<< HEAD
-    # tsd['Ea'] = schedules['Ea'] * bpr.internal_loads['Ea_Wm2']
-    # tsd['El'] = schedules['El'] * bpr.internal_loads['El_Wm2']
-    tsd['Ea'] = schedules['Ea']
-    tsd['El'] = schedules['El']
-    tsd['Eal'] = tsd['El'] + tsd['Ea']
-
-    if bpr.internal_loads['Epro_Wm2'] > 0:
-        # tsd['Epro'] = schedules['Epro'] * bpr.internal_loads['Epro_Wm2']
-        tsd['Epro'] = schedules['Epro'] # in kWh
-    else:
-        tsd['Epro'] = np.zeros(HOURS_IN_YEAR)
-=======
     tsd['Ea'] = schedules['Ea_W']
     tsd['El'] = schedules['El_W']
     tsd['Eal'] = schedules['El_W'] + schedules['Ea_W']
     tsd['Epro'] = schedules['Epro_W']
->>>>>>> 8fcaba5f
 
     # tsd['Qcpro_sys'] = 0.9 * tsd['Epro']
     tsd = calc_Qcpro_sys(tsd)
@@ -86,11 +65,7 @@
     Calculate the compound of end use electrical loads
 
     """
-<<<<<<< HEAD
-    tsd['E_sys'] = tsd['Eal'] + tsd['Edata'] + tsd['Epro'] + tsd['Eaux'] #assuming a small loss
-=======
     tsd['E_sys'] = tsd['Ea'] + tsd['El'] + tsd['Edata'] + tsd['Epro'] + tsd['Eaux']  # assuming a small loss
->>>>>>> 8fcaba5f
 
     return tsd
 
@@ -171,12 +146,7 @@
 
 def calc_Eaux_fw(tsd, bpr, schedules):
 
-<<<<<<< HEAD
-    tsd['vfw_m3perh'] = schedules['Vw'] / 1000  # m3/h
-    # tsd['vfw_m3perh'] = schedules['Vw'] * bpr.internal_loads['Vw_lpd'] / 1000  # m3/h
-=======
     tsd['vfw_m3perh'] = schedules['Vw_lph'] / 1000  # m3/h
->>>>>>> 8fcaba5f
 
     nf_ag = bpr.geometry['floors_ag']
     if nf_ag > 5:  # up to 5th floor no pumping needs

"""
Manage configuration information for the CEA. The Configuration class is built dynamically based on the type information
in ``default.config``.
"""
from __future__ import annotations

import configparser
import datetime
import glob
import io
import json
import os
import re
import tempfile
from typing import Dict, List, Union, Any, Generator, Tuple, Optional
import warnings

import cea.inputlocator
import cea.plugin
from cea.utilities import unique, parse_string_to_list

__author__ = "Daren Thomas"
__copyright__ = "Copyright 2017, Architecture and Building Systems - ETH Zurich"
__credits__ = ["Daren Thomas", "Jimeno A. Fonseca"]
__license__ = "MIT"
__version__ = "0.1"
__maintainer__ = "Daren Thomas"
__email__ = "cea@arch.ethz.ch"
__status__ = "Production"

DEFAULT_CONFIG = os.path.join(os.path.dirname(__file__), 'default.config')
CEA_CONFIG = os.path.expanduser('~/cea.config')


class Configuration:
    def __init__(self, config_file: str = CEA_CONFIG):
        self.restricted_to = None

        self.default_config = configparser.ConfigParser()
        self.default_config.read(DEFAULT_CONFIG)

        self.user_config = configparser.ConfigParser()

        try:
            self.user_config.read([DEFAULT_CONFIG, config_file])
        except UnicodeDecodeError as e:
            print(e)
            # Fallback to default config if user config not readable
            warnings.warn(f"Could not read {config_file}, using default config instead. "
                          f"Please check that the config file is in the correct format or if it has any special characters")
            self.user_config.read(DEFAULT_CONFIG)

        cea.plugin.add_plugins(self.default_config, self.user_config)

        self.sections = self._init_sections()

        # Only write user config if it does not exist
        if not os.path.exists(CEA_CONFIG):
            self.save(config_file)

    def __getattr__(self, item: str) -> Union['Section', Any]:
        """Return either a Section object or the value of a Parameter from `general`"""
        cid = config_identifier(item)
        if cid in self.sections:
            return self.sections[cid]
        elif cid in self.sections['general'].parameters:
            return getattr(self.sections['general'], cid)
        else:
            raise AttributeError(f"Section or Parameter not found: {item}")

    def __setattr__(self, key: str, value: Any):
        """Set the value on a parameter in the general section"""
        if key in {'default_config', 'user_config', 'sections', 'restricted_to'} or key.startswith('_'):
            # make sure the __init__ method doesn't trigger this
            return super().__setattr__(key, value)

        cid = config_identifier(key)
        general_section = self.sections['general']
        if cid in general_section.parameters:
            return general_section.parameters[cid].set(value)
        else:
            raise AttributeError(f"Parameter not found in general section: {cid}")

    def __getstate__(self) -> str:
        """when we pickle, we only really need to pickle the user_config"""
        buffer = io.StringIO()
        self.user_config.write(buffer)
        value = buffer.getvalue()
        buffer.close()
        return value

    def __setstate__(self, state: str):
        """read in the user_config and re-initialize the state (this basically follows the __init__)"""
        self.restricted_to = None

        self.default_config = configparser.ConfigParser()
        self.default_config.read(DEFAULT_CONFIG)

        self.user_config = configparser.ConfigParser()
        buffer = io.StringIO(state)
        self.user_config.read_file(buffer)
        buffer.close()

        cea.plugin.add_plugins(self.default_config, self.user_config)

        self.sections = self._init_sections()

    def _init_sections(self) -> Dict[str, Section]:
        def construct_section(name: str, config: Configuration):
            if name != name.lower():
                raise ValueError('Section names must be lowercase')
            return Section(name, config)

        return {name: construct_section(name, self) for name in self.default_config.sections()}

    def restrict_to(self, option_list: List[str]) -> None:
        """
        Restrict the config object to only allowing parameters as defined in the ``option_list`` parameter.
        `option_list` is a list of strings of the form `section` or `section:parameter` as used in the ``scripts.yml``
        file for the ``parameters`` attribute of a script.

        The purpose of this is to ensure that scripts don't use parameters that are not specified as options to the
        scripts. This only solves half of the possible issues with :py:class:`cea.config.Configuration`: the other is
        that a script creates it's own config file somewhere down the line. This is hard to check anyway.
        """
        if option_list is None:
            self.restricted_to = None
            return

        self.restricted_to = [p.fqname for s, p in self.matching_parameters(option_list)]
        self.restricted_to.append("general:plugins")
        if 'general:scenario' in self.restricted_to:
            # since general:scenario is forced to be "{general:project}/{general:scenario-name}",
            # allow those two too
            self.restricted_to.append('general:project')
            self.restricted_to.append('general:scenario-name')

    class RestrictionContextManager:
        def __init__(self, config, parameters: Optional[List[str]]):
            self.config = config
            self.parameters = parameters
            self.old_restrictions = None

        def apply(self):
            self.old_restrictions = self.config.restricted_to
            self.config.restrict_to(self.parameters)

        def clear(self):
            self.config.restricted_to = self.old_restrictions

        def __enter__(self):
            self.apply()

        def __exit__(self, exc_type, exc_val, exc_tb):
            self.clear()

    def temp_restrictions(self, parameters: List[str]) -> RestrictionContextManager:
        """
        Apply temporary restricts to script using context manager
        """
        return self.RestrictionContextManager(self, parameters)

    def ignore_restrictions(self) -> RestrictionContextManager:
        """
        Create a ``with`` block where the config file restrictions are not kept.
        Usage::
            with config.ignore_restrictions():
                config.my_section.my_property = value
        """
        return self.RestrictionContextManager(self, None)

    def apply_command_line_args(self, args: List[str], option_list: List[str]) -> None:
        """
        Apply the command line args as passed to cea.interfaces.cli.cli (the ``cea`` command). Each argument
        is assumed to follow this pattern: ``--PARAMETER-NAME VALUE``,  with ``PARAMETER-NAME`` being one of the options
        in the config file and ``VALUE`` being the value to override that option with.
        """
        if not len(args):
            # no arguments to apply
            return
        if args[0].endswith('.py'):
            # remove script name from list of arguments
            args = args[1:]
        command_line_args = parse_command_line_args(args)

        for section, parameter in self.matching_parameters(option_list):
            if parameter.name in command_line_args:
                command_line_arg = command_line_args.pop(parameter.name)
                try:
                    raw_value = parameter.replace_references(command_line_arg)

                    # Allow boolean parameters to be set to empty string to be interpreted as True
                    if (raw_value == "" and isinstance(parameter, BooleanParameter)):
                        parameter.set(True)
                    else:
                        parameter.set(parameter.decode(raw_value))
                except Exception as e:
                    raise ValueError(
                        f"ERROR setting {section.name}:{parameter.name} to {command_line_arg}") from e

        if len(command_line_args) != 0:
            raise ValueError(f"Unexpected parameters: {command_line_args}")

    def matching_parameters(self, option_list: List[str]) -> Generator[Tuple[Section, Parameter]]:
        """
        Return a tuple (Section, Parameter) for all parameters that match the parameters in the ``option_list``.
        ``option_list`` is a sequence of parameter names in the form ``section[:parameter]``
        if only a section is mentioned, all the parameters of that section are added. Otherwise, only the specified
        parameter is added to the resulting list.
        """
        for option in option_list:
            if ':' in option:
                section_name, parameter_name = option.split(':')
                section = self.sections[section_name]
                try:
                    parameter = section.parameters[parameter_name]
                except KeyError:
                    raise KeyError(f"Invalid option in option_list: {option}")
                yield section, parameter
            else:
                section = self.sections[option]
                for parameter in section.parameters.values():
                    yield section, parameter

    def save(self, config_file: str = CEA_CONFIG) -> None:
        """
        Save the current configuration to a file. By default, the configuration is saved to the user configuration
        file (``~/cea.config``). If ``config_file`` is set to the default configuration file
        :py:data:`cea.config.DEFAULT_CONFIG`, then nothing is saved - this is to prevent overwriting the default
        configuration file.
        """
        config_file = os.path.normcase(os.path.normpath(os.path.abspath(config_file)))
        default_config = os.path.normcase(os.path.normpath(os.path.abspath(DEFAULT_CONFIG)))
        if config_file == default_config:
            # don't overwrite the default.config
            return

        parser = configparser.ConfigParser()
        for section in self.sections.values():
            parser.add_section(section.name)
            for parameter in section.parameters.values():
                parser.set(section.name, parameter.name, self.user_config.get(section.name, parameter.name))
        with open(config_file, 'w') as f:
            parser.write(f)

    def get_number_of_processes(self) -> int:
        """
        Returns the number of processes to use for multiprocessing.

        :return number_of_processes: Number of processes to use.
        """
        if self.multiprocessing:
            import multiprocessing
            number_of_processes = multiprocessing.cpu_count() - self.number_of_cpus_to_keep_free
            return max(1, number_of_processes)  # ensure that at least one process is being used
        else:
            return 1

    def get(self, fqname: str) -> Parameter:
        """Given a string of the form "section:parameter", return the value of that parameter"""
        return self.get_parameter(fqname).get()

    def get_parameter(self, fqname: str) -> Parameter:
        """
        Given a string of the form "section:parameter", return the parameter object

        :rtype: cea.config.Parameter
        """
        section, parameter = fqname.split(':')
        try:
            return self.sections[section].parameters[parameter]
        except KeyError:
            raise KeyError(fqname)

    def refresh_plugins(self) -> None:
        cea.plugin.add_plugins(self.default_config, self.user_config)
        self.sections = self._init_sections()


def parse_command_line_args(args):
    """Group the arguments into a dictionary: parameter-name -> value"""
    parameters = {}
    values = []
    argument_stack = list(args)

    while len(argument_stack):
        token = argument_stack.pop()
        if token.startswith('--'):
            parameter_name = token[2:]
            parameters[parameter_name] = ' '.join(reversed(values))
            values = []
        else:
            values.append(token)

    if len(values) != 0:
        raise ValueError(f"Bad arguments: {args}")

    return parameters


def config_identifier(python_identifier: str) -> str:
    """
    For vanity, keep keys and section names in the config file with dashes instead of underscores and
    all-lowercase
    """
    return python_identifier.lower().replace('_', '-')


class Section:
    """Instances of ``Section`` describe a section in the configuration file."""

    def __init__(self, name: str, config: 'Configuration') -> None:
        """
        :param name: The name of the section (as it appears in the configuration file, all lowercase)
        :type name: str
        :param config: The Configuration instance this section belongs to
        :type config: Configuration
        """

        self.name = name
        self.config = config
        self.parameters = self._init_parameters()

    def __getattr__(self, item: str) -> Any:
        """Return the value of the parameter with that name."""
        cid = config_identifier(item)
        if cid in self.parameters:
            if self.config.restricted_to is not None and self.parameters[cid].fqname not in self.config.restricted_to:
                raise AttributeError(
                    f"Parameter not configured to work with this script: {self.parameters[cid].fqname}")
            return self.parameters[cid].get()
        else:
            raise AttributeError(f"Parameter not found: {item}")

    def __setattr__(self, key: str, value: Any):
        """Set the value on a parameter"""
        if key in {'name', 'config', 'parameters'}:
            # make sure the __init__ method doesn't trigger this
            return super().__setattr__(key, value)

        cid = config_identifier(key)
        if cid in self.parameters:
            if self.config.restricted_to is not None and self.parameters[cid].fqname not in self.config.restricted_to:
                raise AttributeError(
                    f"Parameter not configured to work with this script: {self.parameters[cid].fqname}")
            return self.parameters[cid].set(value)
        else:
            return super().__setattr__(key, value)

    def __repr__(self):
        return f"[{self.name}]({', '.join(self.parameters.keys())})"

    def _init_parameters(self) -> Dict[str, Parameter]:
        def construct_parameter(name: str, section: Section, config: Configuration):
            """Create the appropriate subtype of ``Parameter`` based on the .type option in the default.config file.
            :param name: The name of the parameter (as it appears in the configuration file, all lowercase)
            :type name: str
            :param section: The section this parameter is to be defined for
            :type section: Section
            :param config: The Configuration instance this parameter belongs to
            :type config: Configuration
            """

            if name != name.lower():
                raise ValueError("Parameter names must be lowercase")

            try:
                parameter_type = config.default_config.get(section.name, f"{name}.type")
            except configparser.NoOptionError:
                parameter_type = 'StringParameter'

            if parameter_type not in globals():
                raise ValueError(
                    f"Bad parameter type in default.config: {section.name}/{name}={parameter_type}"
                )

            return globals()[parameter_type](name, section, config)

        return {parameter_name.lower(): construct_parameter(parameter_name.lower(), self, self.config)
                for parameter_name in self.config.default_config.options(self.name)
                if '.' not in parameter_name}


class Parameter:
    def __init__(self, name, section, config):
        """
        :param name: The name of the parameter (as it appears in the configuration file, all lowercase)
        :type name: str
        :param section: The section this parameter is to be defined for
        :type section: Section
        :param config: The Configuration instance this parameter belongs to
        :type config: Configuration
        """
        self.name = name
        self.section = section
        self.fqname = f"{section.name}:{self.name}"
        self.config = config

        try:
            self.help = config.default_config.get(section.name, f"{self.name}.help", raw=True)
        except configparser.NoOptionError:
            self.help = f"FIXME: Add help to {section, name}:{self.name}"

        try:
            self.category = config.default_config.get(section.name, f"{self.name}.category", raw=True)
        except configparser.NoOptionError:
            self.category = None

        # FIXME: REMOVE THIS
        # give subclasses a chance to specialize their behavior
        self.initialize(config.default_config)

    @property
    def default(self):
        return self.decode(self.config.default_config.get(self.section.name, self.name))

    def __repr__(self):
        return f"<Parameter {self.section.name}:{self.name}={self.get()}>"

    @property
    def py_name(self):
        return self.name.replace('-', '_')

    def initialize(self, parser):
        """
        Override this function to initialize a parameter with values as read from
        the default.config
        """

    def encode(self, value) -> str:
        """Encode ``value`` to a string representation for writing to the configuration file"""
        return str(value)

    def decode(self, value) -> Any:
        """Decode ``value`` to the type supported by this Parameter"""
        return value

    def get(self) -> Any:
        """Return the value from the config file"""
        encoded_value = self.get_raw()
        encoded_value = self.replace_references(encoded_value)
        try:
            return self.decode(encoded_value)
        except ValueError as ex:
            raise ValueError(f'{self.section.name}:{self.name} - {ex}')

    def get_raw(self):
        """Return the value from the config file, but without replacing references and also
        without decoding."""
        return self.config.user_config.get(self.section.name, self.name)

    def replace_references(self, encoded_value):
        # expand references (like ``{general:scenario}``)
        def lookup_config(matchobj):
            return self.config.sections[matchobj.group(1)].parameters[matchobj.group(2)].get_raw()

        encoded_value = re.sub(r"{([a-z\d-]+):([a-z\d-]+)}", lookup_config, encoded_value)
        return encoded_value

    def set(self, value):
        encoded_value = self.encode(value)
        self.config.user_config.set(self.section.name, self.name, encoded_value)


class PathParameter(Parameter):
    """Describes a folder in the system"""

    def initialize(self, parser):
        try:
            self._direction = parser.get(self.section.name, f"{self.name}.direction")
            if self._direction not in {'input', 'output'}:
                self._direction = 'input'
        except configparser.NoOptionError:
            self._direction = 'input'

    def decode(self, value):
        """Always return a canonical path"""
        return str(os.path.normpath(os.path.abspath(os.path.expanduser(value))))


class NullablePathParameter(PathParameter):
    def decode(self, value):
        if value == '':
            return value
        return super().decode(value)


class FileParameter(Parameter):
    """Describes a file in the system."""

    def initialize(self, parser):
        self._extensions = parser.get(self.section.name, f"{self.name}.extensions").split()
        try:
            self._direction = parser.get(self.section.name, f"{self.name}.direction")
            if self._direction not in {'input', 'output'}:
                self._direction = 'input'
        except configparser.NoOptionError:
            self._direction = 'input'

        try:
            self.nullable = parser.getboolean(self.section.name, f"{self.name}.nullable")
        except configparser.NoOptionError:
            self.nullable = False

    def encode(self, value):
        if value is None:
            if self.nullable:
                return ''
            else:
                raise ValueError(f"Can't encode None for non-nullable FileParameter {self.name}.")
        return str(value)

    def decode(self, value):
        _KEYCRE = re.compile(r"\{([^}]+)\}")
        if not value and not self.nullable:
            raise ValueError(f"Can't decode value for non-nullable FileParameter {self.name}.")
        elif _KEYCRE.match(value):
            return _KEYCRE.sub(lambda match: self.config.get(match.group(1)), value)
        else:
            return value


class ResumeFileParameter(FileParameter):
    """Path to the workflow:resume-file - this is generally ${TEMP}/resume-workflow.yml. Makes sure it is writeable"""

    def encode(self, value):
        return self._check_path(str(value))

    @staticmethod
    def _check_path(path):
        """Make sure I can read/write that file"""
        if not path:
            path = os.path.join(tempfile.gettempdir(), "resume-workflow.yml")
        try:
            if os.path.exists(path):
                # make sure we can write to this file
                with open(path, "r") as fp:
                    contents = fp.read()
            else:
                contents = json.dumps(dict())

            with open(path, "w") as fp:
                fp.write(contents)

        except IOError:
            # let's just assume we can always write to the temp folder...
            path = os.path.join(tempfile.gettempdir(), "resume-workflow.yml")
        return path

    def decode(self, value):
        return self._check_path(str(value))

class InputFileParameter(FileParameter):
    """A parameter that describes a user provided input file."""


class JsonParameter(Parameter):
    """A parameter that gets / sets JSON data (useful for dictionaries, lists etc.)"""

    def encode(self, value):
        return json.dumps(value)

    def decode(self, value):
        if value == '':
            return None
        return json.loads(value)


class WeatherPathParameter(Parameter):
    THIRD_PARTY_WEATHER_SOURCES = ['climate.onebuilding.org']
    MORPHING = ['pyepwmorph']

    def initialize(self, parser):
        self._locator = None  # cache the InputLocator in case we need it again as they can be expensive to create
        self._extensions = ['epw']

    @property
    def locator(self):
        if self._locator is None:
            self._locator = cea.inputlocator.InputLocator(None, [])
        return self._locator

    def decode(self, value):
        if value == '':
            return ''
        elif value in self.locator.get_weather_names():
            weather_path = self.locator.get_weather(value)
        elif os.path.exists(value) and value.endswith('.epw'):
            weather_path = value
        elif any(w.lower().startswith(value.lower()) for w in self.locator.get_weather_names()) and value.strip():
            # allow using shortcuts
            weather_path = self.locator.get_weather(
                [w for w in self.locator.get_weather_names() if w.lower().startswith(value.lower())][0])
        elif value in self.THIRD_PARTY_WEATHER_SOURCES or value in self.MORPHING:
            weather_path = value
        else:
            raise cea.ConfigError(f"Invalid weather path: {value}")
        return weather_path

    @property
    def default(self):
        """override base default, since in decode we've banned empty weather file parameters"""
        return ""


class WorkflowParameter(Parameter):
    workflows_path = os.path.join(os.path.dirname(__file__), "workflows")
    examples = {}
    for w in os.listdir(workflows_path):
        example_name = os.path.splitext(w)[0].replace("_", "-")
        example_path = os.path.join(workflows_path, w)
        examples[example_name] = example_path

    def decode(self, value):
        if value in self.examples:
            return self.examples[value]
        elif os.path.exists(value) and value.endswith(".yml"):
            return value
        else:
            print(f"ERROR: Workflow not found: {value} - using {self.examples[next(iter(self.examples.keys()))]}")
            return self.examples[next(iter(self.examples.keys()))]


class BooleanParameter(Parameter):
    """Read / write boolean parameters to the config file."""

    _boolean_states = {'1': True, 'yes': True, 'true': True, 'on': True,
                       '0': False, 'no': False, 'false': False, 'off': False}

    def encode(self, value):
        return 'true' if value else 'false'

    def decode(self, value):
        return self._boolean_states[str(value).lower()]


class IntegerParameter(Parameter):
    """Read / write integer parameters to the config file."""

    def initialize(self, parser):
        try:
            self.nullable = parser.getboolean(self.section.name, f"{self.name}.nullable")
        except configparser.NoOptionError:
            self.nullable = False

    def encode(self, value):
        if value is None or value == "":
            if not self.nullable:
                raise ValueError("Can't encode None for non-nullable IntegerParameter.")
            return ""
        return str(int(value))

    def decode(self, value) -> int | None:
        try:
            return int(value)
        except ValueError:
            if self.nullable:
                return None
            else:
                raise ValueError("Can't decode value for non-nullable IntegerParameter.")


class RealParameter(Parameter):
    """Read / write floating point parameters to the config file."""

    def initialize(self, parser):
        # allow user to override the amount of decimal places to use
        try:
            self._decimal_places = int(parser.get(self.section.name, f"{self.name}.decimal-places"))
        except configparser.NoOptionError:
            self._decimal_places = 4

        try:
            self.nullable = parser.getboolean(self.section.name, f"{self.name}.nullable")
        except configparser.NoOptionError:
            self.nullable = False

    def encode(self, value):
        if value is None or value == "":
            if not self.nullable:
                raise ValueError("Can't encode None for non-nullable RealParameter.")
            return ''
        return format(float(value), ".%i" % self._decimal_places)

    def decode(self, value) -> float | None:
        try:
            return float(value)
        except ValueError:
            if self.nullable:
                return None
            else:
                raise ValueError("Can't decode value for non-nullable RealParameter.")


class ListParameter(Parameter):
    """A parameter that is a list of comma-separated strings. An error is raised when writing
    strings that contain commas themselves."""

    def encode(self, value):
        if isinstance(value, str):
            # should be a list
            value = parse_string_to_list(value)
        strings = [str(s).strip() for s in value]
        for s in strings:
            if ',' in s:
                raise ValueError(
                    f"No commas allowed in values of ListParameter {self.fqname} (value to encode: {repr(value)})")
        return ', '.join(strings)

    def decode(self, value):
        return parse_string_to_list(value)


class PluginListParameter(ListParameter):
    """A list of cea.plugin.Plugin instances"""

    def set(self, value):
        super().set(value)
        self.config.refresh_plugins()

    def encode(self, value):
        """Make sure we don't duplicate any of the plugins"""
        unique_plugins = unique(value)
        return super().encode(unique_plugins)

    def decode(self, value):
        plugin_fqnames = unique(parse_string_to_list(value))
        plugins = [cea.plugin.instantiate_plugin(plugin_fqname) for plugin_fqname in plugin_fqnames]
        return [plugin for plugin in plugins if plugin is not None]


class SubfoldersParameter(ListParameter):
    """A list of subfolder names of a parent folder."""

    def initialize(self, parser):
        # allow the parent option to be set
        self._parent = parser.get(self.section.name, f"{self.name}.parent")

    def decode(self, value):
        """Only return the folders that exist"""
        folders = parse_string_to_list(value)
        return [folder for folder in folders if folder in self.get_folders()]

    def get_folders(self):
        parent = self.replace_references(self._parent)
        try:
            return [folder for folder in os.listdir(parent) if os.path.isdir(os.path.join(parent, folder))]
        except OSError:
            # parent doesn't exist?
            return []


class StringParameter(Parameter):
    """Default Parameter type"""""


class NetworkLayoutNameParameter(StringParameter):
    """
    Parameter for network layout names with collision detection.
    Validates in real-time to prevent overwriting existing network layouts.
    """

    def _validate_network_name(self, value) -> str:
        """
        Validate network name for invalid characters and collision with existing networks.
        """
        value = value.strip()

        # Check for invalid filesystem characters
        invalid_chars = ['/', '\\', ':', '*', '?', '"', '<', '>', '|']
        if any(char in value for char in invalid_chars):
            raise ValueError(
                f"Network name contains invalid characters. "
                f"Avoid: {' '.join(invalid_chars)}"
            )

        # Check for collision with existing networks
        scenario = self.config.scenario
        locator = cea.inputlocator.InputLocator(scenario)

        # Check network folder exists
        network_folder = locator.get_thermal_network_folder_network_name_folder(value)
        if os.path.exists(network_folder):
            raise ValueError(
                f"Network '{value}' already exists. "
                f"Choose a different name or delete the existing network."
            )

        return value

    def encode(self, value):
        """
        Validate and encode network name.
        Raises ValueError if name contains invalid characters or collides with existing network.
        """
        if not str(value) or str(value).strip() == '':
            raise ValueError("Network name is required. Please provide a valid name.")

        return self._validate_network_name(str(value))

    def decode(self, value):
        """Parse and normalize network name from config file"""
        if not value:
            return ""

        value = value.strip()

        # Only validate filesystem characters (security concern)
        # Don't check collision - that's encode's job when saving
        invalid_chars = ['/', '\\', ':', '*', '?', '"', '<', '>', '|']
        if any(char in value for char in invalid_chars):
            raise ValueError(
                f"Network name contains invalid characters. "
                f"Avoid: {' '.join(invalid_chars)}"
            )

        return value


class OptimizationIndividualListParameter(ListParameter):
    def initialize(self, parser):
        # allow the parent option to be set
        self._project = parser.get(self.section.name, f"{self.name}.project")

    def get_folders(self, project=None):
        if not project:
            project = self.replace_references(self._project)
        try:
            return [folder for folder in os.listdir(project) if os.path.isdir(os.path.join(project, folder))]
        except OSError:
            # project doesn't exist?
            return []


class DateParameter(Parameter):
    def encode(self, value):
        return datetime.datetime.strftime(value, '%Y-%m-%d')

    def decode(self, value):
        try:
            return datetime.datetime.strptime(value, '%Y-%m-%d')
        except ValueError:
            # try with system's locale
            return datetime.datetime.strptime(value, '%x')


class ChoiceParameter(Parameter):
    """A parameter that can only take on values from a specific set of values"""

    def initialize(self, parser):
        # when called for the first time, make sure there is a `._choices` parameter
        self._choices = parse_string_to_list(parser.get(self.section.name, f"{self.name}.choices"))

    def encode(self, value):
        if str(value) not in self._choices:
            raise ValueError(
                f"Invalid parameter value {value} for {self.fqname}, choose from: {', '.join(self._choices)}")
        return str(value)

    def decode(self, value):
        if str(value) in self._choices:
            return str(value)
        else:
            if not self._choices:
                raise ValueError(f"No choices for {self.fqname} to decode {value}")
            return self._choices[0]


class NetworkLayoutChoiceParameter(ChoiceParameter):
    """
    Parameter for selecting existing network layouts based on network type.
    """

    _network_types = {'DH', 'DC'}

    def initialize(self, parser):
        # Override to dynamically populate choices based on available networks
        pass

    @property
    def _choices(self):
        networks = self._get_available_networks()
        sorted_networks = self._sort_networks_by_modification_time(networks)
        return sorted_networks
<<<<<<< HEAD

    def _get_network_type(self) -> str:
        """Get current network type from config"""
        network_type = ""
        try:
            # Determine network type based on parameter name if it's hardcoded (e.g., network-name-dc, network-name-dh)
            if self.name == 'network-name-dc':
                network_type = 'DC'
            elif self.name == 'network-name-dh':
                network_type = 'DH'
            # Otherwise get network type from config
            elif hasattr(self.config, 'thermal_network'):
                network_type = self.config.thermal_network.network_type
            
            return network_type
        except AttributeError:
            return network_type
=======
    
    def _get_available_networks(self) -> List[str]:
        locator = cea.inputlocator.InputLocator(self.config.scenario)
        network_folder = locator.get_thermal_network_folder()
        if not os.path.exists(network_folder):
            return []
        return [name for name in os.listdir(network_folder)
                if os.path.isdir(os.path.join(network_folder, name)) and name not in self._network_types]
>>>>>>> fe0527b7
    
    def _get_network_file_paths(self, network_type: str, network_name: str) -> Tuple[str, str]:
        """Get path for network node and edge files for the given network name"""
        locator = cea.inputlocator.InputLocator(self.config.scenario)

        network_type_folder = locator.get_output_thermal_network_type_folder(network_type, network_name)
        # Remove trailing slash/separator if present
        network_type_folder = network_type_folder.rstrip(os.sep)

        edges_path = locator.get_network_layout_nodes_shapefile(network_type, network_name)
        nodes_path = locator.get_network_layout_nodes_shapefile(network_type, network_name)

        return edges_path, nodes_path

    def _sort_networks_by_modification_time(self, network_names: List[str]) -> List[str]:
        """Sort network layouts by modification time (most recent first)"""
        modified_times = []
        for network_name in network_names:
            network_time = []
            for network_type in self._network_types:
                edges_path, nodes_path = self._get_network_file_paths(network_type, network_name)
                if os.path.exists(edges_path) and os.path.exists(nodes_path):
                    sort_time = os.path.getmtime(edges_path)
                    network_time.append((network_name, sort_time))
            if network_time:
                # Get the most recent modification time across network types
                most_recent_time = max(time for _, time in network_time)
                modified_times.append((network_name, most_recent_time))

        # Sort by modification time, most recent first
        modified_times.sort(key=lambda x: x[1], reverse=True)
        sorted_networks = [network_name for network_name, _ in modified_times]
        return sorted_networks
    
    def encode(self, value):
        """
        Validate and encode value.
        Raises ValueError if the network layout doesn't exist.
        """
        # Empty value not allowed
        if not value or str(value).strip() == '':
            raise ValueError("Network layout is required. Please select a network layout.")

        available_networks = self._get_available_networks()

        # Validate that the network exists
        if str(value) not in available_networks:
            raise ValueError(
                f"Network layout '{value}' not found. "
                f"Available layouts: {', '.join(available_networks)}"
            )
        return str(value)

    def decode(self, value):
        """
        Decode and validate value exists in available networks.
        Returns the selected value if valid, otherwise returns the most recent network as default.

        For nullable parameters (like network-name-dc, network-name-dh), returns empty string
        if no networks found without error messages.

        For non-nullable parameters, if no value provided and no networks found for current
        network-type, try to find the most recent network across ALL network types and switch
        network-type accordingly.
        """
        available_networks = self._get_available_networks()

        # If value is provided and valid, return it
        if value and value in available_networks:
            return value

        # Otherwise, return the most recent network (first choice) if available
        if available_networks:
            sorted_networks = self._sort_networks_by_modification_time(available_networks)
            most_recent_network = sorted_networks[0]
            return most_recent_network

        return ''


class DCNetworkLayoutChoiceParameter(NetworkLayoutChoiceParameter):
    """
    Parameter for selecting DC (District Cooling) network layouts only.
    Hardcoded to filter for DC networks.
    """
    def _get_available_networks(self):
        """Get list of available DC network layouts"""
        # Check if scenario is set before proceeding
        scenario = getattr(self.config, 'scenario', None)
        if not scenario or not os.path.exists(scenario):
            return []

        # Temporarily override network_type to DC
        original_types = {}
        if hasattr(self.config, 'thermal_network'):
            original_types['thermal_network'] = self.config.thermal_network.network_type
            self.config.thermal_network.network_type = 'DC'
        if hasattr(self.config, 'optimization_new'):
            original_types['optimization_new'] = self.config.optimization_new.network_type
            self.config.optimization_new.network_type = 'DC'

        try:
            # Get networks for DC
            networks = super()._get_available_networks()
        finally:
            # Restore original network types
            if 'thermal_network' in original_types:
                self.config.thermal_network.network_type = original_types['thermal_network']
            if 'optimization_new' in original_types:
                self.config.optimization_new.network_type = original_types['optimization_new']

        return networks


class DHNetworkLayoutChoiceParameter(NetworkLayoutChoiceParameter):
    """
    Parameter for selecting DH (District Heating) network layouts only.
    Hardcoded to filter for DH networks.
    """
    def _get_available_networks(self):
        """Get list of available DH network layouts"""
        # Check if scenario is set before proceeding
        scenario = getattr(self.config, 'scenario', None)
        if not scenario or not os.path.exists(scenario):
            return []

        # Temporarily override network_type to DH
        original_types = {}
        if hasattr(self.config, 'thermal_network'):
            original_types['thermal_network'] = self.config.thermal_network.network_type
            self.config.thermal_network.network_type = 'DH'
        if hasattr(self.config, 'optimization_new'):
            original_types['optimization_new'] = self.config.optimization_new.network_type
            self.config.optimization_new.network_type = 'DH'

        try:
            # Get networks for DH
            networks = super()._get_available_networks()
        finally:
            # Restore original network types
            if 'thermal_network' in original_types:
                self.config.thermal_network.network_type = original_types['thermal_network']
            if 'optimization_new' in original_types:
                self.config.optimization_new.network_type = original_types['optimization_new']

        return networks


class DatabasePathParameter(Parameter):
    """A parameter that can either be set to a region-specific CEA Database (e.g. CH or SG) or to a user-defined
    folder that has the same structure."""

    def initialize(self, parser):
        self.locator = cea.inputlocator.InputLocator(None, [])
        self._choices = {p: os.path.join(self.locator.db_path, p) for p in os.listdir(self.locator.db_path)
                         if
                         os.path.isdir(os.path.join(self.locator.db_path, p)) and p not in ['weather', '__pycache__']}

    def encode(self, value):
        return str(value)

    def decode(self, value):
        if value == '':
            return ''
        # Assume value is CH or SG
        if value in self._choices.keys():
            database_path = self._choices[value]
        # Assume value is a path
        elif os.path.exists(value) and os.path.isdir(value) and self.is_valid_template(value):
            database_path = value
        else:
            raise cea.ConfigError(f"Invalid database path: {value}")
        return database_path

    @property
    def default(self):
        """override base default, since in decode we've banned empty parameter"""
        return ""

    def is_valid_template(self, path):
        """True, if the path is a valid template path - containing the same excel files as the standard regions."""
        default_template = os.path.join(self.locator.db_path, self.default)
        for folder in os.listdir(default_template):
            if not os.path.isdir(os.path.join(default_template, folder)):
                continue
            for file in os.listdir(os.path.join(default_template, folder)):
                default_file_path = os.path.join(default_template, folder, file)
                if not os.path.isfile(default_file_path):
                    continue
                if os.path.splitext(default_file_path)[1] not in {'.xls', '.xlsx'}:
                    # we're only interested in the excel files
                    continue
                template_file_path = os.path.join(path, folder, file)
                if not os.path.exists(template_file_path):
                    print(f"Invalid user-specified region template - file not found: {template_file_path}")
                    return False
        return True


class PlantNodeParameter(ChoiceParameter):
    """A parameter that refers to valid PLANT nodes of a thermal-network"""

    def initialize(self, parser):
        self.network_name_fqn = parser.get(self.section.name, f"{self.name}.network-name")
        self.network_type_fqn = parser.get(self.section.name, f"{self.name}.network-type")

    @property
    def _choices(self):
        locator = cea.inputlocator.InputLocator(scenario=self.config.scenario, plugins=[])
        network_type = self.config.get(self.network_type_fqn)
        network_name = self.config.get(self.network_name_fqn)
        return locator.get_plant_nodes(network_type, network_name)

    def encode(self, value):
        """Allow encoding None, because not all scenarios have a thermal network"""
        if value is None:
            return ""
        elif not self._choices:
            print(f"No plant nodes can be found, ignoring `{value}`")
            return ""
        elif value not in self._choices:
            first_choice = self._choices[0]
            print(f"Plant node `{value}` not found. Using {first_choice}")
            return str(first_choice)
        else:
            return super().encode(value)

    def decode(self, value):
        if str(value) in self._choices:
            return str(value)
        elif self._choices:
            return self._choices[0]
        else:
            return None


class ScenarioNameParameter(ChoiceParameter):
    """A parameter that can be set to a scenario-name"""

    def initialize(self, parser):
        self.exclude_current = parser.get(self.section.name, f"{self.name}.exclude_current", fallback=False)

    def encode(self, value):
        """Make sure the scenario folder exists"""
        if value == '':
            raise ValueError('scenario-name cannot be empty')
        elif self._choices and value not in self._choices:
            print(f'WARNING: Scenario "{value}" does not exist. Valid choices: {", ".join(self._choices)}')
        return str(value)

    def decode(self, value):
        # allow scenario name to be non-existing folder when reading from config file...
        return str(value)

    @property
    def _choices(self):
        choices = get_scenarios_list(self.config.project)
        if self.exclude_current and self.config.scenario_name and self.config.scenario_name in choices:
            choices.remove(self.config.scenario_name)

        return choices

class ScenarioParameter(Parameter):
    """This parameter type is special in that it is derived from two other parameters (project, scenario-name)"""

    def get_raw(self):
        return "{general:project}/{general:scenario-name}"

    def set(self, value):
        """Update the {general:project} and {general:scenario-name} parameters"""
        project, scenario_name = os.path.split(value)
        self.config.project = project
        self.config.scenario_name = scenario_name

    def decode(self, value):
        """Make sure the path is nicely formatted"""
        return os.path.normpath((os.path.expanduser(value)))


class MultiChoiceParameter(ChoiceParameter):
    """Like ChoiceParameter, but multiple values from the choices list can be used"""

    def initialize(self, parser):
        super().initialize(parser)

    @property
    def default(self):
        _default = self.config.default_config.get(self.section.name, self.name)
        if _default == '':
            return []
        return self.decode(_default)

    def get(self) -> list[str]:
        """Return the value from the config file"""
        encoded_value = self.get_raw()
        encoded_value = self.replace_references(encoded_value)

        try:
            return self.decode(encoded_value)
        except ValueError as ex:
            raise ValueError(f'{self.section.name}:{self.name} - {ex}')

    def set(self, value):
        encoded_value = self.encode(value)
        self.config.user_config.set(self.section.name, self.name, encoded_value)

    def encode(self, value: list):
        if not isinstance(value, list):
            raise ValueError(f"Bad value for encode of parameter {self.name}. Expected list, got {type(value)}.")

        not_in_choices = set(value) - set(self._choices)
        if len(not_in_choices) > 0:
            raise ValueError(f"Invalid parameter values {not_in_choices} for {self.name}, choose from: {self._choices}")

        return ', '.join(map(str, value))

    def decode(self, value) -> list[str]:
        if value == '':
            return self._choices
        choices = parse_string_to_list(value)
        valid_choices = set(self._choices)
        return [choice for choice in choices if choice in valid_choices]


class OrderedMultiChoiceParameter(MultiChoiceParameter):
    """Like MultiChoiceParameter, but it should TODO: display with selectable order in the dashboard"""
    typename = 'OrderedMultiChoiceParameter'


class SingleBuildingParameter(ChoiceParameter):
    """A (single) building in the zone"""

    def initialize(self, parser):
        # skip the default ChoiceParameter initialization of _choices
        try:
            self.nullable = parser.getboolean(self.section.name, f"{self.name}.nullable")
        except configparser.NoOptionError:
            self.nullable = False

    @property
    def _choices(self):
        # set the `._choices` attribute to the list buildings in the project
        locator = cea.inputlocator.InputLocator(self.config.scenario, plugins=[])
        building_names = locator.get_zone_building_names()
        if not building_names:
            raise cea.ConfigError("Either no buildings in zone or no zone geometry found.")
        return building_names
    
    def decode(self, value):
        if self.nullable and (value is None or value == ''):
            return None
        return super().decode(value)

    def encode(self, value):
        if self.nullable and (value is None or value == ''):
            return ''
        if str(value) not in self._choices:
            return self._choices[0]
        return str(value)


class SingleThermalStorageParameter(ChoiceParameter):
    """A (single) building in the zone"""

    def initialize(self, parser):
        # skip the default ChoiceParameter initialization of _choices
        pass

    @property
    def _choices(self):
        # set the `._choices` attribute to the list buildings in the project
        locator = cea.inputlocator.InputLocator(self.config.scenario, plugins=[])
        thermal_storage_names = locator.get_database_conversion_systems_cold_thermal_storage_names()
        if not thermal_storage_names:
            raise cea.ConfigError("Either no thermal storage types or no database found - initialize databases")
        return thermal_storage_names

    def encode(self, value):
        if str(value) not in self._choices:
            return self._choices[0]
        return str(value)


class UseTypeRatioParameter(ListParameter):
    """A list of use-type names and ratios"""


class GenerationParameter(ChoiceParameter):
    """A (single) building in the zone"""

    def initialize(self, parser):
        # skip the default ChoiceParameter initialization of _choices
        pass

    @property
    def _choices(self):
        import glob
        # set the `._choices` attribute to the list buildings in the project
        locator = cea.inputlocator.InputLocator(self.config.scenario, plugins=[])
        checkpoints = glob.glob(os.path.join(locator.get_optimization_master_results_folder(), "*.json"))
        iterations = []
        for checkpoint in checkpoints:
            with open(checkpoint, 'rb') as f:
                data_checkpoint = json.load(f)
                iterations.extend(data_checkpoint['generation_to_show'])
        unique_iterations = list(set(iterations))
        unique_iterations = [str(x) for x in unique_iterations]
        return unique_iterations

    def encode(self, value):
        if str(value) in self._choices:
            return str(value)
        else:
            if not self._choices or len(self._choices) < 1:
                print(f"No choices for {self.fqname} to decode {value}")
                return ''
            else:
                return self._choices[0]

    def decode(self, value):
        if str(value) in self._choices:
            return str(value)
        else:
            if not self._choices or len(self._choices) < 1:
                print(f"No choices for {self.fqname} to decode {value}")
                return None
            else:
                return self._choices[0]


class SystemParameter(ChoiceParameter):
    """A (single) building in the zone"""

    def initialize(self, parser):
        # skip the default ChoiceParameter initialization of _choices
        pass

    @property
    def _choices(self):
        scenario = self.config.scenario
        unique_systems_scenario_list = ["_sys_today_"]
        unique_systems_scenario_list.extend(get_systems_list(scenario))
        return unique_systems_scenario_list

    def encode(self, value):
        if str(value) not in self._choices:
            if len(self._choices) > 1:
                return self._choices[1]
            return self._choices[0]
        return str(value)


class MultiSystemParameter(MultiChoiceParameter):
    """A (single) building in the zone"""

    def initialize(self, parser):
        # skip the default MultiChoiceParameter initialization of _choices
        pass

    @property
    def _choices(self):
        project_path = self.config.project
        scenarios_names_list = get_scenarios_list(project_path)
        unique_systems_scenarios_list = []
        for scenario_name in scenarios_names_list:
            scenario_path = os.path.join(project_path, scenario_name)
            systems_scenario = get_systems_list(scenario_path)
            unique_systems_scenarios_list.extend([f"{scenario_name}_sys_today_"])
            unique_systems_scenarios_list.extend([f"{scenario_name}_{x}" for x in systems_scenario])
        return unique_systems_scenarios_list

    def decode(self, value):
        value = self.replace_references(value)
        choices = parse_string_to_list(value)
        if not choices:  # Return default if choices is empty
            return self.default
        return [self.replace_references(choice) for choice in choices if
                self.replace_references(choice) in self._choices]


class BuildingsParameter(MultiChoiceParameter):
    """A list of buildings in the zone"""

    def initialize(self, parser):
        # skip the default MultiChoiceParameter initialization of _choices
        self._empty = False

    @property
    def _choices(self):
        # set the `._choices` attribute to the list buildings in the project
        locator = cea.inputlocator.InputLocator(self.config.scenario, plugins=[])
        return locator.get_zone_building_names()


class CoordinateListParameter(ListParameter):
    def encode(self, value):
        if isinstance(value, str):
            value = self.decode(value)
        strings = [str(validate_coord_tuple(coord_tuple)) for coord_tuple in value]
        return ', '.join(strings)

    def decode(self, value):
        coord_list = parse_string_coordinate_list(value)
        if len(set(coord_list)) < 3:
            raise ValueError(f"Requires 3 distinct coordinate points to create a polygon. Got: {coord_list}")
        return coord_list


def get_scenarios_list(project_path: str) -> List[str]:
    # TODO: Allow for remote projects
    normalized_path = os.path.normpath(project_path)

    if not os.path.exists(normalized_path):
        # return empty list if project path does not exist
        return []

    def is_valid_scenario(folder_name):
        """
        A scenario can't start with a `.` like `.config`
        A scenario must have an `inputs` folder inside it
        """
        folder_path = os.path.join(normalized_path, folder_name)

        # TODO: Use .gitignore to ignore scenarios
        return (
            os.path.isdir(folder_path)
            and (
                os.path.exists(os.path.join(folder_path, 'inputs')) or 
                os.path.exists(os.path.join(folder_path, 'export', 'rhino'))
                )
            and not folder_name.startswith(".")
            and folder_name != "__pycache__"
            and folder_name != "__MACOSX"
        )

    return sorted([folder_name for folder_name in os.listdir(normalized_path) if is_valid_scenario(folder_name)])


def get_systems_list(scenario_path):
    locator = cea.inputlocator.InputLocator(scenario_path, plugins=[])
    checkpoints = glob.glob(os.path.join(locator.get_optimization_master_results_folder(), "*.json"))
    iterations = set()
    for checkpoint in checkpoints:
        with open(checkpoint, 'rb') as f:
            data_checkpoint = json.load(f)
            iterations.update(data_checkpoint['systems_to_show'])
    unique_iterations = [str(x) for x in iterations]
    return unique_iterations


class ScenarioNameMultiChoiceParameter(MultiChoiceParameter, ScenarioNameParameter):
    pass


def parse_string_coordinate_list(string_tuples):
    """Parse a string of comma-separated coordinate tuples into a list of tuples"""
    numerical = r'\d+(\.\d+)?'
    capture_group = r'\((-?{numerical},\s?-?{numerical})\)'.format(numerical=numerical)
    string_format = r'^(?:{capture_group},\s?)*(?:{capture_group})$'.format(capture_group=capture_group)

    match_string_format = re.match(string_format, string_tuples)
    if match_string_format is None:
        raise ValueError("Input is not in a valid format.\n"
                         "Expected example: (1,1),(-1,-1),(0,0)\n"
                         "Got: {}".format(string_tuples))

    coordinates_list = []
    for match in re.finditer(capture_group, string_tuples):
        coord_string = match.group(1)
        coord_tuple = tuple([float(coord.strip()) for coord in coord_string.split(',')])
        validate_coord_tuple(coord_tuple)
        coordinates_list.append(coord_tuple)

    return coordinates_list


class ColumnChoiceParameter(ChoiceParameter):
    _supported_extensions = ['.csv']

    @staticmethod
    def _parse_kwargs(value: str) -> Dict[str, str]:
        """
        Parses a list of key value pair string in the form of `key1=value1,key2=value2,...` to a dictionary
        """
        kwargs = dict()
        if value is None:
            return kwargs

        try:
            value = value.strip()

            if value:
                for kwarg in value.split(','):
                    key, value = kwarg.strip().split('=')
                    kwargs[key] = value

            return kwargs
        except Exception as e:
            raise ValueError(f'Could not parse kwargs: {e}, ensure it is in the form of `key1=value1,key2=value2,...`')


    def initialize(self, parser):
        self.locator_method = parser.get(self.section.name, f"{self.name}.locator")
        self.column_name = parser.get(self.section.name, f"{self.name}.column")
        self.kwargs = self._parse_kwargs(parser.get(self.section.name, f"{self.name}.kwargs", fallback=None))

    @property
    def _choices(self):
        # set the `._choices` attribute to PV codes
        locator = cea.inputlocator.InputLocator(self.config.scenario)

        try:
            location = getattr(locator, self.locator_method)(**self.kwargs)
        except AttributeError as e:
            raise AttributeError(f'Invalid locator method {self.locator_method} given in config file, '
                                 f'check value under {self.section.name}.{self.name} in default.config') from e

        ext = os.path.splitext(location)[1]
        if ext not in self._supported_extensions:
            raise ValueError(f'Invalid file type {ext}, expected one of {self._supported_extensions}')

        try:
            import pandas as pd
            df = pd.read_csv(location)

            if self.column_name not in df.columns:
                raise ValueError(f'Column {self.column_name} not found in source file')

            codes = df[self.column_name].unique()
            return list(codes)
        except FileNotFoundError as e:
            # FIXME: This might cause default config to fail since the file does not exist, maybe should be a warning?
            raise FileNotFoundError(f'Could not find source file at {location} to generate choices for {self.name}') from e
        except Exception as e:
            raise ValueError(f'There was an error generating choices for {self.name} from {location}') from e


class ColumnMultiChoiceParameter(MultiChoiceParameter, ColumnChoiceParameter):
    pass


class PlotContextParameter(Parameter):
    """A parameter that accepts a dict containing plot context information."""
    
    def encode(self, value) -> str:
        if not isinstance(value, dict):
            raise ValueError(f"Expected a dict for plot context, got {type(value)}")
        return json.dumps(value)

    def decode(self, value) -> dict[str, Any]:
        try:
            return json.loads(value) if value else {}
        except json.JSONDecodeError as e:
            raise ValueError("Could not decode plot context dict. Ensure it is a valid JSON string,"
                             "using double quotes for keys and string values.") from e


def validate_coord_tuple(coord_tuple):
    """Validates a (lat, long) tuple, throws exception if not valid"""

    lon, lat = coord_tuple
    if lat < -90 or lat > 90:
        raise ValueError(f"Latitude must be between -90 and 90. Got {lat}")
    if lon < -180 or lon > 180:
        raise ValueError(f"Longitude must be between -180 and 180. Got {lon}")
    return coord_tuple<|MERGE_RESOLUTION|>--- conflicted
+++ resolved
@@ -882,25 +882,6 @@
         networks = self._get_available_networks()
         sorted_networks = self._sort_networks_by_modification_time(networks)
         return sorted_networks
-<<<<<<< HEAD
-
-    def _get_network_type(self) -> str:
-        """Get current network type from config"""
-        network_type = ""
-        try:
-            # Determine network type based on parameter name if it's hardcoded (e.g., network-name-dc, network-name-dh)
-            if self.name == 'network-name-dc':
-                network_type = 'DC'
-            elif self.name == 'network-name-dh':
-                network_type = 'DH'
-            # Otherwise get network type from config
-            elif hasattr(self.config, 'thermal_network'):
-                network_type = self.config.thermal_network.network_type
-            
-            return network_type
-        except AttributeError:
-            return network_type
-=======
     
     def _get_available_networks(self) -> List[str]:
         locator = cea.inputlocator.InputLocator(self.config.scenario)
@@ -909,7 +890,6 @@
             return []
         return [name for name in os.listdir(network_folder)
                 if os.path.isdir(os.path.join(network_folder, name)) and name not in self._network_types]
->>>>>>> fe0527b7
     
     def _get_network_file_paths(self, network_type: str, network_name: str) -> Tuple[str, str]:
         """Get path for network node and edge files for the given network name"""

--- conflicted
+++ resolved
@@ -53,6 +53,7 @@
                                   and, if it is a consumer or plant, the name of the corresponding building (2 x n)
     :ivar DataFrame edge_df:
     """
+
     def __init__(self, locator, network_type, network_name, file_type):
         self.network_type = network_type
         self.network_name = network_name
@@ -85,8 +86,8 @@
         self.ch_value = {}
 
         # flag for diameter convergence
-        self.no_convergence_flag = False # True only if network diameters do not converge
-        self.problematic_edges = {} # list of edges with low mass flows
+        self.no_convergence_flag = False  # True only if network diameters do not converge
+        self.problematic_edges = {}  # list of edges with low mass flows
 
         if file_type == 'csv':
             self.get_thermal_network_from_csv(locator, network_type, network_name)
@@ -337,11 +338,14 @@
         self.edge_df = edge_df
         self.building_names = building_names
 
+
 # collect the results of each call to hourly_thermal_calculation in a record
 HourlyThermalResults = collections.namedtuple('HourlyThermalResults',
-    ['T_supply_nodes', 'T_return_nodes', 'q_loss_supply_edges', 'plant_heat_requirement', 'pressure_nodes_supply',
-     'pressure_nodes_return', 'pressure_loss_system_Pa', 'pressure_loss_system_kW', 'pressure_loss_supply_kW',
-     'edge_mass_flows', 'q_loss_system'])
+                                              ['T_supply_nodes', 'T_return_nodes', 'q_loss_supply_edges',
+                                               'plant_heat_requirement', 'pressure_nodes_supply',
+                                               'pressure_nodes_return', 'pressure_loss_system_Pa',
+                                               'pressure_loss_system_kW', 'pressure_loss_supply_kW',
+                                               'edge_mass_flows', 'q_loss_system'])
 
 
 def thermal_network_main(locator, network_type, network_name, file_type, set_diameter, config, substation_systems):
@@ -411,8 +415,10 @@
     thermal_network.T_ground_K = calculate_ground_temperature(locator)
 
     # substation HEX design
-    thermal_network.buildings_demands = substation_matrix.determine_building_supply_temperatures(thermal_network.building_names, locator, substation_systems)
-    thermal_network.substations_HEX_specs = substation_matrix.substation_HEX_design_main(thermal_network.buildings_demands, substation_systems)
+    thermal_network.buildings_demands = substation_matrix.determine_building_supply_temperatures(
+        thermal_network.building_names, locator, substation_systems)
+    thermal_network.substations_HEX_specs = substation_matrix.substation_HEX_design_main(
+        thermal_network.buildings_demands, substation_systems)
 
     # get hourly heat requirement and target supply temperature from each substation
     thermal_network.t_target_supply_C = read_properties_from_buildings(thermal_network.buildings_demands,
@@ -424,12 +430,8 @@
         thermal_network.edge_mass_flow_df = load_max_edge_flowrate_from_previous_run(thermal_network)
     else:
         # calculate maximum edge mass flow
-<<<<<<< HEAD
         thermal_network.edge_mass_flow_df = calc_max_edge_flowrate(thermal_network, set_diameter,
-                                                                                        start_t, stop_t, substation_systems,
-=======
-        thermal_network.edge_mass_flow_df = calc_max_edge_flowrate(thermal_network, set_diameter, start_t, stop_t, substation_systems,
->>>>>>> 4261dd76
+                                                                   start_t, stop_t, substation_systems,
                                                                    use_multiprocessing=config.multiprocessing)
 
     # assign pipe id/od according to maximum edge mass flow
@@ -438,7 +440,8 @@
     # merge pipe properties to edge_df and then output as .csv
     thermal_network.edge_df = thermal_network.edge_df.merge(thermal_network.pipe_properties.T, left_index=True,
                                                             right_index=True)
-    thermal_network.edge_df.to_csv(thermal_network.locator.get_optimization_network_edge_list_file(network_type, network_name))
+    thermal_network.edge_df.to_csv(
+        thermal_network.locator.get_optimization_network_edge_list_file(network_type, network_name))
 
     ## Start solving hydraulic and thermal equations at each time-step
     if config.multiprocessing and multiprocessing.cpu_count() > 1:
@@ -459,11 +462,11 @@
 
     print("Completed thermal-hydraulic calculation.\n")
 
-<<<<<<< HEAD
-    if thermal_network.no_convergence_flag == True: # no convergence of network diameters
+    if thermal_network.no_convergence_flag == True:  # no convergence of network diameters
         print('Results are to be treated with caution since network diameters did not converge. \n')
         if len(thermal_network.problematic_edges) > 0:
-            print('Revision of network design is proposed, especially the edges with their corresponding minimum mass flows prnted below: \n \n')
+            print(
+                'Revision of network design is proposed, especially the edges with their corresponding minimum mass flows prnted below: \n \n')
             for key in thermal_network.problematic_edges:
                 print(key, thermal_network.problematic_edges[key])
     else:
@@ -472,69 +475,70 @@
             for key in thermal_network.problematic_edges:
                 print(key, thermal_network.problematic_edges[key])
 
-=======
->>>>>>> 4261dd76
 
 def save_all_results_to_csv(csv_outputs, thermal_network):
     pd.DataFrame(csv_outputs['edge_mass_flows'], columns=thermal_network.edge_node_df.columns).to_csv(
         thermal_network.locator.get_optimization_network_layout_massflow_file(thermal_network.network_type,
-                                                              thermal_network.network_name),
+                                                                              thermal_network.network_name),
         na_rep='NaN', index=False, float_format='%.3f')
     # node temperatures
     pd.DataFrame(csv_outputs['T_supply_nodes'], columns=thermal_network.edge_node_df.index).to_csv(
         thermal_network.locator.get_optimization_network_layout_supply_temperature_file(thermal_network.network_type,
-                                                                        thermal_network.network_name),
+                                                                                        thermal_network.network_name),
         na_rep='NaN', index=False, float_format='%.3f')
     pd.DataFrame(csv_outputs['T_return_nodes'], columns=thermal_network.edge_node_df.index).to_csv(
         thermal_network.locator.get_optimization_network_layout_return_temperature_file(thermal_network.network_type,
-                                                                        thermal_network.network_name),
+                                                                                        thermal_network.network_name),
         na_rep='NaN', index=False, float_format='%.3f')
     # save edge heat losses in the supply line
     pd.DataFrame(csv_outputs['q_loss_supply_edges'], columns=thermal_network.edge_node_df.columns).to_csv(
-        thermal_network.locator.get_optimization_network_layout_qloss_file(thermal_network.network_type, thermal_network.network_name),
+        thermal_network.locator.get_optimization_network_layout_qloss_file(thermal_network.network_type,
+                                                                           thermal_network.network_name),
         na_rep='NaN', index=False, float_format='%.3f')
     # plant heat requirements
     pd.DataFrame(csv_outputs['plant_heat_requirement'],
                  columns=filter(None, thermal_network.all_nodes_df[
                      thermal_network.all_nodes_df.Type == 'PLANT'].Building.values)).to_csv(
-        thermal_network.locator.get_optimization_network_layout_plant_heat_requirement_file(thermal_network.network_type,
-                                                                            thermal_network.network_name), index=False,
+        thermal_network.locator.get_optimization_network_layout_plant_heat_requirement_file(
+            thermal_network.network_type,
+            thermal_network.network_name), index=False,
         float_format='%.3f')
     # node pressures
     pd.DataFrame(csv_outputs['pressure_nodes_supply'], columns=thermal_network.edge_node_df.index).to_csv(
         thermal_network.locator.get_optimization_network_layout_supply_pressure_file(thermal_network.network_type,
-                                                                     thermal_network.network_name), index=False,
+                                                                                     thermal_network.network_name),
+        index=False,
         float_format='%.3f')
     pd.DataFrame(csv_outputs['pressure_nodes_return'], columns=thermal_network.edge_node_df.index).to_csv(
         thermal_network.locator.get_optimization_network_layout_return_pressure_file(thermal_network.network_type,
-                                                                     thermal_network.network_name), index=False,
+                                                                                     thermal_network.network_name),
+        index=False,
         float_format='%.3f')
     # pressure losses over entire network in Pa
     pd.DataFrame(csv_outputs['pressure_loss_system_Pa'], columns=['pressure_loss_supply_Pa', 'pressure_loss_return_Pa',
                                                                   'pressure_loss_total_Pa']).to_csv(
         thermal_network.locator.get_optimization_network_layout_pressure_drop_file(thermal_network.network_type,
-                                                                   thermal_network.network_name), index=False,
+                                                                                   thermal_network.network_name),
+        index=False,
         float_format='%.3f')
     # pressure losses over entire network in kW
     pd.DataFrame(csv_outputs['pressure_loss_system_kW'], columns=['pressure_loss_supply_kW', 'pressure_loss_return_kW',
                                                                   'pressure_loss_total_kW']).to_csv(
         thermal_network.locator.get_optimization_network_layout_pressure_drop_kw_file(thermal_network.network_type,
-                                                                      thermal_network.network_name), index=False,
+                                                                                      thermal_network.network_name),
+        index=False,
         float_format='%.3f')
     # pressure losses over supply network
     pd.DataFrame(csv_outputs['pressure_loss_supply_kW'], columns=thermal_network.edge_node_df.columns).to_csv(
-        thermal_network.locator.get_optimization_network_layout_ploss_file(thermal_network.network_type, thermal_network.network_name),
+        thermal_network.locator.get_optimization_network_layout_ploss_file(thermal_network.network_type,
+                                                                           thermal_network.network_name),
         index=False,
         float_format='%.3f')
     # heat losses over entire network
-<<<<<<< HEAD
     pd.DataFrame(csv_outputs['q_loss_system']).to_csv(
         thermal_network.locator.get_optimization_network_layout_qloss_system_file(thermal_network.network_type,
-                                                                  thermal_network.network_name), index=False,
-=======
-    pd.DataFrame(csv_outputs['q_loss_system'], columns=thermal_network.edge_node_df.columns).to_csv(
-        locator.get_optimization_network_layout_qloss_system_file(thermal_network.network_type, thermal_network.network_name), index=False,
->>>>>>> 4261dd76
+                                                                                  thermal_network.network_name),
+        index=False,
         float_format='%.3f')
 
 
@@ -839,7 +843,8 @@
     max_edge_mass_flow_df.columns = thermal_network.edge_node_df.columns
 
     # import pipe catalog from Excel file
-    pipe_catalog = pd.read_excel(thermal_network.locator.get_thermal_networks(), sheetname=['PIPING CATALOG'])['PIPING CATALOG']
+    pipe_catalog = pd.read_excel(thermal_network.locator.get_thermal_networks(), sheetname=['PIPING CATALOG'])[
+        'PIPING CATALOG']
     pipe_catalog['mdot_min_kgs'] = pipe_catalog['Vdot_min_m3s'] * P_WATER_KGPERM3
     pipe_catalog['mdot_max_kgs'] = pipe_catalog['Vdot_max_m3s'] * P_WATER_KGPERM3
     pipe_properties_df = pd.DataFrame(data=None, index=pipe_catalog.columns.values,
@@ -865,12 +870,15 @@
                     i += 1
         # at the end save back the edges dataframe in the shapefile with the new pipe diameters
         if os.path.exists(
-                thermal_network.locator.get_network_layout_edges_shapefile(thermal_network.network_type, thermal_network.network_name)):
+                thermal_network.locator.get_network_layout_edges_shapefile(thermal_network.network_type,
+                                                                           thermal_network.network_name)):
             network_edges = gpd.read_file(
-                thermal_network.locator.get_network_layout_edges_shapefile(thermal_network.network_type, thermal_network.network_name))
+                thermal_network.locator.get_network_layout_edges_shapefile(thermal_network.network_type,
+                                                                           thermal_network.network_name))
             network_edges['Pipe_DN'] = pipe_properties_df.loc['Pipe_DN'].values
             network_edges.to_file(
-                thermal_network.locator.get_network_layout_edges_shapefile(thermal_network.network_type, thermal_network.network_name))
+                thermal_network.locator.get_network_layout_edges_shapefile(thermal_network.network_type,
+                                                                           thermal_network.network_name))
     else:
         # Find the pipe properties of the pipes from the .shp file
         # The shape file pipe DN is stored in edge_df
@@ -1017,11 +1025,11 @@
 
     if loop_type == 1:  # dp/dm parital derivative of edge pressure loss equation
         pressure_loss_edge_Pa = darcy * 16 * mass_flow_rate_kgs * pipe_length_m / (
-            math.pi ** 2 * pipe_diameter_m ** 5 * P_WATER_KGPERM3)
+                math.pi ** 2 * pipe_diameter_m ** 5 * P_WATER_KGPERM3)
     else:
         # calculate the pressure losses through a pipe using the Darcy-Weisbach equation
         pressure_loss_edge_Pa = darcy * 8 * mass_flow_rate_kgs ** 2 * pipe_length_m / (
-            math.pi ** 2 * pipe_diameter_m ** 5 * P_WATER_KGPERM3)
+                math.pi ** 2 * pipe_diameter_m ** 5 * P_WATER_KGPERM3)
     # todo: add pressure loss in valves, corners, etc., e.g. equivalent length method, or K Method
     return pressure_loss_edge_Pa
 
@@ -1108,7 +1116,8 @@
     kinematic_viscosity_m2s = calc_kinematic_viscosity(temperature__k)  # m2/s
     thermal_conductivity = calc_thermal_conductivity(temperature__k)  # W/(m*K)
 
-    return np.nan_to_num(kinematic_viscosity_m2s * P_WATER_KGPERM3 * HEAT_CAPACITY_OF_WATER_JPERKGK / thermal_conductivity)
+    return np.nan_to_num(
+        kinematic_viscosity_m2s * P_WATER_KGPERM3 * HEAT_CAPACITY_OF_WATER_JPERKGK / thermal_conductivity)
 
 
 def calc_kinematic_viscosity(temperature):
@@ -1141,7 +1150,8 @@
     return 0.6065 * (-1.48445 + 4.12292 * temperature / 298.15 - 1.63866 * (temperature / 298.15) ** 2)
 
 
-def calc_max_edge_flowrate(thermal_network, set_diameter, start_t, stop_t, substation_systems, use_multiprocessing=True):
+def calc_max_edge_flowrate(thermal_network, set_diameter, start_t, stop_t, substation_systems,
+                           use_multiprocessing=True):
     """
     Calculates the maximum flow rate in the network in order to assign the pipe diameter required at each edge. This is
     done by calculating the mass flow rate required at each substation to supply the calculated demand at the target
@@ -1229,23 +1239,24 @@
             thermal_network.locator.get_node_mass_flow_csv_file(thermal_network.network_type,
                                                                 thermal_network.network_name))
 
-
         # update diameter guess for iteration
         pipe_properties_df = assign_pipes_to_edges(thermal_network, set_diameter)
         diameter_guess = pipe_properties_df[:]['D_int_m':'D_int_m'].values[0]
 
         # exit condition for diameter iteration while statement
-        if iterations == MAX_DIAMETER_ITERATIONS: # Too many iterations
+        if iterations == MAX_DIAMETER_ITERATIONS:  # Too many iterations
             converged = True
-            print('\n No convergence of pipe diameters in loop calculation, possibly due to large amounts of low mass flows. '
-                  '\n Please retry with alternate network design.')
-            thermal_network.no_convergence_flag =True
+            print(
+                '\n No convergence of pipe diameters in loop calculation, possibly due to large amounts of low mass flows. '
+                '\n Please retry with alternate network design.')
+            thermal_network.no_convergence_flag = True
         elif (abs(diameter_guess_old - diameter_guess) > 0.005).any():
             # 0.005 is the smallest diameter change of the catalogue, so at least one diameter value has changed
             converged = False
             # we are half way through the total amount of iterations without convergence
             # the flag below triggers a reduction in the acceptable minimum mass flow to (hopefully) allow for convergence
-            if iterations == int(MAX_DIAMETER_ITERATIONS/2): # int() cast necessary because iterations variable takes int values
+            if iterations == int(
+                    MAX_DIAMETER_ITERATIONS / 2):  # int() cast necessary because iterations variable takes int values
                 thermal_network.no_convergence_flag = True
         else:  # no change of diameters
             converged = True
@@ -1268,8 +1279,9 @@
 
 
 def read_in_diameters_from_shapefile(thermal_network):
-    network_edges = gpd.read_file(thermal_network.locator.get_network_layout_edges_shapefile(thermal_network.network_type,
-                                                                             thermal_network.network_name))
+    network_edges = gpd.read_file(
+        thermal_network.locator.get_network_layout_edges_shapefile(thermal_network.network_type,
+                                                                   thermal_network.network_name))
     diameter_guess = network_edges['Pipe_DN']
     return diameter_guess
 
@@ -1371,19 +1383,21 @@
     :return:
     """
     if thermal_network.no_convergence_flag == True:
-        pipe_min_mass_flow = MINIMUM_EDGE_MASS_FLOW/2  # there are problems with convergence so reduce the minium edge mass flow
+        pipe_min_mass_flow = MINIMUM_EDGE_MASS_FLOW / 2  # there are problems with convergence so reduce the minium edge mass flow
     else:
         pipe_min_mass_flow = MINIMUM_EDGE_MASS_FLOW  # minimum acceptable mass flow defined in our constants file
-    reset_min_mass_flow_variables(thermal_network, t) # reset storage variables
-    if isinstance(edge_mass_flow_df, pd.DataFrame): # make sure we have a pd Dataframe
+    reset_min_mass_flow_variables(thermal_network, t)  # reset storage variables
+    if isinstance(edge_mass_flow_df, pd.DataFrame):  # make sure we have a pd Dataframe
         test_edge_flow = edge_mass_flow_df
     else:
         test_edge_flow = pd.DataFrame(edge_mass_flow_df)
     test_edge_flow = test_edge_flow.abs()
-    test_edge_flow[test_edge_flow == 0] = np.nan # remove zero values as we are only interested in edges which have mass flows
+    test_edge_flow[
+        test_edge_flow == 0] = np.nan  # remove zero values as we are only interested in edges which have mass flows
     if np.isnan(test_edge_flow).values.all():
         min_edge_flow_flag = True  # no mass flows
-    elif (test_edge_flow - pipe_min_mass_flow < -MINIMUM_EDGE_MASS_FLOW/3).values.any():  # some edges have too low mass flows, 0.01 is tolerance
+    elif (
+            test_edge_flow - pipe_min_mass_flow < -MINIMUM_EDGE_MASS_FLOW / 3).values.any():  # some edges have too low mass flows, 0.01 is tolerance
         if min_iteration < 5:  # identify buildings connected to edges with low mass flows, but only within the first iteration steps
             # read in all nodes file
             node_type = \
@@ -1391,7 +1405,7 @@
                                                                                     thermal_network.network_name))[
                     'Building']
             # identify which edges
-            edges = np.where((test_edge_flow - pipe_min_mass_flow < -MINIMUM_EDGE_MASS_FLOW/3).values)[1]
+            edges = np.where((test_edge_flow - pipe_min_mass_flow < -MINIMUM_EDGE_MASS_FLOW / 3).values)[1]
             if len(edges) < len(
                     thermal_network.building_names) / 2:  # time intensive calculation. Only worth it if only isolated edges have low mass flows
                 # identify which nodes, pass these on
@@ -1410,16 +1424,16 @@
                         else:
                             if np.where(thermal_network.edge_node_df.ix[node_name] == -1)[0]:
                                 new_edge = np.where(thermal_network.edge_node_df.ix[node_name] == -1)[0][0]
-                            else: # our node is at a dead end
+                            else:  # our node is at a dead end
                                 min_iteration = 5  # exit for loop
                                 break
                         pipe_name = str(thermal_network.edge_node_df.columns.values[new_edge])
                         if len(np.where(thermal_network.edge_node_df[pipe_name] == 1)[
-                                   0]) > 1: #this shouldn't happen. we have more than one node that this edge flows to
+                                   0]) > 1:  # this shouldn't happen. we have more than one node that this edge flows to
                             node = random.choice(np.where(thermal_network.edge_node_df[pipe_name] == 1)[0])
                         else:
                             node = np.where(thermal_network.edge_node_df[pipe_name] == 1)[0][0]
-                        steps = steps + 1 # we have taken one step away from the edge we want to increase
+                        steps = steps + 1  # we have taken one step away from the edge we want to increase
                     node = node_type[node]
                     thermal_network.nodes[t].append(node)
             else:  # more than 5 iterations completed - just increase all building demands
@@ -1428,7 +1442,7 @@
             thermal_network.nodes[t] = thermal_network.building_names
 
         thermal_network.delta_cap_mass_flow[t] = abs(np.nanmin(
-                (test_edge_flow.abs() - pipe_min_mass_flow).values))  # deviation from minimum mass flow
+            (test_edge_flow.abs() - pipe_min_mass_flow).values))  # deviation from minimum mass flow
         min_edge_flow_flag = False  # need to iterate
         if thermal_network.network_type == 'DH':
             for key in FULL_HEATING_SYSTEMS_LIST:
@@ -1573,7 +1587,8 @@
                                                      index=['T_supply'])
 
                 # calculate substation flow rates and return temperatures
-                if thermal_network_reduced.network_type == 'DH' or (thermal_network_reduced.network_type == 'DC' and math.isnan(
+                if thermal_network_reduced.network_type == 'DH' or (
+                        thermal_network_reduced.network_type == 'DC' and math.isnan(
                         t_substation_supply_K.values[0][0]) == False):
                     _, mdot_all = substation_matrix.substation_return_model_main(thermal_network_reduced,
                                                                                  t_substation_supply_K, t,
@@ -1584,7 +1599,8 @@
                                             index=thermal_network_reduced.buildings_demands.keys()).T
 
                 # write consumer substation required flow rate to nodes
-                required_flow_rate_df = write_substation_values_to_nodes_df(thermal_network_reduced.all_nodes_df, mdot_all)
+                required_flow_rate_df = write_substation_values_to_nodes_df(thermal_network_reduced.all_nodes_df,
+                                                                            mdot_all)
                 # (1 x n)
 
                 # initialize edge temperatures
@@ -1611,10 +1627,11 @@
         # update diameter guess
         diameter_guess = pipe_properties_df[:]['D_int_m':'D_int_m'].values[0]
         iterations += 1
-        
+
         if iterations > MAX_INITIAL_DIAMETER_ITERATIONS:
-            print('No convergence of initial diameter guess after ', MAX_INITIAL_DIAMETER_ITERATIONS,' iterations. Continuing with main calculation.')
-            diameter_guess_old = diameter_guess # break from loop
+            print('No convergence of initial diameter guess after ', MAX_INITIAL_DIAMETER_ITERATIONS,
+                  ' iterations. Continuing with main calculation.')
+            diameter_guess_old = diameter_guess  # break from loop
 
     # return converged diameter based on top 50 demand time steps
     return pipe_properties_df[:]['D_int_m':'D_int_m'].values[0]
@@ -1843,7 +1860,8 @@
         # calculate node temperatures on the return network
         # calculate final edge temperature and heat transfer coefficient
         # todo: suboptimal because using supply temperatures (limited effect since effects only water conductivity). Could be solved by iteration.
-        k = calc_aggregated_heat_conduction_coefficient(thermal_network.edge_mass_flow_df.ix[t], thermal_network.locator,
+        k = calc_aggregated_heat_conduction_coefficient(thermal_network.edge_mass_flow_df.ix[t],
+                                                        thermal_network.locator,
                                                         thermal_network.edge_df,
                                                         thermal_network.pipe_properties, t_edge__k,
                                                         thermal_network.network_type)  # [kW/K]
@@ -2123,7 +2141,8 @@
     return t_node.T, plant_node, q_loss_edges_kw
 
 
-def calculate_outflow_temp(z, z_note, m_d, t_e_out, z_pipe_out, t_node, t_e_in, t_ground_k, not_stuck, k, thermal_network):
+def calculate_outflow_temp(z, z_note, m_d, t_e_out, z_pipe_out, t_node, t_e_in, t_ground_k, not_stuck, k,
+                           thermal_network):
     """
     calculates outflow temperature of nodes based on incoming mass flows and temperatures.
 
@@ -2204,7 +2223,8 @@
     return z, z_note, m_d, t_e_out, z_pipe_out, t_node, t_e_in, t_ground_k, not_stuck
 
 
-def calc_return_temperatures(t_ground, edge_node_df, mass_flow_df, mass_flow_substation_df, k, t_return, thermal_network):
+def calc_return_temperatures(t_ground, edge_node_df, mass_flow_df, mass_flow_substation_df, k, t_return,
+                             thermal_network):
     """
     This function calculates the node temperatures considering heat losses in the return line.
     Starting from the substations at the end branches, the function goes through the edge-node index to search for the
@@ -2276,7 +2296,8 @@
         while z_note.max() >= 1:
             if not_stuck.any():
                 for j in range(z.shape[0]):
-                    if np.count_nonzero(z_note[j] == 1) == 0 and np.count_nonzero(z_note[j] == 0) != z.shape[1]: # only -1 values in z_note
+                    if np.count_nonzero(z_note[j] == 1) == 0 and np.count_nonzero(z_note[j] == 0) != z.shape[
+                        1]:  # only -1 values in z_note
                         # calculate node temperature with merging flows from pipes
                         t_node[j] = calc_return_node_temperature(j, m_d, t_e_out, t_return, z_pipe_out, m_sub)
                         for edge in range(z_note.shape[1]):
@@ -2285,7 +2306,7 @@
                                 # calculate pipe outlet
                                 calc_t_out(j, edge, k, m_d, z, t_e_in, t_e_out, t_ground, z_note, thermal_network)
                         not_stuck[j] = True
-                    elif np.argwhere(z_note[j] == 0).size == z.shape[1] and t_node[j] == 0: # all 0 values
+                    elif np.argwhere(z_note[j] == 0).size == z.shape[1] and t_node[j] == 0:  # all 0 values
                         t_node[j] = calc_return_node_temperature(j, m_d, t_e_out, t_return, z_pipe_out, m_sub)
                         not_stuck[j] = False
                     else:
@@ -2406,15 +2427,18 @@
 
         elif z[node, e] == -1:
             # calculate outlet temperature if flow goes from node to out_node through edge
-            t_e_out[out_node_index, e] = (t_e_in[node, e] * (k / 2 - m * HEAT_CAPACITY_OF_WATER_JPERKGK / 1000) - k * t_ground) / (
-                -m * HEAT_CAPACITY_OF_WATER_JPERKGK / 1000 - k / 2)  # [K]
+            t_e_out[out_node_index, e] = (t_e_in[node, e] * (
+                        k / 2 - m * HEAT_CAPACITY_OF_WATER_JPERKGK / 1000) - k * t_ground) / (
+                                                 -m * HEAT_CAPACITY_OF_WATER_JPERKGK / 1000 - k / 2)  # [K]
             dT = t_e_in[node, e] - t_e_out[out_node_index, e]
             if abs(dT) > 30:
                 print('High temperature loss on edge', e, '. Loss:', abs(dT))
-                if not str(e) in thermal_network.problematic_edges.keys(): # add problematic edge and corresponding mass flow to the dictionary
+                if not str(
+                        e) in thermal_network.problematic_edges.keys():  # add problematic edge and corresponding mass flow to the dictionary
                     thermal_network.problematic_edges[str(e)] = m
                 else:
-                    if thermal_network.problematic_edges[str(e)] > m: # if the mass flow saved at this edge is smaller than the current mass flow, save the smaller value
+                    if thermal_network.problematic_edges[str(
+                            e)] > m:  # if the mass flow saved at this edge is smaller than the current mass flow, save the smaller value
                         thermal_network.problematic_edges[str(e)] = m
                 if (k / 2 - m * HEAT_CAPACITY_OF_WATER_JPERKGK / 1000) > 0:
                     print(
@@ -2769,11 +2793,13 @@
     network_names = config.thermal_network.network_names
 
     if network_type == 'DC':
-        substation_cooling_systems = ['ahu', 'aru', 'scu', 'data', 'ref'] # list of cooling demand types supplied by network to substation
+        substation_cooling_systems = ['ahu', 'aru', 'scu', 'data',
+                                      'ref']  # list of cooling demand types supplied by network to substation
         substation_heating_systems = []
     else:
         substation_cooling_systems = []
-        substation_heating_systems = ['ahu', 'aru', 'shu', 'ww'] # list of heating demand types supplied by network to substation
+        substation_heating_systems = ['ahu', 'aru', 'shu',
+                                      'ww']  # list of heating demand types supplied by network to substation
     # combine into a dictionary to pass fewer arguments
     substation_systems = {'heating': substation_heating_systems, 'cooling': substation_cooling_systems}
 

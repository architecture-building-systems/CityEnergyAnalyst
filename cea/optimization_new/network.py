--- conflicted
+++ resolved
@@ -17,12 +17,10 @@
 __email__ = "mathias.niffeler@sec.ethz.ch"
 __status__ = "Production"
 
-<<<<<<< HEAD
 import cea.lib
-=======
+
 import os.path
 import tempfile
->>>>>>> 4a0dc30b
 
 import pandas as pd
 import numpy as np

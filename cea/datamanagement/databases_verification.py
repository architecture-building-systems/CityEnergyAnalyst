"""
Databases verification
This tool is used as to check the format of each database
"""
from __future__ import division
from __future__ import print_function
from cea.schemas import schemas
import pandas as pd
import re

from cea.utilities import simple_memoize
from cea.utilities.schedule_reader import get_all_schedule_names

COLUMNS_ZONE_GEOMETRY = ['Name', 'floors_bg', 'floors_ag', 'height_bg', 'height_ag']
COLUMNS_SURROUNDINGS_GEOMETRY = ['Name', 'height_ag', 'floors_ag']
COLUMNS_ZONE_TYPOLOGY = ['Name', 'STANDARD', 'YEAR', '1ST_USE', '1ST_USE_R', '2ND_USE', '2ND_USE_R', '3RD_USE',
                         '3RD_USE_R']


def assert_columns_names(zone_df, columns):
    try:
        zone_test = zone_df[columns]
    except ValueError:
        print(
            "one or more columns in the Zone or Surroundings input files is not compatible with CEA, please ensure the column" +
            " names comply with:", columns)


def assert_input_geometry_acceptable_values_floor_height(zone_df):
    # Rule 0. nothing can be negative
    rule0 = zone_df.where(zone_df < 0.0).any().any()
    if rule0:
        raise Exception(
            'There are negative values in your geometry. This is not possible to simulate in CEA at the moment'
            ' Please verify your Zone or Surroundings shapefile file')

    # Rule 1. Floors above ground cannot be less than 1 or negative.
    rule1_1 = zone_df['floors_ag'].where(zone_df['floors_ag'] < 1).any()
    rule1_2 = zone_df['height_ag'].where(zone_df['height_ag'] < 1.0).any()
    if rule1_1 or rule1_2:
        raise Exception(
            'one of more buildings have less than one floor above ground or the height above ground is less than 1 meter.'
            ' This is not possible to simulate in CEA at the moment. Please verify your Zone or Surroundings shapefile file')

    # Rule 2. Where floor height is less than 1m on average above ground.
    zone_df['rule2'] = zone_df['height_ag'] / zone_df['floors_ag']
    rule2 = zone_df['rule2'].where(zone_df['rule2'] <= 1.0).any()
    if rule2:
        raise Exception('one of more buildings have less report less than 1m height per floor. This is not possible'
                        'to simulate in CEA at the moment. Please verify your Zone or Surroundings shapefile file')

    # Rule 3. floors below ground cannot be negative
    rule3 = zone_df['floors_bg'].where(zone_df['floors_bg'] < 0).any()
    if rule3:
        raise Exception('one of more buildings have a negative floor below ground. This is not possible'
                        'to simulate in CEA at the moment. Please verify your Zone or Surroundings file')


def assert_input_geometry_acceptable_values_floor_height_surroundings(surroundings_df):
    # Rule 0. nothing can be negative
    rule0 = surroundings_df.where(surroundings_df < 0.0).any().any()
    if rule0:
        raise Exception(
            'There are negative values in your geometry. This is not possible to simulate in CEA at the moment'
            ' Please verify your Zone or Surroundings shapefile file')

    # Rule 1. Floors above ground cannot be less than 1 or negative.
    rule1_1 = surroundings_df['floors_ag'].where(surroundings_df['floors_ag'] < 1).any()
    rule1_2 = surroundings_df['height_ag'].where(surroundings_df['height_ag'] < 1.0).any()
    if rule1_1 or rule1_2:
        raise Exception(
            'one of more buildings have less than one floor above ground or the height above ground is less than 1 meter.'
            ' This is not possible to simulate in CEA at the moment. Please verify your Zone or Surroundings shapefile file')

    # Rule 2. Where floor height is less than 1m on average above ground.
    surroundings_df['rule2'] = surroundings_df['height_ag'] / surroundings_df['floors_ag']
    rule2 = surroundings_df['rule2'].where(surroundings_df['rule2'] <= 1.0).any()
    if rule2:
        raise Exception('one of more buildings have less report less than 1m height per floor. This is not possible'
                        'to simulate in CEA at the moment. Please verify your Zone or Surroundings shapefile file')


def verify_input_geometry_zone(zone_df):
    # Verification 1. verify if all the column names are correct
    assert_columns_names(zone_df, COLUMNS_ZONE_GEOMETRY)

    # Verification 2. verify if the floor_height ratio is correct
    assert_input_geometry_acceptable_values_floor_height(zone_df)


def verify_input_geometry_surroundings(surroundings_df):
    # Verification 1. verify if all the column names are correct
    assert_columns_names(surroundings_df, COLUMNS_SURROUNDINGS_GEOMETRY)

    # Verification 2. verify if the floor_height ratio is correct
    assert_input_geometry_acceptable_values_floor_height_surroundings(surroundings_df)


def verify_input_typology(typology_df):
    # Verification 1. verify if all the column names are correct
    assert_columns_names(typology_df, COLUMNS_ZONE_TYPOLOGY)


def verify_input_terrain(terrain_raster):
    # Verification 1. verify that we can create the geometry
    if terrain_raster == None:
        raise Exception("Yout input terrain file is corrupted. Please verify that you have a non-null raster,"
                        "and that the grid of it be at least 5 X 5 meters, smaller grid sizes will drastically"
                        "make the solar radiation engine slow")


class InputFileValidator(object):
    def __init__(self, input_locator=None, plugins=None):
        # Need locator to read other files if lookup choice values
        self.locator = input_locator
        self.plugins = plugins if not plugins is None else []

    def validate(self, data, data_schema):
        """
        Takes a dataframe and validates it based on the schema provided from schemas.yml file
        :param data: Dataframe of data to be tested
        :param data_schema: Schema of dataframe
        :return: list of errors where errors are represented as [dict(), str()] being location and message of the error
        """
        file_type = data_schema['file_type']
        errors = []
        if file_type in ['xlsx', 'xls', 'schedule']:
            for sheet, _data in data.items():
                sheet_errors = self._run_all_tests(_data, data_schema['schema'][sheet])
                if sheet_errors:
                    errors.append([{"sheet": str(sheet)}, sheet_errors])
        else:
            errors = self._run_all_tests(data, data_schema['schema'])

        return errors

    def _run_all_tests(self, data, data_schema):
        """
        Runs all tests and reduce errors to a single list
        :param data: Dataframe of data to be tested
        :param data_schema: Schema for dataframe
        :return: list of errors
        """
        return sum([self.assert_columns_names(data, data_schema),
                    self.assert_column_values(data, data_schema),
                    self.assert_constraints(data, data_schema)], [])

    def assert_columns_names(self, data, data_schema):
        """
        Check if column names in schema are found in data
        :param data: Dataframe of data to be tested
        :param data_schema: Schema for dataframe
        :return: list of errors
        """
        columns = data_schema['columns'].keys()
        missing_columns = [col for col in columns if col not in data.columns]
        extra_columns = [col for col in data.columns if col not in columns]
        return [[{'column': str(col)}, 'Column is missing'] for col in missing_columns] + \
               [[{'column': str(col)}, 'Column is not in schema'] for col in extra_columns]

    def assert_column_values(self, data, data_schema):
        """
        Run validation on data column values based on column value types in specified in schema
        :param data: Dataframe of data to be tested
        :param data_schema: Schema for dataframe
        :return: list of errors
        """
        columns = data_schema['columns'].keys()
        # Only loop through valid columns that exist
        filter_columns = [col for col in columns if col in data.columns]
        errors = []
        for column in filter_columns:
            col_schema = data_schema['columns'][column]
            if 'choice' in col_schema:
                lookup_data = self._get_choice_lookup_data(col_schema)
                column_errors = data[column].apply(ChoiceTypeValidator(col_schema, lookup_data).validate).dropna()
            else:
                column_errors = data[column].apply(get_validator_func(col_schema)).dropna()
            for index, error in column_errors.iteritems():
                errors.append([{'row': int(index) + 1, 'column': str(column)}, error])

            # Make sure values are unique
            if 'primary' in col_schema:
                duplicates = data[column][data[column].duplicated(keep=False)]
                for index, col_value in duplicates.iteritems():
                    errors.append(
                        [{'row': int(index) + 1, 'column': str(column)}, 'value is not unique: {}'.format(col_value)])
        return errors

    def assert_constraints(self, data, data_schema):
        """
        Check if columns fit constraints (row-based only) specified in schema
        :param data: Dataframe of data to be tested
        :param data_schema: Schema for dataframe
        :return: list of errors
        """
        constraints = data_schema.get('constraints')
        errors = []
        if constraints:
            for name, constraint in constraints.items():
                try:
                    result = data.eval(constraint)
                    # Only process
                    if type(result) == pd.Series and result.dtype == 'bool':
                        for index, error in result[~result].iteritems():
                            errors.append([{'row': int(index) + 1}, 'failed constraint: {}'.format(constraint)])
                except Exception as e:
                    print(e)
        return errors

    def _get_choice_lookup_data(self, schema):
        lookup_prop = schema['choice'].get('lookup')
        if self.locator and lookup_prop:
            locator_method_name = lookup_prop['path']
            file_type = schemas(self.plugins)[locator_method_name]['file_type']
            data = self._read_lookup_data_file(locator_method_name, file_type)
            return data[lookup_prop['sheet']][lookup_prop['column']].tolist() if data else None
        return None

    @simple_memoize
    def _read_lookup_data_file(self, locator_method_name, file_type):
        if file_type in ['xlsx', 'xls']:
            return pd.read_excel(self.locator.__getattribute__(locator_method_name)(), sheet_name=None)
        return None


def get_validator_func(col_schema):
    if col_schema['type'] == 'string':
        return StringTypeValidator(col_schema).validate
    if col_schema['type'] == 'int':
        return IntegerTypeValidator(col_schema).validate
    if col_schema['type'] == 'float':
        return FloatTypeValidator(col_schema).validate
    if col_schema['type'] == 'boolean':
        return BooleanTypeValidator(col_schema).validate
    return None


class BaseTypeValidator(object):
    def __init__(self, schema):
        self.nullable = schema.get('nullable', False)

    def validate(self, value):
        if not self.nullable and pd.isna(value):
            return 'value cannot be null or empty: got {}'.format(value)


class ChoiceTypeValidator(BaseTypeValidator):
    def __init__(self, schema, choices):
        super(ChoiceTypeValidator, self).__init__(schema)
        self.choice_properties = schema['choice']
        self.choices = choices
        self.values = self.choice_properties.get('values')

    def validate(self, value):
        errors = super(ChoiceTypeValidator, self).validate(value)
        if errors:
            return errors
        if self.choices and value not in self.choices or self.values and value not in self.values:
            return 'value must be from choices {} : got {}'.format(
                [str(choice) for choice in self.choices or self.values], value)
        return None


class StringTypeValidator(BaseTypeValidator):
    def __init__(self, schema):
        super(StringTypeValidator, self).__init__(schema)
        self.regex = schema.get('regex')

    def validate(self, value):
        errors = super(StringTypeValidator, self).validate(value)
        if errors:
            return errors
        if self.regex is not None and not re.search(self.regex, value):
            return 'value is not in the proper format regex {} : got {}'.format(self.regex, value)


class NumericTypeValidator(BaseTypeValidator):
    def __init__(self, schema):
        super(NumericTypeValidator, self).__init__(schema)
        self.min = schema.get('min')
        self.max = schema.get('max')

    def validate(self, value):
        errors = super(NumericTypeValidator, self).validate(value)
        if errors:
            return errors
        if self.min is not None and value < self.min or self.max is not None and value > self.max:
            return 'value must be in range {}, {}: got {}'.format('[' + str(self.min)
                                                                  if self.min is not None else '(-inf',
                                                                  str(self.max) + ']'
                                                                  if self.max is not None else 'inf)',
                                                                  value)


class IntegerTypeValidator(NumericTypeValidator):
    def __init__(self, schema):
        super(IntegerTypeValidator, self).__init__(schema)

    def validate(self, value):
        if type(value) not in (int, long):
            return 'value must be of type integer: got {}'.format(value)
        return super(IntegerTypeValidator, self).validate(value)


class FloatTypeValidator(NumericTypeValidator):
    def __init__(self, schema):
        super(FloatTypeValidator, self).__init__(schema)

    def validate(self, value):
        if type(value) not in (int, long, float):
            return 'value must be of type float: got {}'.format(value)
        return super(FloatTypeValidator, self).validate(value)


class BooleanTypeValidator(BaseTypeValidator):
    def __init__(self, schema):
        super(BooleanTypeValidator, self).__init__(schema)

    def validate(self, value):
        errors = super(BooleanTypeValidator, self).validate(value)
        if errors:
            return errors
        if not isinstance(value, bool):
            return 'value can only be True or False: got {}'.format(value)


def main():
    import cea.config
    import cea.inputlocator
    from cea.utilities.schedule_reader import schedule_to_dataframe
    import pprint

    config = cea.config.Configuration()
    locator = cea.inputlocator.InputLocator(config.scenario)
<<<<<<< HEAD
    _schemas = schemas()
=======
    _schemas = schemas(plugins=[])
>>>>>>> 42458069
    validator = InputFileValidator(locator, plugins=config.plugins)
    locator_methods = ['get_database_construction_standards',
                       'get_database_use_types_properties',
                       'get_database_supply_assemblies',
                       'get_database_air_conditioning_systems',
                       'get_database_envelope_systems',
                       'get_database_conversion_systems',
                       'get_database_distribution_systems',
                       'get_database_feedstocks']

    for locator_method in locator_methods:
        db_path = locator.__getattribute__(locator_method)()
        df = pd.read_excel(db_path, sheet_name=None)
        print('Validating {}'.format(db_path))
        schema = _schemas[locator_method]
        errors = validator.validate(df, schema)
        if errors:
            pprint.pprint(errors)
        else:
            print("No errors found")

    for use_types in get_all_schedule_names(locator.get_database_use_types_folder()):
        db_path = locator.get_database_standard_schedules_use(use_types)
        df = schedule_to_dataframe(db_path)
        print('Validating {}'.format(db_path))
        schema = _schemas['get_database_standard_schedules_use']
        errors = validator.validate(df, schema)
        if errors:
            pprint.pprint(errors)
        else:
            print("No errors found")


if __name__ == '__main__':
    main()<|MERGE_RESOLUTION|>--- conflicted
+++ resolved
@@ -333,11 +333,7 @@
 
     config = cea.config.Configuration()
     locator = cea.inputlocator.InputLocator(config.scenario)
-<<<<<<< HEAD
-    _schemas = schemas()
-=======
     _schemas = schemas(plugins=[])
->>>>>>> 42458069
     validator = InputFileValidator(locator, plugins=config.plugins)
     locator_methods = ['get_database_construction_standards',
                        'get_database_use_types_properties',

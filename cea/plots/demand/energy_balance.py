from __future__ import division
from __future__ import print_function

import numpy as np
import pandas as pd
import plotly.graph_objs as go
from plotly.offline import plot

<<<<<<< HEAD
from cea.plots.variable_naming import LOGO, COLOR

__author__ = "Gabriel Happle"
__copyright__ = "Copyright 2018, Architecture and Building Systems - ETH Zurich"
__credits__ = ["Gabriel Happle", "Jimeno A. Fonseca"]
__license__ = "MIT"
__version__ = "2.8"
__maintainer__ = "Daren Thomas"
__email__ = "cea@arch.ethz.ch"
__status__ = "Production"
=======
from cea.plots.variable_naming import LOGO, COLOR, NAMING
import cea.plots.demand
import pandas as pd
import numpy as np
>>>>>>> f1feed23


class EnergyBalancePlot(cea.plots.demand.DemandPlotBase):
    name = "Energy balance"

    def __init__(self, project, parameters):
        super(EnergyBalancePlot, self).__init__(project, parameters)
        if len(self.buildings) > 1:
            self.buildings = [self.buildings[0]]
        self.analysis_fields = ['I_sol_kWh',
                                'Qhs_tot_sen_kWh',
                                'Qhs_loss_sen_kWh',
                                'Q_gain_lat_peop_kWh',
                                'Q_gain_sen_light_kWh',
                                'Q_gain_sen_app_kWh',
                                'Q_gain_sen_data_kWh',
                                'Q_gain_sen_peop_kWh',
                                'Q_gain_sen_wall_kWh',
                                'Q_gain_sen_base_kWh',
                                'Q_gain_sen_roof_kWh',
                                'Q_gain_sen_wind_kWh',
                                'Q_gain_sen_vent_kWh',
                                'Q_gain_lat_vent_kWh',
                                'I_rad_kWh',
                                'Qcs_tot_sen_kWh',
                                'Qcs_tot_lat_kWh',
                                'Qcs_loss_sen_kWh',
                                'Q_loss_sen_wall_kWh',
                                'Q_loss_sen_base_kWh',
                                'Q_loss_sen_roof_kWh',
                                'Q_loss_sen_wind_kWh',
                                'Q_loss_sen_vent_kWh',
                                'Q_loss_sen_ref_kWh']
        self.layout = go.Layout(barmode='relative',
                                yaxis=dict(title='Energy balance [kWh/m2_GFA]', domain=[0.35, 1.0]))

    def calc_graph(self):
        gfa_m2 = self.yearly_loads.set_index('Name').loc[self.buildings[0]]['GFA_m2']
        self.data = self.hourly_loads[self.hourly_loads['Name'].isin(self.buildings)]
        self.data = calc_monthly_energy_balance(self.data, gfa_m2)
        traces = []
        for field in self.analysis_fields:
            y = self.data[field]
            trace = go.Bar(x=self.data.index, y=y, name=field.split('_kWh', 1)[0],
                           marker=dict(color=COLOR[field]))  # , text = total_perc_txt)
            traces.append(trace)
        return traces


def energy_balance(data_frame, analysis_fields, normalize_value, title, output_path):
    # Calculate Energy Balance
    data_frame_month = calc_monthly_energy_balance(data_frame, normalize_value)

    # CALCULATE GRAPH
    traces_graph = calc_graph(analysis_fields, data_frame_month)

    # CALCULATE TABLE
    traces_table = calc_table(data_frame_month)

    # PLOT GRAPH
    traces_graph.append(traces_table)
    layout = go.Layout(images=LOGO, title=title, barmode='relative',
                       yaxis=dict(title='Energy balance [kWh/m2_GFA]', domain=[0.35, 1.0]))
    fig = go.Figure(data=traces_graph, layout=layout)
    plot(fig, auto_open=False, filename=output_path)

    return {'data': traces_graph, 'layout': layout}


def calc_graph(analysis_fields, data_frame):
    """
    draws building heat balance graph

    :param analysis_fields:
    :param data_frame:
    :return:
    """

    graph = []
    for field in analysis_fields:
        y = data_frame[field]
        trace = go.Bar(x=data_frame.index, y=y, name=field.split('_kWh', 1)[0],
                       marker=dict(color=COLOR[field]))  # , text = total_perc_txt)
        graph.append(trace)

    return graph


def calc_table(data_frame_month):
    """
    draws table of monthly energy balance

    :param data_frame_month: data frame of monthly building energy balance
    :return:
    """

    # create table arrays
    name_month = np.append(data_frame_month.index, ['YEAR'])
    total_heat = np.append(data_frame_month['Q_heat_sum'].values, data_frame_month['Q_heat_sum'].sum())
    total_cool = np.append(data_frame_month['Q_cool_sum'], data_frame_month['Q_cool_sum'].sum())
    balance = np.append(data_frame_month['Q_balance'], data_frame_month['Q_balance'].sum().round(2))

    # draw table
    table = go.Table(domain=dict(x=[0, 1], y=[0.0, 0.2]),
                     header=dict(values=['Month', 'Total heat [kWh/m2_GFA]', 'Total cool [kWh/m2_GFA]',
                                         'Delta [kWh/m2_GFA]']),
                     cells=dict(values=[name_month, total_heat, total_cool, balance]))

    return table


def calc_monthly_energy_balance(data_frame, normalize_value):
    """
    calculates heat flux balance for buildings on hourly basis

    :param data_frame:
    :return:
    """

    # calculate losses of heating and cooling system in data frame and adjust signs
    data_frame['Qhs_loss_sen_kWh'] = -abs(data_frame['Qhs_em_ls_kWh'] + data_frame['Qhs_dis_ls_kWh'])
    data_frame['Qhs_tot_sen_kWh'] = data_frame['Qhs_sen_sys_kWh'] + abs(data_frame['Qhs_loss_sen_kWh'])
    data_frame['Qcs_loss_sen_kWh'] = -data_frame['Qcs_em_ls_kWh'] - data_frame['Qcs_dis_ls_kWh']
    data_frame['Qcs_tot_sen_kWh'] = data_frame['Qcs_sen_sys_kWh'] - abs(data_frame['Qcs_loss_sen_kWh'])
    data_frame['Qcs_tot_lat_kWh'] = -data_frame[
        'Qcs_lat_sys_kWh']  # change sign because this variable is now positive in demand

    # split up R-C model heat fluxes into heating and cooling contributions
    data_frame['Q_loss_sen_wall_kWh'] = data_frame["Q_gain_sen_wall_kWh"][data_frame["Q_gain_sen_wall_kWh"] < 0]
    data_frame['Q_gain_sen_wall_kWh'] = data_frame["Q_gain_sen_wall_kWh"][data_frame["Q_gain_sen_wall_kWh"] > 0]
    data_frame['Q_loss_sen_base_kWh'] = data_frame["Q_gain_sen_base_kWh"][data_frame["Q_gain_sen_base_kWh"] < 0]
    data_frame['Q_gain_sen_base_kWh'] = data_frame["Q_gain_sen_base_kWh"][data_frame["Q_gain_sen_base_kWh"] > 0]
    data_frame['Q_loss_sen_roof_kWh'] = data_frame["Q_gain_sen_roof_kWh"][data_frame["Q_gain_sen_roof_kWh"] < 0]
    data_frame['Q_gain_sen_roof_kWh'] = data_frame["Q_gain_sen_roof_kWh"][data_frame["Q_gain_sen_roof_kWh"] > 0]
    data_frame['Q_loss_sen_vent_kWh'] = data_frame["Q_gain_sen_vent_kWh"][data_frame["Q_gain_sen_vent_kWh"] < 0]
    data_frame['Q_gain_sen_vent_kWh'] = data_frame["Q_gain_sen_vent_kWh"][data_frame["Q_gain_sen_vent_kWh"] > 0]
    data_frame['Q_loss_sen_wind_kWh'] = data_frame["Q_gain_sen_wind_kWh"][data_frame["Q_gain_sen_wind_kWh"] < 0]
    data_frame['Q_gain_sen_wind_kWh'] = data_frame["Q_gain_sen_wind_kWh"][data_frame["Q_gain_sen_wind_kWh"] > 0]
    data_frame['Q_gain_sen_wall_kWh'].fillna(0, inplace=True)
    data_frame['Q_gain_sen_base_kWh'].fillna(0, inplace=True)
    data_frame['Q_gain_sen_roof_kWh'].fillna(0, inplace=True)
    data_frame['Q_loss_sen_wall_kWh'].fillna(0, inplace=True)
    data_frame['Q_loss_sen_base_kWh'].fillna(0, inplace=True)
    data_frame['Q_loss_sen_roof_kWh'].fillna(0, inplace=True)
    data_frame['Q_gain_sen_vent_kWh'].fillna(0, inplace=True)
    data_frame['Q_loss_sen_vent_kWh'].fillna(0, inplace=True)
    data_frame['Q_gain_sen_wind_kWh'].fillna(0, inplace=True)
    data_frame['Q_loss_sen_wind_kWh'].fillna(0, inplace=True)

    # convert to monthly
    data_frame.index = pd.to_datetime(data_frame.index)
    data_frame_month = data_frame.resample("M").sum()  # still kWh
    data_frame_month["month"] = data_frame_month.index.strftime("%B")
    data_frame_month.set_index("month", inplace=True)

    # calculate latent heat gains of people that are covered by the cooling system
    # FIXME: This is kind of a fake balance, as months are compared (could be a significant share not in heating or cooling season)
    for index, row in data_frame_month.iterrows():
        # completely covered
        if row['Qcs_tot_lat_kWh'] < 0 and abs(row['Qcs_lat_sys_kWh']) >= row['Q_gain_lat_peop_kWh']:
            data_frame_month.at[index, 'Q_gain_lat_peop_kWh'] = row['Q_gain_lat_peop_kWh']
        # partially covered (rest is ignored)
        elif row['Qcs_tot_lat_kWh'] < 0 and abs(row['Qcs_tot_lat_kWh']) < row['Q_gain_lat_peop_kWh']:
            data_frame_month.at[index, 'Q_gain_lat_peop_kWh'] = abs(row['Qcs_tot_lat_kWh'])
        # no latent gains
        elif row['Qcs_tot_lat_kWh'] == 0:
            data_frame_month.at[index, 'Q_gain_lat_peop_kWh'] = 0.0
        else:
            data_frame_month.at[index, 'Q_gain_lat_peop_kWh'] = 0.0

    data_frame_month['Q_gain_lat_vent_kWh'] = abs(data_frame_month['Qcs_lat_sys_kWh']) - data_frame_month[
        'Q_gain_lat_peop_kWh']

    # balance of heating
    data_frame_month['Q_heat_sum'] = data_frame_month['Qhs_tot_sen_kWh'] + data_frame_month['Q_gain_sen_wall_kWh'] \
                                     + data_frame_month['Q_gain_sen_base_kWh'] + data_frame_month['Q_gain_sen_roof_kWh'] \
                                     + data_frame_month['Q_gain_sen_vent_kWh'] + data_frame_month['Q_gain_sen_wind_kWh'] \
                                     + data_frame_month["Q_gain_sen_app_kWh"] + data_frame_month['Q_gain_sen_light_kWh'] \
                                     + data_frame_month['Q_gain_sen_peop_kWh'] + data_frame_month['Q_gain_sen_data_kWh'] \
                                     + data_frame_month['I_sol_kWh'] + data_frame_month['Qcs_loss_sen_kWh'] \
                                     + data_frame_month['Q_gain_lat_peop_kWh'] + data_frame_month['Q_gain_lat_vent_kWh']

    # balance of cooling
    data_frame_month['Q_cool_sum'] = data_frame_month['Qcs_tot_sen_kWh'] + data_frame_month['Q_loss_sen_wall_kWh'] \
                                     + data_frame_month['Q_loss_sen_base_kWh'] + data_frame_month['Q_loss_sen_roof_kWh'] \
                                     + data_frame_month['Q_loss_sen_vent_kWh'] + data_frame_month['Q_loss_sen_wind_kWh'] \
                                     + data_frame_month['I_rad_kWh'] + data_frame_month['Qhs_loss_sen_kWh'] \
                                     + data_frame_month['Q_loss_sen_ref_kWh'] + data_frame_month['Qcs_tot_lat_kWh']

    # total balance
    data_frame_month['Q_balance'] = data_frame_month['Q_heat_sum'] + data_frame_month['Q_cool_sum']

    # normalize by GFA
    data_frame_month = data_frame_month / normalize_value

    data_frame_month = data_frame_month.round(2)

    return data_frame_month


if __name__ == '__main__':
    import cea.config
    import cea.inputlocator

    config = cea.config.Configuration()
    locator = cea.inputlocator.InputLocator(config.scenario)

    EnergyBalancePlot(config, locator, [locator.get_zone_building_names()[0]]).plot(auto_open=True)
    EnergyBalancePlot(config, locator, [locator.get_zone_building_names()[1]]).plot(auto_open=True)
    EnergyBalancePlot(config, locator, [locator.get_zone_building_names()[2]]).plot(auto_open=True)<|MERGE_RESOLUTION|>--- conflicted
+++ resolved
@@ -1,13 +1,14 @@
 from __future__ import division
 from __future__ import print_function
 
-import numpy as np
-import pandas as pd
 import plotly.graph_objs as go
 from plotly.offline import plot
 
-<<<<<<< HEAD
-from cea.plots.variable_naming import LOGO, COLOR
+from cea.plots.variable_naming import LOGO, COLOR, NAMING
+import cea.plots.demand
+import pandas as pd
+import numpy as np
+
 
 __author__ = "Gabriel Happle"
 __copyright__ = "Copyright 2018, Architecture and Building Systems - ETH Zurich"
@@ -17,12 +18,6 @@
 __maintainer__ = "Daren Thomas"
 __email__ = "cea@arch.ethz.ch"
 __status__ = "Production"
-=======
-from cea.plots.variable_naming import LOGO, COLOR, NAMING
-import cea.plots.demand
-import pandas as pd
-import numpy as np
->>>>>>> f1feed23
 
 
 class EnergyBalancePlot(cea.plots.demand.DemandPlotBase):
@@ -147,8 +142,9 @@
     data_frame['Qhs_tot_sen_kWh'] = data_frame['Qhs_sen_sys_kWh'] + abs(data_frame['Qhs_loss_sen_kWh'])
     data_frame['Qcs_loss_sen_kWh'] = -data_frame['Qcs_em_ls_kWh'] - data_frame['Qcs_dis_ls_kWh']
     data_frame['Qcs_tot_sen_kWh'] = data_frame['Qcs_sen_sys_kWh'] - abs(data_frame['Qcs_loss_sen_kWh'])
-    data_frame['Qcs_tot_lat_kWh'] = -data_frame[
-        'Qcs_lat_sys_kWh']  # change sign because this variable is now positive in demand
+    data_frame['Qcs_tot_lat_kWh'] = -data_frame['Qcs_lat_sys_kWh']  # change sign because this variable is now positive in demand
+
+
 
     # split up R-C model heat fluxes into heating and cooling contributions
     data_frame['Q_loss_sen_wall_kWh'] = data_frame["Q_gain_sen_wall_kWh"][data_frame["Q_gain_sen_wall_kWh"] < 0]
@@ -172,6 +168,8 @@
     data_frame['Q_gain_sen_wind_kWh'].fillna(0, inplace=True)
     data_frame['Q_loss_sen_wind_kWh'].fillna(0, inplace=True)
 
+
+
     # convert to monthly
     data_frame.index = pd.to_datetime(data_frame.index)
     data_frame_month = data_frame.resample("M").sum()  # still kWh
@@ -193,24 +191,23 @@
         else:
             data_frame_month.at[index, 'Q_gain_lat_peop_kWh'] = 0.0
 
-    data_frame_month['Q_gain_lat_vent_kWh'] = abs(data_frame_month['Qcs_lat_sys_kWh']) - data_frame_month[
-        'Q_gain_lat_peop_kWh']
+    data_frame_month['Q_gain_lat_vent_kWh'] = abs(data_frame_month['Qcs_lat_sys_kWh']) - data_frame_month['Q_gain_lat_peop_kWh']
 
     # balance of heating
     data_frame_month['Q_heat_sum'] = data_frame_month['Qhs_tot_sen_kWh'] + data_frame_month['Q_gain_sen_wall_kWh'] \
-                                     + data_frame_month['Q_gain_sen_base_kWh'] + data_frame_month['Q_gain_sen_roof_kWh'] \
-                                     + data_frame_month['Q_gain_sen_vent_kWh'] + data_frame_month['Q_gain_sen_wind_kWh'] \
-                                     + data_frame_month["Q_gain_sen_app_kWh"] + data_frame_month['Q_gain_sen_light_kWh'] \
-                                     + data_frame_month['Q_gain_sen_peop_kWh'] + data_frame_month['Q_gain_sen_data_kWh'] \
-                                     + data_frame_month['I_sol_kWh'] + data_frame_month['Qcs_loss_sen_kWh'] \
-                                     + data_frame_month['Q_gain_lat_peop_kWh'] + data_frame_month['Q_gain_lat_vent_kWh']
+        + data_frame_month['Q_gain_sen_base_kWh'] + data_frame_month['Q_gain_sen_roof_kWh'] \
+        + data_frame_month['Q_gain_sen_vent_kWh'] + data_frame_month['Q_gain_sen_wind_kWh']\
+        + data_frame_month["Q_gain_sen_app_kWh"] + data_frame_month['Q_gain_sen_light_kWh']\
+        + data_frame_month['Q_gain_sen_peop_kWh'] + data_frame_month['Q_gain_sen_data_kWh'] \
+        + data_frame_month['I_sol_kWh'] + data_frame_month['Qcs_loss_sen_kWh']\
+        + data_frame_month['Q_gain_lat_peop_kWh'] + data_frame_month['Q_gain_lat_vent_kWh']
 
     # balance of cooling
     data_frame_month['Q_cool_sum'] = data_frame_month['Qcs_tot_sen_kWh'] + data_frame_month['Q_loss_sen_wall_kWh'] \
-                                     + data_frame_month['Q_loss_sen_base_kWh'] + data_frame_month['Q_loss_sen_roof_kWh'] \
-                                     + data_frame_month['Q_loss_sen_vent_kWh'] + data_frame_month['Q_loss_sen_wind_kWh'] \
-                                     + data_frame_month['I_rad_kWh'] + data_frame_month['Qhs_loss_sen_kWh'] \
-                                     + data_frame_month['Q_loss_sen_ref_kWh'] + data_frame_month['Qcs_tot_lat_kWh']
+        + data_frame_month['Q_loss_sen_base_kWh']+ data_frame_month['Q_loss_sen_roof_kWh']\
+        + data_frame_month['Q_loss_sen_vent_kWh'] + data_frame_month['Q_loss_sen_wind_kWh']\
+        + data_frame_month['I_rad_kWh'] + data_frame_month['Qhs_loss_sen_kWh']\
+        + data_frame_month['Q_loss_sen_ref_kWh'] + data_frame_month['Qcs_tot_lat_kWh']
 
     # total balance
     data_frame_month['Q_balance'] = data_frame_month['Q_heat_sum'] + data_frame_month['Q_cool_sum']

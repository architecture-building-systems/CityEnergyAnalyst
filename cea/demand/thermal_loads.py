--- conflicted
+++ resolved
@@ -14,12 +14,8 @@
 from cea.demand import latent_loads
 from cea.demand import occupancy_model, hourly_procedure_heating_cooling_system_load, ventilation_air_flows_simple
 from cea.demand import sensible_loads, electrical_loads, hotwater_loads, refrigeration_loads, datacenter_loads
-<<<<<<< HEAD
-from cea.utilities.physics import calc_wet_bulb_temperature
-=======
 from cea.demand import ventilation_air_flows_detailed, control_heating_cooling_systems
 
->>>>>>> 48006d52
 
 def calc_thermal_loads(building_name, bpr, weather_data, usage_schedules, date, gv, locator,
                        use_dynamic_infiltration_calculation, resolution_outputs, loads_output, massflows_output,
@@ -320,9 +316,6 @@
 
 
 def initialize_timestep_data(bpr, weather_data):
-    from cea.utilities.dbf import dbf_to_dataframe
-    import os
-
     """
     initializes the time step data with the weather data and the minimum set of variables needed for computation.
 

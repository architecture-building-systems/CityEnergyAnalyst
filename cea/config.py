from __future__ import print_function

"""
Manage configuration information for the CEA. See the cascading configuration files section in the documentation
for more information on configuration files.
"""
import os
import sys
import ConfigParser

__author__ = "Daren Thomas"
__copyright__ = "Copyright 2017, Architecture and Building Systems - ETH Zurich"
__credits__ = ["Daren Thomas"]
__license__ = "MIT"
__version__ = "0.1"
__maintainer__ = "Daren Thomas"
__email__ = "cea@arch.ethz.ch"
__status__ = "Production"

DEFAULT_CONFIG = os.path.join(os.path.dirname(__file__), 'default.config')
CEA_CONFIG = os.path.expanduser('~/cea.config')


class Configuration(object):
    def __init__(self, config_file=None):
        """
        Read in the configuration file and configure the sections and parameters.
        As a first step, the ``default.config`` is read to build the structure of the file.
        Next, the ``cea.config`` file is parsed to update user-specific parameter values.
        Finally apply any command line arguments.
        """
        self._sections = {}
        self._parser = ConfigParser.SafeConfigParser()
        self._read_default_config()
        self._copy_general()
        if not config_file:
            config_file = CEA_CONFIG
        if not os.path.exists(config_file):
            self.save(config_file)
        self._parser.read(config_file)
<<<<<<< HEAD
        self.save(config_file)
=======
        normalize = lambda x: os.path.normpath(os.path.normcase(x))
        if normalize(config_file) != normalize(DEFAULT_CONFIG):
            self.save(config_file)
>>>>>>> 38fe805b

    def _read_default_config(self):
        """Read in the ``default.config`` file and build the parameters and sections with the appropriate types"""
        self._parser.readfp(open(DEFAULT_CONFIG))
        for section_name in self._parser.sections():
            section_class = create_section_type(self._parser, section_name)
            section = section_class(name=section_name, config=self)
            setattr(self, python_identifier(section_name), section)
            self._sections[section_name] = section



    def apply_command_line_args(self, args, option_list):
        """Apply the command line args as passed to cea.interfaces.cli.cli (the ``cea`` command). Each argument
        is assumed to follow this pattern: ``--PARAMETER-NAME VALUE``,  with ``PARAMETER-NAME`` being one of the options
        in the config file and ``VALUE`` being the value to override that option with."""
        if not len(args):
            # no arguments to apply
            return
        if args[0].endswith('.py'):
            # remove script name from list of arguments
            args = args[1:]
        command_line_args = self._parse_command_line_args(args)

        for section, parameter in self._matching_parameters(option_list):
            if parameter.name in command_line_args:
                try:
                    parameter.__set__(section, parameter.decode(command_line_args[parameter.name], self._parser))
                except:
                    print('ERROR setting %s:%s to %s' % (
                          section._name, parameter.name, command_line_args[parameter.name]))
                    raise
                del command_line_args[parameter.name]
        assert len(command_line_args) == 0, 'Unexpected parameters: %s' % command_line_args

    def _matching_parameters(self, option_list):
        """Return a tuple (Section, Parameter) for all parameters that match the parameters in the ``option_list``.
        ``option_list`` is a sequence of parameter names in the form ``section[:parameter]``
        if only a section is mentioned, all the parameters of that section are added. Otherwise, only the specified
        parameter is added to the resulting list.
        """
        for option in option_list:
            if ':' in option:
                section_name, parameter_name = option.split(':')
                section = self._sections[section_name]
                parameter = section._parameters[parameter_name]
                yield (section, parameter)
            else:
                section = self._sections[option]
                for parameter in section._parameters.values():
                    yield (section, parameter)



    def _parse_command_line_args(self, args):
        """Group the arguments into a dictionary: parameter-name -> value"""
        parameters = {}
        values = []
        argument_stack = list(args)
        while len(argument_stack):
            token = argument_stack.pop()
            if token.startswith('--'):
                parameter_name = token[2:]
                parameters[parameter_name] = ' '.join(reversed(values))
                values = []
            else:
                values.append(token)
        assert len(values) == 0, 'Bad arguments: %s' % args
        return parameters

    def _copy_general(self):
        """Copy parameters from the 'general' section to self for easy access"""
        general_section = self._sections['general']
        for parameter in general_section._parameters.values():
            setattr(self.__class__, python_identifier(parameter.name),
                    general_section._parameters[parameter.name])
            pass

    def save(self, config_file):
        """Save the sections and properties to a config file. This does not save all the type info
        in the default.config..."""
        parser = ConfigParser.SafeConfigParser()
        for section in self._sections.values():
            parser.add_section(section._name)
            for parameter in section._parameters.values():
                parser.set(section._name, parameter.name, parameter.encode(parameter.__get__(self), self._parser))
        with open(config_file, 'w') as f:
            parser.write(f)

    def __getstate__(self):
        """make sure we don't save the copies of the general section - we'll add them afterwards again"""
        import StringIO
        config_data = StringIO.StringIO()
        self._parser.write(config_data)
        return {'config_data': config_data.getvalue()}

    def __setstate__(self, state):
        """re-create the sections as attributes"""
        self._sections = {}
        self._parser = ConfigParser.SafeConfigParser()
        self._read_default_config()
        self._copy_general()

        # read in state data
        import StringIO
        config_data = StringIO.StringIO(state['config_data'])
        self._parser.readfp(config_data)



def config_identifier(python_identifier):
    """For vanity, keep keys and section names in the config file with dashes instead of underscores and
    all-lowercase"""
    return python_identifier.lower().replace('_', '-')


def python_identifier(config_identifier):
    """For vanity, keep keys and section names in the config file with dashes instead of underscores and
    all-lowercase, but use underscores for python identifiers"""
    return config_identifier.lower().replace('-', '_')


def create_section_type(parser, section_name):
    """Create a subclass of ``Section`` with properties for each parameter in the section"""
    section_class = type('Section_' + python_identifier(section_name), (Section,), {'_parameters': {}})
    for parameter_name in parser.options(section_name):
        if '.' in parameter_name:
            # ignore the 'parameter.type', 'parameter.help' etc. keys - they're not parameter names
            continue
        try:
            parameter_type = parser.get(section_name, parameter_name + '.type')
        except ConfigParser.NoOptionError:
            parameter_type = 'StringParameter'
        assert parameter_type in globals(), 'Bad parameter type in default.config: %(section_name)s/%(parameter_name)s=%(parameter_type)s' % locals()
        parameter = globals()[parameter_type](parameter_name, section_name, parser)
        setattr(section_class, python_identifier(parameter.name), parameter)
        section_class._parameters[parameter.name] = parameter

        section_class.__reduce__ = lambda self: (create_section_instance, (parser, section_name))
    return section_class


def create_section_instance(parser, section_name):
    """Return a new instance of the custom type for the section in the config file"""
    section_class = create_section_type(parser, section_name)
    section = section_class(section_name)
    return section

class Section(object):
    """Instances of ``Section`` describe a section in the configuration file."""
    def __init__(self, name, config):
        self._name = name
        self._config = config

class Parameter(object):
    def __init__(self, name, section, parser):
        self.name = name
        self.section = section
        self.initialize(parser)

    def initialize(self, parser):
        """
        Override this function to initialize a parameter with values as read from
        the default.config
        """

    def encode(self, value, parser):
        """Encode ``value`` to a string representation for writing to the configuration file"""
        return str(value)

    def decode(self, value, parser):
        """Decode ``value`` to the type supported by this Parameter"""
        return value

    def __get__(self, obj, objtype=None):
        """Make the property a "descriptor" so we can get/set values. It can either be on a Constructor or on a Section
        instance (depending if 'general' or not..."""
        if isinstance(obj, Configuration):
            parser = obj._parser
        else:
            parser = obj._config._parser

        return self.decode(parser.get(self.section, self.name), parser)


    def __set__(self, obj, value):
        if isinstance(obj, Configuration):
            parser = obj._parser
        else:
            parser = obj._config._parser

        parser.set(self.section, self.name, self.encode(value, parser))



class PathParameter(Parameter):
    pass


class RelativePathParameter(PathParameter):
    """A PathParameter that is relative to the scenario."""
    def initialize(self, parser):
        # allow the relative-to option to be set to something other than general:scenario
        try:
            self._relative_to_section, self._relative_to_option = parser.get(self.section,
                                                                             self.name + '.relative-to').split(':')
        except ConfigParser.NoOptionError:
            self._relative_to_section = 'general'
            self._relative_to_option = 'scenario'

    def decode(self, value, parser):
        """return a full path"""
        return os.path.normpath(os.path.join(parser.get(self._relative_to_section,
                                                             self._relative_to_option), value))


class WeatherPathParameter(Parameter):
    def decode(self, value, _):
        import cea.inputlocator
        locator = cea.inputlocator.InputLocator(None)
        if value in locator.get_weather_names():
            weather_path = locator.get_weather(value)
        elif os.path.exists(value) and value.endswith('.epw'):
                weather_path = value
        else:
            weather_path = locator.get_weather('Zug')
        return weather_path


class BooleanParameter(Parameter):
    """Read / write boolean parameters to the config file."""
    _boolean_states = {'1': True, 'yes': True, 'true': True, 'on': True,
                       '0': False, 'no': False, 'false': False, 'off': False}
    def encode(self, value, _):
        return 'true' if value else 'false'

    def decode(self, value, _):
        return self._boolean_states[value.lower()]


class IntegerParameter(Parameter):
    """Read / write integer parameters to the config file."""
    def encode(self, value, _):
        try:
            return str(int(value))
        except TypeError:
            return ''

    def decode(self, value, _):
        try:
            return int(value)
        except ValueError:
            return None

class RealParameter(Parameter):
    """Read / write floating point parameters to the config file."""
    def initialize(self, parser):
        # allow user to override the amount of decimal places to use
        try:
            self._decimal_places = int(parser.get(self.section, self.name + '.decimal-places'))
        except ConfigParser.NoOptionError:
            self._decimal_places = 4

    def encode(self, value, _):
        try:
            return format(value, ".%i" % self._decimal_places)
        except ValueError:
            return 'None'

    def decode(self, value, _):
        try:
            return float(value)
        except ValueError:
            return None

class ListParameter(Parameter):
    """A parameter that is a list of whitespace-separated strings. An error is raised when writing
    strings that contain whitespace themselves."""
    def encode(self, value, _):
        if isinstance(value, basestring):
            # should be a list
            value = value.split()
        strings = [str(s).strip() for s in value]
        for s in strings:
            assert len(s.split()) == 1, 'No whitespace allowed in values of ListParameter'
        return ' '.join(strings)

    def decode(self, value, _):
        return value.split()

class StringParameter(Parameter):
    pass

class DateParameter(Parameter):
    pass

class ChoiceParameter(Parameter):
    """A parameter that can only take on values from a specific set of values"""
    def initialize(self, parser):
        # when called for the first time, make sure there is a `.choices` parameter
        self._choices = parser.get(self.section, self.name + '.choices').split()

    def encode(self, value, _):
        assert str(value) in self._choices, 'Invalid parameter, choose from: %s' % self._choices
        return str(value)

    def decode(self, value, _):
        assert str(value) in self._choices, 'Invalid parameter, choose from: %s' % self._choices
        return str(value)

if __name__ == '__main__':
    config = Configuration()
    print(config.general.scenario)
    print(config.general.multiprocessing)
    #print(config.demand.heating_season_start)
    print(config.scenario)
    print(config.weather)
    print(config.sensitivity_demand.samples_folder)
    print(config.heatmaps.file_to_analyze)

    # make sure the config can be pickled (for multiprocessing)
    import pickle
    pickle.loads(pickle.dumps(config))
    # config = pickle.loads(pickle.dumps(config))

    # test overriding
    args = ['--weather', 'Zurich',
            '--scenario', 'C:\\reference-case-test\\baseline']
    config.apply_command_line_args(args, ['general', 'sensitivity-demand'])

    # make sure the WeatherPathParameter resolves weather names...
    assert config.general.weather.endswith('Zurich.epw'), config.general.weather
    assert config.weather.endswith('Zurich.epw'), config.weather

    config.weather = 'Zug'
    assert config.general.weather.endswith('Zug.epw')
    print(config.general.weather)

    # test if pickling keeps state
    config.weather = 'Singapore'
    print(config.weather)
    config = pickle.loads(pickle.dumps(config))
    print(config.weather)

    # test changing scenario (and resulting RelativePathParameters)
    config.scenario = r'C:\reference-case-open'
    print(config.heatmaps.file_to_analyze)<|MERGE_RESOLUTION|>--- conflicted
+++ resolved
@@ -38,13 +38,9 @@
         if not os.path.exists(config_file):
             self.save(config_file)
         self._parser.read(config_file)
-<<<<<<< HEAD
-        self.save(config_file)
-=======
         normalize = lambda x: os.path.normpath(os.path.normcase(x))
         if normalize(config_file) != normalize(DEFAULT_CONFIG):
             self.save(config_file)
->>>>>>> 38fe805b
 
     def _read_default_config(self):
         """Read in the ``default.config`` file and build the parameters and sections with the appropriate types"""

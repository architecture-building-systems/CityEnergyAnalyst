--- conflicted
+++ resolved
@@ -22,15 +22,9 @@
 import cea.technologies.direct_expansion_units as dx
 import cea.technologies.solar.solar_collector as solar_collector
 import cea.technologies.substation as substation
-<<<<<<< HEAD
-from cea.constants import HEAT_CAPACITY_OF_WATER_JPERKGK, WH_TO_J
-from cea.optimization.constants import (T_GENERATOR_FROM_FP_C, T_GENERATOR_FROM_ET_C, Q_LOSS_DISCONNECTED,
-                                        ACH_TYPE_SINGLE)
-=======
 from cea.constants import HEAT_CAPACITY_OF_WATER_JPERKGK
 from cea.optimization.constants import (T_GENERATOR_FROM_FP_C, T_GENERATOR_FROM_ET_C,
                                         Q_LOSS_DISCONNECTED, ACH_TYPE_SINGLE)
->>>>>>> 6976b2a0
 from cea.optimization.lca_calculations import LcaCalculations
 from cea.technologies.thermal_network.thermal_network import calculate_ground_temperature
 import cea.utilities.parallel
@@ -66,7 +60,9 @@
 
     t0 = time.clock()
     chiller_prop = pd.read_excel(locator.get_database_supply_systems(), sheet_name="Absorption_chiller")
+
     n = len(building_names)
+
     cea.utilities.parallel.vectorize(disconnected_cooling_for_building, config.get_number_of_processes())(
         building_names,
         repeat(chiller_prop, n),
@@ -130,13 +126,10 @@
     operation_results[0][8] += calc_emissions_Whyr_to_tonCO2yr(sum(el_DX_hourly_Wh), lca.EL_TO_CO2_EQ)  # ton CO2
     operation_results[0][9] += calc_pen_Whyr_to_MJoilyr(sum(el_DX_hourly_Wh), lca.EL_TO_OIL_EQ)  # MJ oil
     # activation
-<<<<<<< HEAD
     cooling_dispatch[0] = {'Q_DX_AS_gen_directload_W': q_DX_chw_Wh,
                            'E_DX_AS_req_W': el_DX_hourly_Wh,
                            'E_cs_cre_cdata_req_W': el_DX_hourly_Wh,
                            }
-=======
->>>>>>> 6976b2a0
     # capacity of cooling technologies
     operation_results[0][0] = Qc_nom_AHU_ARU_SCU_W
     operation_results[0][1] = Qc_nom_AHU_ARU_SCU_W  # 1: DX_AS
@@ -331,10 +324,7 @@
         operation_results[5][0] = Qc_nom_AHU_ARU_SCU_W
         operation_results[5][2] = Qc_nom_AHU_ARU_W  # 2: BaseVCC_AS
         operation_results[5][6] = Qc_nom_SCU_W  # 6: ACHHT_SC_FP
-<<<<<<< HEAD
-=======
-
->>>>>>> 6976b2a0
+
     ## Calculate Capex/Opex
     # Initialize arrays
     number_of_configurations = len(operation_results)

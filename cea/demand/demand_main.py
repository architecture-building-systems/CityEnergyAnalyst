# coding=utf-8
"""
Analytical energy demand model algorithm
"""
from __future__ import division

import multiprocessing as mp
import os

import pandas as pd
import time

import cea.globalvar
import cea.inputlocator
from cea.demand import occupancy_model
from cea.demand import thermal_loads
from cea.demand.thermal_loads import BuildingProperties
from cea.utilities import epwreader

__author__ = "Jimeno A. Fonseca"
__copyright__ = "Copyright 2015, Architecture and Building Systems - ETH Zurich"
__credits__ = ["Jimeno A. Fonseca", "Daren Thomas", "Gabriel Happle"]
__license__ = "MIT"
__version__ = "0.1"
__maintainer__ = "Daren Thomas"
__email__ = "cea@arch.ethz.ch"
__status__ = "Production"


def demand_calculation(locator, weather_path, gv, use_dynamic_infiltration_calculation=False, multiprocessing=False):
    """
    Algorithm to calculate the hourly demand of energy services in buildings
    using the integrated model of [Fonseca2015]_.

    Produces a demand file per building and a total demand file for the whole zone of interest:
      - a csv file for every building with hourly demand data.
      - ``Total_demand.csv``, csv file of yearly demand data per building.


    :param locator: An InputLocator to locate input files
    :type locator: cea.inputlocator.InputLocator

    :param weather_path: A path to the EnergyPlus weather data file (.epw)
    :type weather_path: str

    :param gv: global variables
    :type gv: cea.globalvar.GlobalVariables

    :param use_dynamic_infiltration_calculation: Set this to ``True`` if the (slower) dynamic infiltration
        calculation method (:py:func:`cea.demand.ventilation_air_flows_detailed.calc_air_flows`) should be used instead
        of the standard.
    :type use_dynamic_infiltration_calculation: bool

    :param multiprocessing: Set this to ``True`` if the :py:mod:`multiprocessing` module should be used to speed up
        calculations by making use of multiple cores.
    :type multiprocessing: bool

    :returns: None
    :rtype: NoneType

    .. [Fonseca2015] Fonseca, Jimeno A., and Arno Schlueter. “Integrated Model for Characterization of
        Spatiotemporal Building Energy Consumption Patterns in Neighborhoods and City Districts.”
        Applied Energy 142 (2015): 247–265.
    """
    if not os.path.exists(locator.get_radiation()) or not os.path.exists(locator.get_surface_properties()):
        raise ValueError("No radiation file found in scenario. Consider running radiation script first.")

    t0 = time.clock()

    # weather model
    weather_data = epwreader.epw_reader(weather_path)[['drybulb_C', 'wetbulb_C', 'relhum_percent', 'windspd_ms', 'skytemp_C']]

    building_properties, schedules_dict, date = properties_and_schedule(gv, locator)

    # in case gv passes a list of specific buildings to simulate.
    if gv.simulate_building_list:
        list_building_names = gv.simulate_building_list
    else:
        list_building_names = building_properties.list_building_names()

    # demand
    if multiprocessing and mp.cpu_count() > 1:
        thermal_loads_all_buildings_multiprocessing(building_properties, date, gv, locator, list_building_names,
                                                    schedules_dict, weather_data, use_dynamic_infiltration_calculation)
    else:
        thermal_loads_all_buildings(building_properties, date, gv, locator, list_building_names, schedules_dict,
                                    weather_data, use_dynamic_infiltration_calculation)

    if gv.print_totals:
        totals, time_series = gv.demand_writer.write_totals_csv(building_properties, locator)
        return totals, time_series

    gv.log('done - time elapsed: %(time_elapsed).2f seconds', time_elapsed=time.clock() - t0)

<<<<<<< HEAD

def properties_and_schedule(gv, locator):
    # this script is called from the Neural network please do not mes up with it!.

    date = pd.date_range(gv.date_start, periods=8760, freq='H')
    # building properties model
    building_properties = BuildingProperties(locator, gv)
    # schedules model
    list_uses = list(building_properties._prop_occupancy.drop('PFloor', axis=1).columns)
    archetype_schedules, archetype_values = occupancy_model.schedule_maker(date, locator, list_uses)
    schedules_dict = {'list_uses': list_uses, 'archetype_schedules': archetype_schedules, 'occupancy_densities':
        archetype_values['people'], 'archetype_values': archetype_values}
    return building_properties, schedules_dict, date

=======
>>>>>>> ab7dd456

def thermal_loads_all_buildings(building_properties, date, gv, locator, list_building_names, usage_schedules,
                                weather_data, use_dynamic_infiltration_calculation):
    num_buildings = len(list_building_names)
    for i, building in enumerate(list_building_names):
        bpr = building_properties[building]
        thermal_loads.calc_thermal_loads(building, bpr, weather_data, usage_schedules, date, gv, locator,
                                         use_dynamic_infiltration_calculation)
        gv.log('Building No. %(bno)i completed out of %(num_buildings)i: %(building)s', bno=i + 1,
               num_buildings=num_buildings, building=building)


def thermal_loads_all_buildings_multiprocessing(building_properties, date, gv, locator, list_building_names, usage_schedules,
                                                weather_data, use_dynamic_infiltration_calculation):
    pool = mp.Pool()
    gv.log("Using %i CPU's" % mp.cpu_count())
    joblist = []
    num_buildings = len(list_building_names)
    for building in list_building_names:
        bpr = building_properties[building]
        job = pool.apply_async(thermal_loads.calc_thermal_loads,
                               [building, bpr, weather_data, usage_schedules, date, gv, locator,
                                use_dynamic_infiltration_calculation])
        joblist.append(job)
    for i, job in enumerate(joblist):
        job.get(240)
        gv.log('Building No. %(bno)i completed out of %(num_buildings)i', bno=i + 1, num_buildings=num_buildings)
    pool.close()


def run_as_script(scenario_path=None, weather_path=None, use_dynamic_infiltration_calculation=False,
                  multiprocessing=True):
    assert os.path.exists(scenario_path), 'Scenario not found: %s' % scenario_path
    locator = cea.inputlocator.InputLocator(scenario_path=scenario_path)
    # for the interface, the user should pick a file out of of those in ...DB/Weather/...
    if weather_path is None:
        weather_path = locator.get_default_weather()

    print('Running demand calculation for scenario %(scenario_path)s' % locals())
    print('Running demand calculation with weather file %(weather_path)s' % locals())
    print('Running demand calculation with dynamic infiltration=%(use_dynamic_infiltration_calculation)s' % locals())
    print('Running demand calculation with multiprocessing=%(use_dynamic_infiltration_calculation)s' % locals())

    demand_calculation(locator=locator, weather_path=weather_path, gv=cea.globalvar.GlobalVariables(),
                       use_dynamic_infiltration_calculation=use_dynamic_infiltration_calculation,
                       multiprocessing=multiprocessing)


if __name__ == '__main__':
    import cea.config
    config = cea.config.Configuration()

    try:
        # add configuration file to default scenario
        config.save()
    except:
        print('failed to save configuration file to default scenario.')

    run_as_script(scenario_path=config.scenario, weather_path=config.weather,
                  use_dynamic_infiltration_calculation=config.demand.use_dynamic_infiltration_calculation,
                  multiprocessing=config.multiprocessing)<|MERGE_RESOLUTION|>--- conflicted
+++ resolved
@@ -92,7 +92,6 @@
 
     gv.log('done - time elapsed: %(time_elapsed).2f seconds', time_elapsed=time.clock() - t0)
 
-<<<<<<< HEAD
 
 def properties_and_schedule(gv, locator):
     # this script is called from the Neural network please do not mes up with it!.
@@ -107,8 +106,6 @@
         archetype_values['people'], 'archetype_values': archetype_values}
     return building_properties, schedules_dict, date
 
-=======
->>>>>>> ab7dd456
 
 def thermal_loads_all_buildings(building_properties, date, gv, locator, list_building_names, usage_schedules,
                                 weather_data, use_dynamic_infiltration_calculation):

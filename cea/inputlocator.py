--- conflicted
+++ resolved
@@ -320,10 +320,6 @@
     def get_default_weather(self):
         """weather/Zug-2010.epw
         path to database of archetypes file Archetypes_properties.xlsx"""
-<<<<<<< HEAD
-
-        return os.path.join(self.weather_path, 'Singapore-2016.epw')
-=======
         import cea.config
         config = cea.config.Configuration()
         if not os.path.exists(config.weather):
@@ -332,7 +328,6 @@
             else:
                 return self.get_weather(self.get_weather_names()[0])
         return config.weather
->>>>>>> f4441716
 
     def get_weather(self, name):
         """weather/{name}.epw Returns the path to a weather file with the name ``name``. This can either be one
@@ -352,29 +347,6 @@
         weather_names = [os.path.splitext(f)[0] for f in os.listdir(self.weather_path)]
         return weather_names
 
-<<<<<<< HEAD
-    def get_archetypes_properties(self):
-        """db/Archetypes/Archetypes_properties.xlsx
-        path to database of archetypes file Archetypes_properties.xlsx"""
-        return os.path.join(self.db_path, 'archetypes', 'construction_properties_SIN.xlsx')
-
-    def get_archetypes_schedules(self):
-        """db/Archetypes/Archetypes_schedules.xlsx
-        path to database of archetypes file Archetypes_HVAC_properties.xlsx"""
-        return os.path.join(self.db_path, 'archetypes', 'occupancy_schedules_SIA.xlsx')
-
-    def get_supply_systems_cost(self):
-        "path to supply systems cost present in cea/databases/systems"
-        return os.path.join(self.db_path, 'systems', 'supply_systems.xls')
-
-    def get_life_cycle_inventory_supply_systems(self):
-        """databases/lifecycle/LCA_infrastructure.csv"""
-        return os.path.join(self.db_path, 'lifecycle', 'LCA_infrastructure.xlsx')
-
-    def get_life_cycle_inventory_building_systems(self):
-        """databases/lifecycle/LCA_infrastructure.csv"""
-        return os.path.join(self.db_path, 'lifecycle', 'LCA_buildings.xlsx')
-=======
     def _get_region_specific_db_file(self, region, folder, filename):
         """Copy a region-specific file from the database to a scenario, overwriting any existing one, unless the
         ``config.region`` is set to ``custom`` (in that case, raise an error if the file does not exist)
@@ -412,7 +384,6 @@
         """Returns the database of life cycle inventory for buildings systems. These are copied
         to the scenario if they are not yet present, based on the configured region for the scenario."""
         return self._get_region_specific_db_file(region, 'lifecycle', 'LCA_buildings.xlsx')
->>>>>>> f4441716
 
     def get_technical_emission_systems(self):
         """databases/Systems/emission_systems.csv"""

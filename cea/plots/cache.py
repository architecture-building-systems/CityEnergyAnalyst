"""
Implements a cache for plot data at the project level. Cached plot data has a "path" (e.g. 'optimization/generations_data')
and dependencies (a list of files that are used to produce that data) as well as the parameters used in that data.
The cache object is passed to the `calc_graph` method and the plot is responsible for retrieving data from the cache.
"""

from __future__ import division
from __future__ import print_function

import functools
import hashlib
import os
import time
<<<<<<< HEAD
import hashlib
import pandas as pd
import functools


class NullPlotCache(object):
    """A dummy cache that doesn't cache anything - for comparing performance of PlotCache"""
    def lookup(self, data_path, plot, producer):
        return producer()

    def lookup_plot_div(self, plot, producer):
        return producer()

    def lookup_table_div(self, plot, producer):
        return producer()
=======

import pandas as pd
>>>>>>> e0c83f87


class PlotCache(object):
    """A cache for plot data. Use the ``lookup`` method to retrieve data from the cache."""

    def __init__(self, project):
        """Initialize the cache from disk"""
        self.parameter_guard = {}  # data_path => set(parameters.keys()) - just a check for programming errors
        self.project = project

    def _parameter_hash(self, parameters):
        return hashlib.md5(repr(sorted(parameters.items()))).hexdigest()

    def _cached_data_file(self, data_path, parameters):
        return os.path.join(self.project, '.cache', data_path, self._parameter_hash(parameters))

    def _cached_div_file(self, plot):
        data_path = os.path.join(plot.category_name, plot.id())
        return self._cached_data_file(data_path, plot.parameters) + '.div'

    def _cached_table_file(self, plot):
        data_path = os.path.join(plot.category_name, plot.id())
        return self._cached_data_file(data_path, plot.parameters) + '.table.div'

    def lookup(self, data_path, plot, producer):
        cache_timestamp = self.cache_timestamp(self._cached_data_file(data_path, plot.parameters))
        if cache_timestamp < self.newest_dependency(plot.input_files):
            return self.store_cached_value(data_path, plot.parameters, producer)
        return self.load_cached_value(data_path, plot.parameters)

    def lookup_plot_div(self, plot, producer):
        """Lookup the cache of a plot created with plot.plot_div()"""
        div_file = self._cached_div_file(plot)
        cache_timestamp = self.cache_timestamp(div_file)
        if cache_timestamp < self.newest_dependency(plot.input_files):
            plot_div = producer()
            folder = os.path.dirname(div_file)
            if not os.path.exists(folder):
                os.makedirs(folder)
            with open(div_file, 'w') as div_fp:
                div_fp.write(plot_div)
        else:
            print('Loading plot_div from cache: {div_file}'.format(div_file=div_file))
            with open(div_file, 'r') as div_fp:
                plot_div = div_fp.read()
        return plot_div

    def lookup_table_div(self, plot, producer):
        """Lookup the cache of a table created with plot.table_div()"""
        div_file = self._cached_table_file(plot)
        cache_timestamp = self.cache_timestamp(div_file)
        if cache_timestamp < self.newest_dependency(plot.input_files):
            table_div = producer()
            folder = os.path.dirname(div_file)
            if not os.path.exists(folder):
                os.makedirs(folder)
            with open(div_file, 'w') as div_fp:
                div_fp.write(table_div)
        else:
            # print('Loading table_div from cache: {div_file}'.format(div_file=div_file))
            with open(div_file, 'r') as div_fp:
                table_div = div_fp.read()
        return table_div

    def cache_timestamp(self, path):
        """Return a timestamp (like ``os.path.getmtime``) to compare to. Returns 0 if there is no data in the cache"""
        if not os.path.exists(path):
            return 0
        else:
            return os.path.getmtime(path)

    def newest_dependency(self, input_files):
        """Returns the newest timestamp (``os.path.getmtime`` and ``time.time()``) of the input_files - the idea being,
        that if the cache is newer than this, then the cache is valid.

        :param input_files: A list of tuples (locator method, args) that, when applied, produce a path"""
        try:
            return max(os.path.getmtime(locator_method(*args)) for locator_method, args in input_files)
        except:
            print('Could not read input files for cache!')
            return time.time()

    def store_cached_value(self, data_path, parameters, producer):
        """Store the Dataframe returned from producer and return it."""
        data = producer()
        data_folder = os.path.join(self.project, '.cache', data_path)
        if not os.path.exists(data_folder):
            os.makedirs(data_folder)
        data.to_pickle(self._cached_data_file(data_path, parameters))
        return data

    def load_cached_value(self, data_path, parameters):
        """Load a Dataframe from disk"""
        return pd.read_pickle(self._cached_data_file(data_path, parameters))


class MemoryPlotCache(PlotCache):
    """Extend the PlotCache to also keep a copy of the cache in memory"""

    def __init__(self, project):
        super(MemoryPlotCache, self).__init__(project)
        self._cache = {}  # _cached_data_file -> df

    def load_cached_value(self, data_path, parameters):
        """Check memory cache before loading from disk"""
        key = self._cached_data_file(data_path, parameters)
        if not key in self._cache:
            self._cache[key] = super(MemoryPlotCache, self).load_cached_value(data_path, parameters)
        return self._cache[key]

    def store_cached_value(self, data_path, parameters, producer):
        """Update memory cache when storing to disk"""
        data = super(MemoryPlotCache, self).store_cached_value(data_path, parameters, producer)
        key = self._cached_data_file(data_path, parameters)
        self._cache[key] = data
        return data


class NullPlotCache(PlotCache):
    """A dummy cache that doesn't cache anything - for comparing performance of PlotCache"""

    def __init__(self):
        super(NullPlotCache, self).__init__(None)

    def lookup(self, data_path, plot, producer):
        return producer()

    def lookup_plot_div(self, plot, producer):
        return producer()

    def lookup_table_div(self, plot, producer):
        return producer()


def cached(producer):
    """Calls to a function wrapped with this decorator are cached using ``self.cache.lookup``"""

    @functools.wraps(producer)
    def wrapper(self):
        return self.cache.lookup(data_path=os.path.join(self.category_name, producer.__name__),
                                 plot=self, producer=lambda: producer(self))

    return wrapper<|MERGE_RESOLUTION|>--- conflicted
+++ resolved
@@ -11,27 +11,8 @@
 import hashlib
 import os
 import time
-<<<<<<< HEAD
-import hashlib
-import pandas as pd
-import functools
-
-
-class NullPlotCache(object):
-    """A dummy cache that doesn't cache anything - for comparing performance of PlotCache"""
-    def lookup(self, data_path, plot, producer):
-        return producer()
-
-    def lookup_plot_div(self, plot, producer):
-        return producer()
-
-    def lookup_table_div(self, plot, producer):
-        return producer()
-=======
 
 import pandas as pd
->>>>>>> e0c83f87
-
 
 class PlotCache(object):
     """A cache for plot data. Use the ``lookup`` method to retrieve data from the cache."""

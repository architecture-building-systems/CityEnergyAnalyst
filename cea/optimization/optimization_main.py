"""
multi-objective optimization of supply systems for the CEA
"""

from __future__ import division
from __future__ import print_function

import os
import warnings

import pandas as pd
import time
import cea.config
import cea.inputlocator
from cea.optimization.lca_calculations import LcaCalculations
from cea.optimization.master import master_main
from cea.optimization.preprocessing.preprocessing_main import preproccessing
from cea.optimization.prices import Prices as Prices
from cea.optimization.preprocessing.preprocessing_main import get_building_names_with_load

warnings.filterwarnings("ignore")

__author__ = "Jimeno A. Fonseca"
__copyright__ = "Copyright 2016, Architecture and Building Systems - ETH Zurich"
__credits__ = ["Thuy-an Ngugen", "Jimeno A. Fonseca", "Sreepathi Bhargava Krishna"]
__license__ = "MIT"
__version__ = "0.1"
__maintainer__ = "Daren Thomas"
__email__ = "thomas@arch.ethz.ch"
__status__ = "Production"


# optimization

def moo_optimization(locator, weather_file, config):
    '''
    This function optimizes the conversion, storage and distribution systems of a heating distribution for the case
    study. It requires that the energy demand, technology potential and thermal networks are simulated, as follows:

        - energy demand simulation: run cea/demand/demand_main.py
        - PV potential: run cea/technologies/solar/photovoltaic.py
        - PVT potential: run cea/technologies/solar/photovoltaic_thermal.py
        - flat plate solar collector potential: run cea/technologies/solar/solar_collector.py with
          config.solar.type_scpanel = 'FP'
        - evacuated tube solar collector potential: run cea/technologies/solar/solar_collector.py with
          config.solar.type_scpanel = 'ET'
        - waste water heat recovery: run cea/resources/sewage_heat_exchanger.py
        - lake water potential: run cea/resources/water_body_potential.py
        - thermal network simulation: run cea/technologies/thermal_network/thermal_network.py
          if no network is currently present in the case study, consider running network_layout/main.py first
        - decentralized building simulation: run cea/optimization/preprocessing/decentralized_building_main.py

    :param locator: path to input locator
    :param weather_file: path to weather file
    :type locator: cea.inputlocator.InputLocator
    :type weather_file: string

    :returns: None
    :rtype: Nonetype
    '''
    t0 = time.clock()

    # read total demand file and names and number of all buildings
    total_demand = pd.read_csv(locator.get_total_demand())
    building_names_all = list(total_demand.Name.values)  # needs to be a list to avoid errors
<<<<<<< HEAD
    lca = LcaCalculations(locator)
    prices = Prices(locator, config.optimization.detailed_electricity_pricing)
=======
    lca = LcaCalculations(locator, config.optimization.detailed_electricity_pricing)
    prices = Prices(locator)
>>>>>>> 6a5db044

    # local flags
    district_heating_network = config.optimization.district_heating_network
    district_cooling_network = config.optimization.district_cooling_network

    #GET NAMES_OF BUILDINGS THAT HAVE HEATING, COOLING AND ELECTRICITY LOAD SEPARATELY

    buildings_heating_demand = get_building_names_with_load(total_demand, load_name='QH_sys_MWhyr')
    buildings_cooling_demand = get_building_names_with_load(total_demand, load_name='QC_sys_MWhyr')
    buildings_electricity_demand = get_building_names_with_load(total_demand, load_name='E_sys_MWhyr')

    # pre-process information regarding resources and technologies (they are treated before the optimization)
    # optimize best systems for every individual building (they will compete against a district distribution solution)
    print("PRE-PROCESSING")
    network_features = preproccessing(locator, total_demand, buildings_heating_demand, buildings_cooling_demand,
                                      weather_file, district_heating_network, district_cooling_network)

    # optimize conversion systems
    print("SUPPLY SYSTEMS OPTIMIZATION")
    master_main.non_dominated_sorting_genetic_algorithm(locator,
                                                        building_names_all,
                                                        district_heating_network,
                                                        district_cooling_network,
                                                        buildings_heating_demand,
                                                        buildings_cooling_demand,
                                                        buildings_electricity_demand,
                                                        network_features, config, prices, lca)

    t1 = time.clock()
    print('Centralized Optimization succeeded after %s seconds' %(t1-t0))

# ============================
# test
# ============================


def main(config):
    """
    run the whole optimization routine
    """
    locator = cea.inputlocator.InputLocator(scenario=config.scenario)
    weather_file = locator.get_weather_file()

    try:
        check_input_files(config, locator)
    except ValueError as err:
        import sys
        print(err.message)
        sys.exit(1)
    moo_optimization(locator=locator, weather_file=weather_file, config=config)



def check_input_files(config, locator):
    """
    Raise a ``ValueError`` if any of the required input files are missing.
    :param cea.config.Configuration config: The config object to use
    :param cea.config.InputLocator locator: The input locator to use
    :return: None
    """
    if not demand_files_exist(locator):
        raise ValueError("Missing demand data of the scenario. Consider running demand script first.")
    if not os.path.exists(locator.get_total_demand()):
        raise ValueError("Missing total demand of the scenario. Consider running demand script first.")
    if not os.path.exists(locator.PV_totals()):
        raise ValueError("Missing PV potential of the scenario. Consider running photovoltaic script first.")
    if config.optimization.district_heating_network:
        if not os.path.exists(locator.PVT_totals()):
            raise ValueError(
                "Missing PVT potential of the scenario. Consider running photovoltaic-thermal script first.")
    if not os.path.exists(locator.SC_totals(panel_type='FP')):
        raise ValueError(
            "Missing SC potential of panel type 'FP' of the scenario. Consider running solar-collector script first with panel_type as FP and t-in-SC as 75")
    if not os.path.exists(locator.SC_totals(panel_type='ET')):
        raise ValueError(
            "Missing SC potential of panel type 'ET' of the scenario. Consider running solar-collector script first with panel_type as ET and t-in-SC as 150")
    if not os.path.exists(locator.get_sewage_heat_potential()):
        raise ValueError(
            "Missing sewage potential of the scenario. Consider running sewage heat exchanger script first.")
    if not os.path.exists(locator.get_lake_potential()):
        raise ValueError("Missing lake potential of the scenario. Consider running lake potential script first.")
    if not os.path.exists(locator.get_geothermal_potential()):
        raise ValueError("Missing geothermal potential of the scenario. Consider running lake potential script first.")
    if not os.path.exists(locator.get_thermal_network_edge_list_file(config.thermal_network.network_type, '')):
        raise ValueError(
            "Missing thermal network simulation results. Consider running thermal network simulation script first.")


def demand_files_exist(locator):
    """verify that the necessary demand files exist"""
    return all(os.path.exists(locator.get_demand_results_file(building_name)) for building_name in
               locator.get_zone_building_names())


if __name__ == '__main__':
    main(cea.config.Configuration())<|MERGE_RESOLUTION|>--- conflicted
+++ resolved
@@ -63,13 +63,8 @@
     # read total demand file and names and number of all buildings
     total_demand = pd.read_csv(locator.get_total_demand())
     building_names_all = list(total_demand.Name.values)  # needs to be a list to avoid errors
-<<<<<<< HEAD
-    lca = LcaCalculations(locator)
-    prices = Prices(locator, config.optimization.detailed_electricity_pricing)
-=======
     lca = LcaCalculations(locator, config.optimization.detailed_electricity_pricing)
     prices = Prices(locator)
->>>>>>> 6a5db044
 
     # local flags
     district_heating_network = config.optimization.district_heating_network

"""
Evaluation function of an individual

"""
from __future__ import division

import os
import pandas as pd
import numpy as np
import cea.optimization.master.generation as generation
import cea.optimization.master.summarize_network as nM
from cea.optimization.constants import *
import cea.optimization.master.cost_model as eM
import cea.optimization.slave.cooling_main as coolMain
import cea.optimization.slave.slave_main as sM
import cea.optimization.supportFn as sFn
import cea.technologies.substation as sMain
import check as cCheck
from cea.optimization import slave_data


# +++++++++++++++++++++++++++++++++++++
# Main objective function evaluation
# ++++++++++++++++++++++++++++++++++++++

def evaluation_main(individual, building_names, locator, extraCosts, extraCO2, extraPrim, solar_features,
                    network_features, gv, config, prices, ind_num, gen):
    """
    This function evaluates an individual

    :param individual: list with values of the individual
    :param building_names: list with names of buildings
    :param locator: locator class
    :param extraCosts: costs calculated before optimization of specific energy services
     (process heat and electricity)
    :param extraCO2: green house gas emissions calculated before optimization of specific energy services
     (process heat and electricity)
    :param extraPrim: primary energy calculated before optimization ofr specific energy services
     (process heat and electricity)
    :param solar_features: solar features call to class
    :param network_features: network features call to class
    :param gv: global variables class
    :param optimization_constants: class containing constants used in optimization
    :param config: configuration file
    :param prices: class of prices used in optimization
    :type individual: list
    :type building_names: list
    :type locator: string
    :type extraCosts: float
    :type extraCO2: float
    :type extraPrim: float
    :type solar_features: class
    :type network_features: class
    :type gv: class
    :type optimization_constants: class
    :type config: class
    :type prices: class
    :return: Resulting values of the objective function. costs, CO2, prim
    :rtype: tuple

    """
    # Check the consistency of the individual or create a new one
    individual = check_invalid(individual, len(building_names), config)


    # Initialize objective functions costs, CO2 and primary energy
    costs = extraCosts
    CO2 = extraCO2
    prim = extraPrim
    QUncoveredDesign = 0
    QUncoveredAnnual = 0

    # Create the string representation of the individual
    DHN_barcode, DCN_barcode, DHN_configuration, DCN_configuration = sFn.individual_to_barcode(individual, building_names)

    if DHN_barcode.count("1") == gv.num_tot_buildings:
        network_file_name_heating = "Network_summary_result_all.csv"
        Q_DHNf_W = pd.read_csv(locator.get_optimization_network_all_results_summary('all'), usecols=["Q_DHNf_W"]).values
        Q_heating_max_W = Q_DHNf_W.max()
    elif DHN_barcode.count("1") == 0:
        network_file_name_heating = "Network_summary_result_none.csv"
        Q_heating_max_W = 0
    else:
        network_file_name_heating = "Network_summary_result_" + hex(int(str(DHN_barcode), 2)) + ".csv"
        if not os.path.exists(locator.get_optimization_network_results_summary(DHN_barcode)):
            total_demand = sFn.createTotalNtwCsv(DHN_barcode, locator)
            building_names = total_demand.Name.values
            # Run the substation and distribution routines
            sMain.substation_main(locator, total_demand, building_names, DHN_configuration, DCN_configuration,
                                  Flag=True)
            nM.network_main(locator, total_demand, building_names, config, gv, DHN_barcode)

        Q_DHNf_W = pd.read_csv(locator.get_optimization_network_results_summary(DHN_barcode), usecols=["Q_DHNf_W"]).values
        Q_heating_max_W = Q_DHNf_W.max()

    if DCN_barcode.count("1") == gv.num_tot_buildings:
        network_file_name_cooling = "Network_summary_result_all.csv"
        if individual[N_HEAT * 2] == 1: # if heat recovery is ON, then only need to satisfy cooling load of space cooling and refrigeration
            Q_DCNf_W = pd.read_csv(locator.get_optimization_network_all_results_summary('all'), usecols=["Q_DCNf_space_cooling_and_refrigeration_W"]).values
        else:
            Q_DCNf_W = pd.read_csv(locator.get_optimization_network_all_results_summary('all'), usecols=["Q_DCNf_space_cooling_data_center_and_refrigeration_W"]).values
        Q_cooling_max_W = Q_DCNf_W.max()
    elif DCN_barcode.count("1") == 0:
        network_file_name_cooling = "Network_summary_result_none.csv"
        Q_cooling_max_W = 0
    else:
        network_file_name_cooling = "Network_summary_result_" + hex(int(str(DCN_barcode), 2)) + ".csv"
<<<<<<< HEAD
=======
        if not os.path.exists(locator.get_optimization_network_results_summary(DCN_barcode)):
            total_demand = sFn.createTotalNtwCsv(DCN_barcode, locator)
            building_names = total_demand.Name.values

            # Run the substation and distribution routines
            sMain.substation_main(locator, total_demand, building_names, DHN_configuration, DCN_configuration,
                                  Flag=True)
            nM.network_main(locator, total_demand, building_names, config, gv, DCN_barcode)
>>>>>>> 93e7c9e4

        if individual[N_HEAT * 2] == 1: # if heat recovery is ON, then only need to satisfy cooling load of space cooling and refrigeration
            Q_DCNf_W = pd.read_csv(locator.get_optimization_network_results_summary(DCN_barcode), usecols=["Q_DCNf_space_cooling_and_refrigeration_W"]).values
        else:
            Q_DCNf_W = pd.read_csv(locator.get_optimization_network_results_summary(DCN_barcode), usecols=["Q_DCNf_space_cooling_data_center_and_refrigeration_W"]).values
        Q_cooling_max_W = Q_DCNf_W.max()


    Q_heating_nom_W = Q_heating_max_W * (1 + Q_MARGIN_FOR_NETWORK)
    Q_cooling_nom_W = Q_cooling_max_W * (1 + Q_MARGIN_FOR_NETWORK)

    # Modify the individual with the extra GHP constraint
    try:
        cCheck.GHPCheck(individual, locator, Q_heating_nom_W, gv)
    except:
        print "No GHP constraint check possible \n"

    # Export to context
    master_to_slave_vars = calc_master_to_slave_variables(individual, Q_heating_max_W, Q_cooling_max_W, building_names, ind_num, gen)
    master_to_slave_vars.network_data_file_heating = network_file_name_heating
    master_to_slave_vars.network_data_file_cooling = network_file_name_cooling
    master_to_slave_vars.total_buildings = len(building_names)

    if master_to_slave_vars.number_of_buildings_connected_heating > 1:
        if DHN_barcode.count("0") == gv.num_tot_buildings:
            master_to_slave_vars.fNameTotalCSV = locator.get_total_demand()
        else:
            master_to_slave_vars.fNameTotalCSV = os.path.join(locator.get_optimization_network_totals_folder(),
                                                              "Total_%(DHN_barcode)s.csv" % locals())
    else:
        master_to_slave_vars.fNameTotalCSV = locator.get_optimization_substations_total_file(DHN_barcode)

    if master_to_slave_vars.number_of_buildings_connected_cooling > 1:
        if DCN_barcode.count("0") == gv.num_tot_buildings:
            master_to_slave_vars.fNameTotalCSV = locator.get_total_demand()
        else:
            master_to_slave_vars.fNameTotalCSV = os.path.join(locator.get_optimization_network_totals_folder(),
                                                              "Total_%(DCN_barcode)s.csv" % locals())
    else:
        master_to_slave_vars.fNameTotalCSV = locator.get_optimization_substations_total_file(DCN_barcode)

    if config.optimization.isheating:

        if DHN_barcode.count("1") > 0:

            (slavePrim, slaveCO2, slaveCosts, QUncoveredDesign, QUncoveredAnnual) = sM.slave_main(locator,
                                                                                                  master_to_slave_vars,
                                                                                                  solar_features, gv, config, prices)
        else:

            slaveCO2 = 0
            slaveCosts = 0
            slavePrim = 0
    else:
        slaveCO2 = 0
        slaveCosts = 0
        slavePrim = 0

    costs += slaveCosts
    CO2 += slaveCO2
    prim += slavePrim

    if gv.ZernezFlag == 1:
        coolCosts, coolCO2, coolPrim = 0, 0, 0
    elif config.optimization.iscooling and DCN_barcode.count("1") > 0:
        (coolCosts, coolCO2, coolPrim) = coolMain.coolingMain(locator, master_to_slave_vars, network_features, gv, prices, config)
    else:
        coolCosts, coolCO2, coolPrim = 0, 0, 0

    print "Add extra costs"
    (addCosts, addCO2, addPrim) = eM.addCosts(DHN_barcode, DCN_barcode, building_names, locator, master_to_slave_vars, QUncoveredDesign,
                                              QUncoveredAnnual, solar_features, network_features, gv, config, prices)


    costs += addCosts + coolCosts
    CO2 += addCO2 + coolCO2
    prim += addPrim + coolPrim
    # Converting costs into float64 to avoid longer values
    costs = np.float64(costs)
    CO2 = np.float64(CO2)
    prim = np.float64(prim)

    print ('Total costs = ' + str(costs))
    print ('Total CO2 = ' + str(CO2))
    print ('Total prim = ' + str(prim))

    return costs, CO2, prim, master_to_slave_vars, individual

#+++++++++++++++++++++++++++++++++++
# Boundary conditions
#+++++++++++++++++++++++++++++


def check_invalid(individual, nBuildings, config):
    """
    This function rejects individuals out of the bounds of the problem
    It can also generate a new individual, to replace the rejected individual
    :param individual: individual sent for checking
    :param nBuildings: number of buildings
    :param gv: global variables class
    :type individual: list
    :type nBuildings: int
    :type gv: class
    :return: new individual if necessary
    :rtype: list
    """
    valid = True

    for i in range(N_HEAT):
        if individual[2 * i] > 0 and individual[2 * i + 1] < 0.01:
            oldValue = individual[2 * i + 1]
            shareGain = oldValue - 0.01
            individual[2 * i + 1] = 0.01

            for rank in range(N_HEAT):
                if individual[2 * rank] > 0 and i != rank:
                    individual[2 * rank + 1] += individual[2 * rank + 1] / (1 - oldValue) * shareGain

        elif individual[2*i] == 0:
            individual[2*i + 1] = 0

    frank = N_HEAT * 2 + N_HR
    for i in range(N_SOLAR):
        if individual[frank + 2 * i + 1] < 0:
            individual[frank + 2 * i + 1] = 0

    sharePlants = 0
    for i in range(N_HEAT):
        sharePlants += individual[2 * i + 1]
    if abs(sharePlants - 1) > 1E-3:
        valid = False

    shareSolar = 0
    nSol = 0
    for i in range(N_SOLAR):
        nSol += individual[frank + 2 * i]
        shareSolar += individual[frank + 2 * i + 1]
    if nSol > 0 and abs(shareSolar - 1) > 1E-3:
        valid = False

    heating_part = 2 * N_HEAT + N_HR + 2 * N_SOLAR + INDICES_CORRESPONDING_TO_DHN
    for i in range(N_COOL):
        if individual[heating_part + 2 * i] > 0 and individual[heating_part + 2 * i + 1] < 0.01:
            oldValue = individual[heating_part + 2 * i + 1]
            shareGain = oldValue - 0.01
            individual[heating_part + 2 * i + 1] = 0.01

            for rank in range(N_COOL):
                if individual[heating_part + 2 * rank] > 0 and i != rank:
                    individual[heating_part + 2 * rank + 1] += individual[heating_part + 2 * rank + 1] / (1 - oldValue) * shareGain
        elif individual[heating_part + 2*i] == 0:
            individual[heating_part + 2 * i + 1] = 0

    sharePlants = 0
    for i in range(N_COOL):
        sharePlants += individual[heating_part + 2 * i + 1]
    if abs(sharePlants - 1) > 1E-3:
        valid = False

    if not valid:
        newInd = generation.generate_main(nBuildings, config)

        L = (N_HEAT + N_SOLAR) * 2 + N_HR
        for i in range(L):
            individual[i] = newInd[i]

    return individual


def calc_master_to_slave_variables(individual, Q_heating_max_W, Q_cooling_max_W, building_names, ind_num, gen):
    """
    This function reads the list encoding a configuration and implements the corresponding
    for the slave routine's to use
    :param individual: list with inidividual
    :param Q_heating_max_W:  peak heating demand
    :param locator: locator class
    :param gv: global variables class
    :type individual: list
    :type Q_heating_max_W: float
    :type locator: string
    :type gv: class
    :return: master_to_slave_vars : class MasterSlaveVariables
    :rtype: class
    """
    # initialise class storing dynamic variables transfered from master to slave optimization
    master_to_slave_vars = slave_data.SlaveData()
    configkey = "".join(str(e)[0:4] for e in individual)

    DHN_barcode, DCN_barcode, DHN_configuration, DCN_configuration = sFn.individual_to_barcode(individual, building_names)
    configkey = configkey[:-2*len(DHN_barcode)] + hex(int(str(DHN_barcode),2)) + hex(int(str(DCN_barcode),2))
    master_to_slave_vars.configKey = configkey
    master_to_slave_vars.number_of_buildings_connected_heating = DHN_barcode.count("1") # counting the number of buildings connected in DHN
    master_to_slave_vars.number_of_buildings_connected_cooling = DCN_barcode.count("1") # counting the number of buildings connectedin DCN
    master_to_slave_vars.individual_number = ind_num
    master_to_slave_vars.generation_number = gen

    Q_heating_nom_W = Q_heating_max_W * (1 + Q_MARGIN_FOR_NETWORK)
    Q_cooling_nom_W = Q_cooling_max_W * (1 + Q_MARGIN_FOR_NETWORK)
    
    # Heating systems

    #CHP units with NG & furnace with biomass wet
    if individual[0] == 1 or individual[0] == 3:
        if FURNACE_ALLOWED == True:
            master_to_slave_vars.Furnace_on = 1
            master_to_slave_vars.Furnace_Q_max = max(individual[1] * Q_heating_nom_W, Q_MIN_SHARE * Q_heating_nom_W)
            master_to_slave_vars.Furn_Moist_type = "wet"
        elif CC_ALLOWED == True:
            master_to_slave_vars.CC_on = 1
            master_to_slave_vars.CC_GT_SIZE = max(individual[1] * Q_heating_nom_W * 1.3, Q_MIN_SHARE * Q_heating_nom_W * 1.3)
            #1.3 is the conversion factor between the GT_Elec_size NG and Q_DHN
            master_to_slave_vars.gt_fuel = "NG"

    #CHP units with BG& furnace with biomass dry
    if individual[0] == 2 or individual[0] == 4:
        if FURNACE_ALLOWED == True:
            master_to_slave_vars.Furnace_on = 1
            master_to_slave_vars.Furnace_Q_max = max(individual[1] * Q_heating_nom_W, Q_MIN_SHARE * Q_heating_nom_W)
            master_to_slave_vars.Furn_Moist_type = "dry"
        elif CC_ALLOWED == True:
            master_to_slave_vars.CC_on = 1
            master_to_slave_vars.CC_GT_SIZE = max(individual[1] * Q_heating_nom_W * 1.5, Q_MIN_SHARE * Q_heating_nom_W * 1.5)
            #1.5 is the conversion factor between the GT_Elec_size BG and Q_DHN
            master_to_slave_vars.gt_fuel = "BG"

    # Base boiler NG
    if individual[2] == 1:
        master_to_slave_vars.Boiler_on = 1
        master_to_slave_vars.Boiler_Q_max = max(individual[3] * Q_heating_nom_W, Q_MIN_SHARE * Q_heating_nom_W)
        master_to_slave_vars.BoilerType = "NG"

    # Base boiler BG
    if individual[2] == 2:
        master_to_slave_vars.Boiler_on = 1
        master_to_slave_vars.Boiler_Q_max = max(individual[3] * Q_heating_nom_W, Q_MIN_SHARE * Q_heating_nom_W)
        master_to_slave_vars.BoilerType = "BG"
    
    # peak boiler NG         
    if individual[4] == 1:
        master_to_slave_vars.BoilerPeak_on = 1
        master_to_slave_vars.BoilerPeak_Q_max = max(individual[5] * Q_heating_nom_W, Q_MIN_SHARE * Q_heating_nom_W)
        master_to_slave_vars.BoilerPeakType = "NG"
    
    # peak boiler BG   
    if individual[4] == 2:
        master_to_slave_vars.BoilerPeak_on = 1
        master_to_slave_vars.BoilerPeak_Q_max = max(individual[5] * Q_heating_nom_W, Q_MIN_SHARE * Q_heating_nom_W)
        master_to_slave_vars.BoilerPeakType = "BG"
    
    # lake - heat pump
    if individual[6] == 1  and HP_LAKE_ALLOWED == True:
        master_to_slave_vars.HP_Lake_on = 1
        master_to_slave_vars.HPLake_maxSize = max(individual[7] * Q_heating_nom_W, Q_MIN_SHARE * Q_heating_nom_W)

    # sewage - heatpump    
    if individual[8] == 1 and HP_SEW_ALLOWED == True:
        master_to_slave_vars.HP_Sew_on = 1
        master_to_slave_vars.HPSew_maxSize = max(individual[9] * Q_heating_nom_W, Q_MIN_SHARE * Q_heating_nom_W)

    # Gwound source- heatpump
    if individual[10] == 1 and GHP_ALLOWED == True:
        master_to_slave_vars.GHP_on = 1
        GHP_Qmax = max(individual[11] * Q_heating_nom_W, Q_MIN_SHARE * Q_heating_nom_W)
        master_to_slave_vars.GHP_number = GHP_Qmax / GHP_HMAX_SIZE

    # heat recovery servers and compresor
    irank = N_HEAT * 2
    master_to_slave_vars.WasteServersHeatRecovery = individual[irank]
    master_to_slave_vars.WasteCompressorHeatRecovery = 0

    # Solar systems
    shareAvail = 1  # all buildings in the neighborhood are connected to the solar potential

    irank = N_HEAT * 2 + N_HR

    heating_block = N_HEAT * 2 + N_HR + N_SOLAR * 2 + INDICES_CORRESPONDING_TO_DHN
    master_to_slave_vars.DHN_supplyunits = DHN_configuration
    # cooling systems

    # Lake Cooling
    if individual[heating_block] == 1 and LAKE_COOLING_ALLOWED is True:
        master_to_slave_vars.Lake_cooling_on = 1
        master_to_slave_vars.Lake_cooling_size = max(individual[heating_block + 1] * Q_cooling_nom_W, Q_MIN_SHARE * Q_cooling_nom_W)

    # VCC Cooling
    if individual[heating_block + 2] == 1 and VCC_ALLOWED is True:
        master_to_slave_vars.VCC_on = 1
        master_to_slave_vars.VCC_cooling_size = max(individual[heating_block + 3] * Q_cooling_nom_W, Q_MIN_SHARE * Q_cooling_nom_W)

    # Absorption Chiller Cooling
    if individual[heating_block + 4] == 1 and ABSORPTION_CHILLER_ALLOWED is True:
        master_to_slave_vars.Absorption_Chiller_on = 1
        master_to_slave_vars.Absorption_chiller_size = max(individual[heating_block + 5] * Q_cooling_nom_W, Q_MIN_SHARE * Q_cooling_nom_W)

    # Storage Cooling
    if individual[heating_block + 6] == 1 and STORAGE_COOLING_ALLOWED is True:
        if (individual[heating_block + 2] == 1 and VCC_ALLOWED is True) or (individual[heating_block + 4] == 1 and ABSORPTION_CHILLER_ALLOWED is True):
            master_to_slave_vars.storage_cooling_on = 1
            master_to_slave_vars.Storage_cooling_size = max(individual[heating_block + 7] * Q_cooling_nom_W, Q_MIN_SHARE * Q_cooling_nom_W)
            if master_to_slave_vars.Storage_cooling_size > STORAGE_COOLING_SHARE_RESTRICTION * Q_cooling_nom_W:
                master_to_slave_vars.Storage_cooling_size = STORAGE_COOLING_SHARE_RESTRICTION * Q_cooling_nom_W

    master_to_slave_vars.DCN_supplyunits = DCN_configuration
    master_to_slave_vars.SOLAR_PART_PV = max(individual[irank] * individual[irank + 1] * individual[irank + 8] * shareAvail,0)
    master_to_slave_vars.SOLAR_PART_PVT = max(individual[irank + 2] * individual[irank + 3] * individual[irank + 8] * shareAvail,0)
    master_to_slave_vars.SOLAR_PART_SC_ET = max(individual[irank + 4] * individual[irank + 5] * individual[irank + 8] * shareAvail,0)
    master_to_slave_vars.SOLAR_PART_SC_FP = max(individual[irank + 6] * individual[irank + 7] * individual[irank + 8] * shareAvail,0)

    return master_to_slave_vars


def checkNtw(individual, DHN_network_list, DCN_network_list, locator, gv, config, building_names):
    """
    This function calls the distribution routine if necessary
    
    :param individual: network configuration considered
    :param ntwList: list of DHN configurations previously encounterd in the master
    :param locator: path to the folder
    :type individual: list
    :type ntwList: list
    :type locator: string
    :return: None
    :rtype: Nonetype
    """
    DHN_barcode, DCN_barcode, DHN_configuration, DCN_configuration = sFn.individual_to_barcode(individual, building_names)

    if not (DHN_barcode in DHN_network_list) and DHN_barcode.count("1") > 0:
        DHN_network_list.append(DHN_barcode)

        total_demand = sFn.createTotalNtwCsv(DHN_barcode, locator)
        building_names = total_demand.Name.values

        # Run the substation and distribution routines
        sMain.substation_main(locator, total_demand, building_names, DHN_configuration, DCN_configuration, Flag=True)

        nM.network_main(locator, total_demand, building_names, config, gv, DHN_barcode)


    if not (DCN_barcode in DCN_network_list) and DCN_barcode.count("1") > 0:
        DCN_network_list.append(DCN_barcode)

        total_demand = sFn.createTotalNtwCsv(DCN_barcode, locator)
        building_names = total_demand.Name.values

        # Run the substation and distribution routines
        sMain.substation_main(locator, total_demand, building_names, DHN_configuration, DCN_configuration, Flag=True)

        nM.network_main(locator, total_demand, building_names, config, gv, DCN_barcode)

def epsIndicator(frontOld, frontNew):
    """
    This function computes the epsilon indicator
    
    :param frontOld: Old Pareto front
    :type frontOld: list
    :param frontNew: New Pareto front
    :type frontNew: list

    :return: epsilon indicator between the old and new Pareto fronts
    :rtype: float

    """
    epsInd = 0
    firstValueAll = True

    for indNew in frontNew:
        tempEpsInd = 0
        firstValue = True

        for indOld in frontOld:
            (aOld, bOld, cOld) = indOld.fitness.values
            (aNew, bNew, cNew) = indNew.fitness.values
            compare = max(aOld-aNew, bOld-bNew, cOld-cNew)

            if firstValue:
                tempEpsInd = compare
                firstValue = False

            if compare < tempEpsInd:
                tempEpsInd = compare

        if firstValueAll:
            epsInd = tempEpsInd
            firstValueAll = False

        if tempEpsInd > epsInd:
            epsInd = tempEpsInd

    return epsInd<|MERGE_RESOLUTION|>--- conflicted
+++ resolved
@@ -105,8 +105,7 @@
         Q_cooling_max_W = 0
     else:
         network_file_name_cooling = "Network_summary_result_" + hex(int(str(DCN_barcode), 2)) + ".csv"
-<<<<<<< HEAD
-=======
+
         if not os.path.exists(locator.get_optimization_network_results_summary(DCN_barcode)):
             total_demand = sFn.createTotalNtwCsv(DCN_barcode, locator)
             building_names = total_demand.Name.values
@@ -115,7 +114,7 @@
             sMain.substation_main(locator, total_demand, building_names, DHN_configuration, DCN_configuration,
                                   Flag=True)
             nM.network_main(locator, total_demand, building_names, config, gv, DCN_barcode)
->>>>>>> 93e7c9e4
+
 
         if individual[N_HEAT * 2] == 1: # if heat recovery is ON, then only need to satisfy cooling load of space cooling and refrigeration
             Q_DCNf_W = pd.read_csv(locator.get_optimization_network_results_summary(DCN_barcode), usecols=["Q_DCNf_space_cooling_and_refrigeration_W"]).values

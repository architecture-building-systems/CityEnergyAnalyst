--- conflicted
+++ resolved
@@ -23,9 +23,7 @@
 __status__ = "Production"
 
 import pandas as pd
-from copy import copy
 from math import isclose
-
 from cea.optimization_new.containerclasses.energyCarrier import EnergyCarrier
 from cea.optimization_new.containerclasses.energyFlow import EnergyFlow
 from cea.optimization_new.containerclasses.supplySystemStructure import SupplySystemStructure
@@ -70,39 +68,6 @@
             raise TypeError("Make sure the indicated supply system structure is of type SupplySystemStructure.")
         else:
             self._structure = new_structure
-
-    def __copy__(self):
-        """ Create a copy of the district energy system object. """
-        # Initialize a new object
-        object_copy = SupplySystem(self.structure, self.capacity_indicator_vector, self.demand_energy_flow)
-
-        # Assign the same values to the new object
-        #  First, all attributes that are shared between the original and the new object (same memory address)
-        object_copy.installed_components = self.installed_components
-
-        #  Then, all attributes that are unique to the original object and need to be copied (new memory address)
-        object_copy.component_energy_inputs = {placement: {component: {carrier: copy(flow)
-                                                                       for carrier, flow in component_dict.items()}
-                                                           for component, component_dict in placement_dict.items()}
-                                               for placement, placement_dict in self.component_energy_inputs.items()}
-        object_copy.component_energy_outputs = {placement: {component: {carrier: copy(flow)
-                                                                        for carrier, flow in component_dict.items()}
-                                                            for component, component_dict in placement_dict.items()}
-                                                for placement, placement_dict in self.component_energy_outputs.items()}
-
-        object_copy.used_potentials = {carrier: copy(flow_profile)
-                                       for carrier, flow_profile in self.used_potentials.items()}
-        object_copy.system_energy_demand = {carrier: copy(flow_profile)
-                                            for carrier, flow_profile in self.system_energy_demand.items()}
-        object_copy.heat_rejection = {carrier: copy(flow_profile)
-                                      for carrier, flow_profile in self.heat_rejection.items()}
-        object_copy.greenhouse_gas_emissions = {carrier: copy(flow_profile)
-                                                for carrier, flow_profile in self.greenhouse_gas_emissions.items()}
-
-        object_copy.annual_cost = {carrier: cost for carrier, cost in self.annual_cost.items() }
-        object_copy.overall_fitness = {carrier: fitness for carrier, fitness in self.overall_fitness.items()}
-
-        return object_copy
 
     @staticmethod
     def evaluate_supply_system(capacity_indicators, system_structure, demand_energy_flow, objectives,
@@ -271,10 +236,7 @@
         :param demand_dict: dictionary of demand energy flows that need to be met, keys are energy carrier codes
         :type demand_dict: dict of <cea.optimization_new.energyFlow>-EnergyFlow class objects
         """
-<<<<<<< HEAD
-=======
-
->>>>>>> 7a04e486
+
         for ec_code in demand_dict.keys():
             demand = demand_dict[ec_code]
 

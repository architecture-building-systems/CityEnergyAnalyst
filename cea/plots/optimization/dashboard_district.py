"""
This is the dashboard of CEA
"""
from __future__ import division
from __future__ import print_function

import json
import os

import pandas as pd

import cea.config
import cea.inputlocator
from cea.plots.optimization.pareto_capacity_installed import pareto_capacity_installed
from cea.plots.optimization.pareto_curve import pareto_curve
from cea.plots.optimization.pareto_curve_over_generations import pareto_curve_over_generations

__author__ = "Jimeno A. Fonseca"
__copyright__ = "Copyright 2018, Architecture and Building Systems - ETH Zurich"
__credits__ = ["Jimeno A. Fonseca"]
__license__ = "MIT"
__version__ = "0.1"
__maintainer__ = "Daren Thomas"
__email__ = "cea@arch.ethz.ch"
__status__ = "Production"


def data_processing(data_raw):
    data_processed = []
    for data in data_raw:
        # get lists of data for performance values of the population
        costs_Mio = [round(objectives[0] / 1000000, 2) for objectives in
                     data['population_fitness']]  # convert to millions
        emissions_ton = [round(objectives[1] / 1000000, 2) for objectives in
                         data['population_fitness']]  # convert to tons x 10^3
        prim_energy_GJ = [round(objectives[2] / 1000000, 2) for objectives in
                          data['population_fitness']]  # convert to gigajoules x 10^3
        individual_names = ['ind' + str(i) for i in range(len(costs_Mio))]

        df_population = pd.DataFrame({'Name': individual_names, 'costs_Mio': costs_Mio,
                                        'emissions_ton': emissions_ton, 'prim_energy_GJ': prim_energy_GJ}).set_index("Name")

        # get lists of data for performance values of the population (hall_of_fame
        costs_Mio_HOF = [round(objectives[0] / 1000000, 2) for objectives in
                         data['halloffame_fitness']]  # convert to millions
        emissions_ton_HOF = [round(objectives[1] / 1000000, 2) for objectives in
                             data['halloffame_fitness']]  # convert to tons x 10^3
        prim_energy_GJ_HOF = [round(objectives[2] / 1000000, 2) for objectives in
                              data['halloffame_fitness']]  # convert to gigajoules x 10^3
        individual_names_HOF = ['ind' + str(i) for i in range(len(costs_Mio_HOF))]
        df_halloffame = pd.DataFrame({'Name': individual_names_HOF, 'costs_Mio': costs_Mio_HOF,
                                        'emissions_ton': emissions_ton_HOF, 'prim_energy_GJ': prim_energy_GJ_HOF}).set_index("Name")


        # get dataframe with capacity installed per individual
        for i, individual in enumerate(individual_names):
            dict_capacities = data['capacities'][i]
            dict_network = data['disconnected_capacities'][i]["network"]
            list_dict_disc_capacities = data['disconnected_capacities'][i]["disconnected_capacity"]
            for building, dict_disconnected in enumerate(list_dict_disc_capacities):
                if building ==0:
                    df_disc_capacities = pd.DataFrame(dict_disconnected, index=[dict_disconnected['building_name']])
                else:
                    df_disc_capacities = df_disc_capacities.append(pd.DataFrame(dict_disconnected, index=[dict_disconnected['building_name']]))
            df_disc_capacities = df_disc_capacities.set_index('building_name')
            dict_disc_capacities = df_disc_capacities.sum(axis=0).to_dict() # series with sum of capacities

            if i == 0:
                df_disc_capacities_final = pd.DataFrame(dict_disc_capacities, index=[individual])
                df_capacities = pd.DataFrame(dict_capacities, index=[individual])
                df_network = pd.DataFrame({"network":dict_network}, index=[individual])
            else:
                df_capacities = df_capacities.append(pd.DataFrame(dict_capacities, index=[individual]))
                df_network = df_network.append(pd.DataFrame({"network":dict_network}, index=[individual]))
                df_disc_capacities_final = df_disc_capacities_final.append(pd.DataFrame(dict_disc_capacities, index=[individual]))

        data_processed.append({'population':df_population, 'halloffame':df_halloffame, 'capacities_W':df_capacities,
                               'disconnected_capacities_W':df_disc_capacities_final, 'network':df_network,
                               'spread': data['spread'], 'euclidean_distance': data['euclidean_distance'] })
    return data_processed


def dashboard(locator, config):
    # Local Variables
    generations = config.dashboard.generations

    data_raw = []
    for i in generations:
        with open(locator.get_optimization_checkpoint(i), "rb") as fp:
            data_raw.append(json.load(fp))
    data_processed = data_processing(data_raw)

    # CREATE PARETO CURVE MULTIPLE GENERATIONS
    output_path = locator.get_timeseries_plots_file("District" + '_pareto_curve_over_generations')
    title = 'Pareto Curve for District'
    pareto_curve_over_generations(data_processed, generations, title, output_path)
    #
    # CREATE PARETO CURVE FINAL GENERATION
    output_path = locator.get_timeseries_plots_file("District" + '_pareto_curve_performance')
    title = 'Pareto Curve for District'
    pareto_curve(data_processed[-1:][0], title, output_path)

    # CREATE CAPACITY INSTALLED FOR INDIVIDUALS
    output_path = locator.get_timeseries_plots_file("District" + '_pareto_curve_capacity_installed')
    analysis_fields = ['Base_boiler_BG_capacity_W', 'Base_boiler_NG_capacity_W', 'CHP_BG_capacity_W',
                       'CHP_NG_capacity_W', 'Furnace_dry_capacity_W', 'Furnace_wet_capacity_W',
                       'GHP_capacity_W', 'HP_Lake_capacity_W', 'HP_Sewage_capacity_W',
                       'PVT_capacity_W', 'PV_capacity_W', 'Peak_boiler_BG_capacity_W',
                       'Peak_boiler_NG_capacity_W', 'SC_capacity_W',
                       'Disconnected_Boiler_BG_capacity_W',
                       'Disconnected_Boiler_NG_capacity_W',
                       'Disconnected_FC_capacity_W',
                       'Disconnected_GHP_capacity_W']
    renewable_sources_fields =['Base_boiler_BG_capacity_W', 'CHP_BG_capacity_W',
                       'Furnace_dry_capacity_W', 'Furnace_wet_capacity_W',
                       'GHP_capacity_W', 'HP_Lake_capacity_W', 'HP_Sewage_capacity_W',
                       'PVT_capacity_W', 'PV_capacity_W', 'Peak_boiler_BG_capacity_W', 'SC_capacity_W',
                       'Disconnected_Boiler_BG_capacity_W',
                       'Disconnected_FC_capacity_W',
                       'Disconnected_GHP_capacity_W']
    title = 'Capacity Installed of the Pareto Curve for District'
    pareto_capacity_installed(data_processed[-1:][0], analysis_fields, renewable_sources_fields, title, output_path)


def main(config):
    locator = cea.inputlocator.InputLocator(config.scenario)

    # print out all configuration variables used by this script
<<<<<<< HEAD
    print("Running dashboard with scenario = %s" % config.dashboard.scenario)
    print("Running dashboard with the next generations = %s" % config.dashboard.generations)
=======
    print("Running dashboard with scenario = %s" % config.scenario)
>>>>>>> 10f2f1a6

    dashboard(locator, config)


if __name__ == '__main__':
    main(cea.config.Configuration())<|MERGE_RESOLUTION|>--- conflicted
+++ resolved
@@ -5,7 +5,6 @@
 from __future__ import print_function
 
 import json
-import os
 
 import pandas as pd
 
@@ -38,7 +37,8 @@
         individual_names = ['ind' + str(i) for i in range(len(costs_Mio))]
 
         df_population = pd.DataFrame({'Name': individual_names, 'costs_Mio': costs_Mio,
-                                        'emissions_ton': emissions_ton, 'prim_energy_GJ': prim_energy_GJ}).set_index("Name")
+                                      'emissions_ton': emissions_ton, 'prim_energy_GJ': prim_energy_GJ}).set_index(
+            "Name")
 
         # get lists of data for performance values of the population (hall_of_fame
         costs_Mio_HOF = [round(objectives[0] / 1000000, 2) for objectives in
@@ -49,8 +49,8 @@
                               data['halloffame_fitness']]  # convert to gigajoules x 10^3
         individual_names_HOF = ['ind' + str(i) for i in range(len(costs_Mio_HOF))]
         df_halloffame = pd.DataFrame({'Name': individual_names_HOF, 'costs_Mio': costs_Mio_HOF,
-                                        'emissions_ton': emissions_ton_HOF, 'prim_energy_GJ': prim_energy_GJ_HOF}).set_index("Name")
-
+                                      'emissions_ton': emissions_ton_HOF,
+                                      'prim_energy_GJ': prim_energy_GJ_HOF}).set_index("Name")
 
         # get dataframe with capacity installed per individual
         for i, individual in enumerate(individual_names):
@@ -58,25 +58,27 @@
             dict_network = data['disconnected_capacities'][i]["network"]
             list_dict_disc_capacities = data['disconnected_capacities'][i]["disconnected_capacity"]
             for building, dict_disconnected in enumerate(list_dict_disc_capacities):
-                if building ==0:
+                if building == 0:
                     df_disc_capacities = pd.DataFrame(dict_disconnected, index=[dict_disconnected['building_name']])
                 else:
-                    df_disc_capacities = df_disc_capacities.append(pd.DataFrame(dict_disconnected, index=[dict_disconnected['building_name']]))
+                    df_disc_capacities = df_disc_capacities.append(
+                        pd.DataFrame(dict_disconnected, index=[dict_disconnected['building_name']]))
             df_disc_capacities = df_disc_capacities.set_index('building_name')
-            dict_disc_capacities = df_disc_capacities.sum(axis=0).to_dict() # series with sum of capacities
+            dict_disc_capacities = df_disc_capacities.sum(axis=0).to_dict()  # series with sum of capacities
 
             if i == 0:
                 df_disc_capacities_final = pd.DataFrame(dict_disc_capacities, index=[individual])
                 df_capacities = pd.DataFrame(dict_capacities, index=[individual])
-                df_network = pd.DataFrame({"network":dict_network}, index=[individual])
+                df_network = pd.DataFrame({"network": dict_network}, index=[individual])
             else:
                 df_capacities = df_capacities.append(pd.DataFrame(dict_capacities, index=[individual]))
-                df_network = df_network.append(pd.DataFrame({"network":dict_network}, index=[individual]))
-                df_disc_capacities_final = df_disc_capacities_final.append(pd.DataFrame(dict_disc_capacities, index=[individual]))
+                df_network = df_network.append(pd.DataFrame({"network": dict_network}, index=[individual]))
+                df_disc_capacities_final = df_disc_capacities_final.append(
+                    pd.DataFrame(dict_disc_capacities, index=[individual]))
 
-        data_processed.append({'population':df_population, 'halloffame':df_halloffame, 'capacities_W':df_capacities,
-                               'disconnected_capacities_W':df_disc_capacities_final, 'network':df_network,
-                               'spread': data['spread'], 'euclidean_distance': data['euclidean_distance'] })
+        data_processed.append({'population': df_population, 'halloffame': df_halloffame, 'capacities_W': df_capacities,
+                               'disconnected_capacities_W': df_disc_capacities_final, 'network': df_network,
+                               'spread': data['spread'], 'euclidean_distance': data['euclidean_distance']})
     return data_processed
 
 
@@ -111,13 +113,13 @@
                        'Disconnected_Boiler_NG_capacity_W',
                        'Disconnected_FC_capacity_W',
                        'Disconnected_GHP_capacity_W']
-    renewable_sources_fields =['Base_boiler_BG_capacity_W', 'CHP_BG_capacity_W',
-                       'Furnace_dry_capacity_W', 'Furnace_wet_capacity_W',
-                       'GHP_capacity_W', 'HP_Lake_capacity_W', 'HP_Sewage_capacity_W',
-                       'PVT_capacity_W', 'PV_capacity_W', 'Peak_boiler_BG_capacity_W', 'SC_capacity_W',
-                       'Disconnected_Boiler_BG_capacity_W',
-                       'Disconnected_FC_capacity_W',
-                       'Disconnected_GHP_capacity_W']
+    renewable_sources_fields = ['Base_boiler_BG_capacity_W', 'CHP_BG_capacity_W',
+                                'Furnace_dry_capacity_W', 'Furnace_wet_capacity_W',
+                                'GHP_capacity_W', 'HP_Lake_capacity_W', 'HP_Sewage_capacity_W',
+                                'PVT_capacity_W', 'PV_capacity_W', 'Peak_boiler_BG_capacity_W', 'SC_capacity_W',
+                                'Disconnected_Boiler_BG_capacity_W',
+                                'Disconnected_FC_capacity_W',
+                                'Disconnected_GHP_capacity_W']
     title = 'Capacity Installed of the Pareto Curve for District'
     pareto_capacity_installed(data_processed[-1:][0], analysis_fields, renewable_sources_fields, title, output_path)
 
@@ -125,13 +127,8 @@
 def main(config):
     locator = cea.inputlocator.InputLocator(config.scenario)
 
-    # print out all configuration variables used by this script
-<<<<<<< HEAD
     print("Running dashboard with scenario = %s" % config.dashboard.scenario)
     print("Running dashboard with the next generations = %s" % config.dashboard.generations)
-=======
-    print("Running dashboard with scenario = %s" % config.scenario)
->>>>>>> 10f2f1a6
 
     dashboard(locator, config)
 

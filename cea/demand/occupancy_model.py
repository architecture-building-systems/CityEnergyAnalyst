--- conflicted
+++ resolved
@@ -668,12 +668,8 @@
     date = pd.date_range(str(year) + '/01/01', periods=8760, freq='H')
     locator = cea.inputlocator.InputLocator(scenario=config.scenario)
     config.demand.buildings = locator.get_zone_building_names()[0]
-<<<<<<< HEAD
-    building_properties = BuildingProperties(locator, True, config.region, False)
-=======
     date = pd.date_range(gv.date_start, periods=8760, freq='H')
     building_properties = BuildingProperties(locator, True, False)
->>>>>>> 8b7b30b6
     bpr = building_properties[locator.get_zone_building_names()[0]]
     list_uses = ['OFFICE', 'INDUSTRIAL']
     bpr.occupancy = {'OFFICE': 0.5, 'INDUSTRIAL': 0.5}

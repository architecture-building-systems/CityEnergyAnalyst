"""
A collection of classes that write out the demand results files. The `cea.globalvar.GlobalVariables.demand_writer`
variable references the `DemandWriter` to use. The default is `HourlyDemandWriter`. A `MonthlyDemandWriter` is provided
that sums the values up monthly. See the `cea.analysis.sensitivity.sensitivity_demand` module for an example of using
the `MonthlyDemandWriter`.
"""

from __future__ import division
import numpy as np
import pandas as pd

# index into the `vars_to_print` structure, that corresponds to `gv.demand_building_csv_columns`
FLOAT_FORMAT = '%.3f'


class DemandWriter(object):
    """
    This is meant to be an abstract base class: Use the subclasses of this class instead.
    Subclasses are expected to:
    - set the `gv` field to a `cea.globalvar.GlobalVariables` instance in the constructor
    - set the `vars_to_print` field in the constructor (FIXME: describe the `vars_to_print` structure.
    - implement the `write_to_csv` method
    """

    def __init__(self, loads, massflows, temperatures):

        from cea.demand.thermal_loads import TSD_KEYS_ENERGY_BALANCE_DASHBOARD, TSD_KEYS_SOLAR

        if not loads:
<<<<<<< HEAD
            self.load_vars = ['QEf', 'QHf', 'QCf', 'Ef', 'E', 'Egenf_cs', 'Qhs_sen_shu', 'Qhs_sen_ahu', 'Qhs_lat_ahu',
                              'Qhs_sen_aru', 'Qhs_lat_aru', 'Qhs_sen_sys', 'Qhs_lat_sys', 'Qhs_em_ls', 'Qhs_dis_ls',
                              'Qhs', 'Qhsf', 'Qhsf_lat', 'Qwwf', 'Qww',
                              'Qhsf_ahu', 'Qhsf_aru', 'Qhsf_shu',
                              'Qcsf_ahu', 'Qcsf_aru', 'Qcsf_scu',
                              'Qcdataf', 'Qcref', 'Qcs_sen_scu', 'Qcs_sen_ahu',
                              'Qcs_lat_ahu', 'Qcs_sen_aru', 'Qcs_lat_aru', 'Qcs_sen_sys', 'Qcs_lat_sys', 'Qcs_em_ls',
                              'Qcs_dis_ls', 'Qcsf', 'Qcs', 'Qcsf_lat', 'Qhprof', 'Edataf', 'Ealf', 'Eaf', 'Elf',
                              'Eref', 'Eauxf', 'Eauxf_ve', 'Eauxf_hs', 'Eauxf_cs', 'Eauxf_ww', 'Eauxf_fw',
                              'Eprof', 'Ecaf', 'Egenf_cs', 'Qcprof']
=======
            self.load_vars = ['PV', 'GRID', 'E_sys', 'Eal', 'Edata', 'Epro', 'Eaux',
                              'E_ww', 'E_hs', 'E_cs', 'E_cre', 'E_cdata',
                              'Qhs_sen_shu', 'Qhs_sen_ahu', 'Qhs_lat_ahu',
                              'Qhs_sen_aru', 'Qhs_lat_aru', 'Qhs_sen_sys',
                              'Qhs_lat_sys', 'Qhs_em_ls', 'Qhs_dis_ls',
                              'Qhs_sys_shu', 'Qhs_sys_ahu', 'Qhs_sys_aru',
                              'Qcs_sys_scu', 'Qcs_sys_ahu', 'Qcs_sys_aru',
                              'DH_hs', 'Qhs_sys', 'Qhs',
                              'DH_ww', 'Qww_sys', 'Qww',
                              'DC_cs', 'Qcs_sys', 'Qcs',
                              'DC_cre', 'Qcre_sys', 'Qcre',
                              'DC_cdata', 'Qcdata_sys', 'Qcdata',
                              'NG_hs',
                              'COAL_hs',
                              'OIL_hs',
                              'WOOD_hs',
                              'SOLAR_hs',
                              'NG_ww',
                              'COAL_ww',
                              'OIL_ww',
                              'WOOD_ww',
                              'SOLAR_ww',
                              'Qcs_sen_scu', 'Qcs_sen_ahu',
                              'Qcs_lat_ahu', 'Qcs_sen_aru', 'Qcs_lat_aru',
                              'Qcs_sen_sys', 'Qcs_lat_sys', 'Qcs_em_ls',
                              'Qcs_dis_ls', 'Qhpro_sys',
                              'QH_sys', 'QC_sys']
>>>>>>> 4a1e74a7

        else:
            self.load_vars = loads

        self.load_plotting_vars = TSD_KEYS_ENERGY_BALANCE_DASHBOARD + TSD_KEYS_SOLAR

        if not massflows:
            self.mass_flow_vars = ['mcpww_sys',
                                   'mcptw',
                                   'mcpcs_sys',
                                   'mcphs_sys',
                                   'mcpcs_sys_ahu',
                                   'mcpcs_sys_aru',
                                   'mcpcs_sys_scu',
                                   'mcphs_sys_ahu',
                                   'mcphs_sys_aru',
                                   'mcphs_sys_shu',
                                   'mcpcre_sys',
                                   'mcpcdata_sys']
        else:
            self.mass_flow_vars = massflows

        if not temperatures:
            self.temperature_vars = ['T_int', 'T_ext', 'theta_o',
                                     'Tww_sys_sup', 'Tww_sys_re',
                                     'Tcre_sys_re', 'Tcre_sys_sup',
                                     'Tcdata_sys_re', 'Tcdata_sys_sup',
                                     'Ths_sys_sup_aru', 'Ths_sys_sup_ahu', 'Ths_sys_sup_shu',
                                     'Ths_sys_re_aru', 'Ths_sys_re_ahu', 'Ths_sys_re_shu',
                                     'Tcs_sys_sup_aru', 'Tcs_sys_sup_ahu', 'Tcs_sys_sup_scu',
                                     'Tcs_sys_re_aru', 'Tcs_sys_re_ahu', 'Tcs_sys_re_scu',
                                     'Ths_sys_sup', 'Ths_sys_re', 'Tcs_sys_sup', 'Tcs_sys_re']
        else:
            self.temperature_vars = temperatures

        self.OTHER_VARS = ['Name', 'Af_m2', 'Aroof_m2', 'GFA_m2', 'people0']

    def results_to_hdf5(self, tsd, bpr, locator, date, building_name):
        columns, hourly_data = self.calc_hourly_dataframe(building_name, date, tsd)
        self.write_to_hdf5(building_name, columns, hourly_data, locator)

        # save total for the year
        columns, data = self.calc_yearly_dataframe(bpr, building_name, tsd)
        # save to disc
        partial_total_data = pd.DataFrame(data, index=[0])
        partial_total_data.drop('Name', inplace=True, axis=1)
        partial_total_data.to_hdf(
            locator.get_temporary_file('%(building_name)sT.hdf' % locals()),
            key='dataset')

    def results_to_csv(self, tsd, bpr, locator, date, building_name):
        # save hourly data
        columns, hourly_data = self.calc_hourly_dataframe(building_name, date, tsd)
        self.write_to_csv(building_name, columns, hourly_data, locator)

        # save total for the year
        columns, data = self.calc_yearly_dataframe(bpr, building_name, tsd)
        # save to disc
        pd.DataFrame(data, index=[0]).to_csv(
            locator.get_temporary_file('%(building_name)sT.csv' % locals()),
            index=False, columns=columns, float_format='%.3f')

    def calc_yearly_dataframe(self, bpr, building_name, tsd):
        # if printing total values is necessary
        # treating timeseries data from W to MWh
        data = dict((x + '_MWhyr', tsd[x].sum() / 1000000) for x in self.load_vars)
        data.update(dict((x + '0_kW', tsd[x].max() / 1000) for x in self.load_vars))
        # get order of columns
        keys = data.keys()
        columns = self.OTHER_VARS
        columns.extend(keys)
        # add other default elements
        data.update({'Name': building_name, 'Af_m2': bpr.rc_model['Af'], 'Aroof_m2': bpr.rc_model['Aroof'],
                     'GFA_m2': bpr.rc_model['GFA_m2'], 'people0': tsd['people'].max()})
        return columns, data

    def calc_hourly_dataframe(self, building_name, date, tsd):
        # treating time series data of loads from W to kW
        data = dict((x + '_kWh', np.nan_to_num(tsd[x]) / 1000) for x in
                    self.load_vars)  # TODO: convert nan to num at the very end.
        # treating time series data of loads from W to kW
        data.update(dict((x + '_kWh', np.nan_to_num(tsd[x]) / 1000) for x in
                         self.load_plotting_vars))  # TODO: convert nan to num at the very end.
        # treating time series data of mass_flows from W/C to kW/C
        data.update(dict((x + '_kWperC', np.nan_to_num(tsd[x]) / 1000) for x in
                         self.mass_flow_vars))  # TODO: convert nan to num at the very end.
        # treating time series data of temperatures from W/C to kW/C
        data.update(dict((x + '_C', np.nan_to_num(tsd[x])) for x in
                         self.temperature_vars))  # TODO: convert nan to num at the very end.
        # get order of columns
        columns = ['Name', 'people', 'x_int']
        columns.extend([x + '_kWh' for x in self.load_vars])
        columns.extend([x + '_kWh' for x in self.load_plotting_vars])
        columns.extend([x + '_kWperC' for x in self.mass_flow_vars])
        columns.extend([x + '_C' for x in self.temperature_vars])
        # add other default elements
        data.update({'DATE': date, 'Name': building_name, 'people': tsd['people'], 'x_int': tsd['x_int'] * 1000})
        # create dataframe with hourly values of selected data
        hourly_data = pd.DataFrame(data).set_index('DATE')
        return columns, hourly_data


class HourlyDemandWriter(DemandWriter):
    """Write out the hourly demand results"""

    def __init__(self, loads, massflows, temperatures):
        super(HourlyDemandWriter, self).__init__(loads, massflows, temperatures)

    def write_to_csv(self, building_name, columns, hourly_data, locator):
        hourly_data.to_csv(locator.get_demand_results_file(building_name, 'csv'), columns=columns,
                           float_format=FLOAT_FORMAT)

    def write_to_hdf5(self, building_name, columns, hourly_data, locator):
        # fixing columns with strings
        hourly_data.drop('Name', inplace=True, axis=1)
        hourly_data.to_hdf(locator.get_demand_results_file(building_name, 'hdf'), key='dataset')


class MonthlyDemandWriter(DemandWriter):
    """Write out the monthly demand results"""

    def __init__(self, loads, massflows, temperatures):
        super(MonthlyDemandWriter, self).__init__(loads, massflows, temperatures)
        self.MONTHS = ['january', 'february', 'march', 'april', 'may', 'june', 'july', 'august', 'september',
                       'october', 'november', 'december']

    def write_to_csv(self, building_name, columns, hourly_data, locator):
        # get monthly totals and rename to MWhyr
        monthly_data_new = self.calc_monthly_dataframe(building_name, hourly_data)
        monthly_data_new.to_csv(locator.get_demand_results_file(building_name, 'csv'), index=False,
                                float_format=FLOAT_FORMAT)

    def write_to_hdf5(self, building_name, columns, hourly_data, locator):
        # get monthly totals and rename to MWhyr
        monthly_data_new = self.calc_monthly_dataframe(building_name, hourly_data)
        monthly_data_new.to_hdf(locator.get_demand_results_file(building_name, 'hdf'), key=building_name)

    def calc_monthly_dataframe(self, building_name, hourly_data):
        monthly_data = hourly_data[[x + '_kWh' for x in self.load_vars]].groupby(
            by=[hourly_data.index.month]).sum() / 1000

        monthly_data = monthly_data.rename(
            columns=dict((x + '_kWh', x + '_MWhyr') for x in self.load_vars))

        peaks = hourly_data[[x + '_kWh' for x in self.load_vars]].groupby(
            by=[hourly_data.index.month]).max()

        peaks = peaks.rename(
            columns=dict((x + '_kWh', x + '0_kW') for x in self.load_vars))
        monthly_data_new = monthly_data.merge(peaks, left_index=True, right_index=True)
        monthly_data_new['Name'] = building_name
        monthly_data_new['Month'] = self.MONTHS

        return monthly_data_new


class YearlyDemandWriter(DemandWriter):
    """Write out the hourly demand results"""

    def __init__(self, loads, massflows, temperatures):
        super(YearlyDemandWriter, self).__init__(loads, massflows, temperatures)

    def write_to_csv(self, list_buildings, locator):
        """read in the temporary results files and append them to the Totals.csv file."""
        df = None
        for name in list_buildings:
            temporary_file = locator.get_temporary_file('%(name)sT.csv' % locals())
            if df is None:
                df = pd.read_csv(temporary_file)
            else:
                df = df.append(pd.read_csv(temporary_file), ignore_index=True)
        df.to_csv(locator.get_total_demand('csv'), index=False, float_format='%.3f')

        """read saved data of monthly values and return as totals"""
        monthly_data_buildings = [pd.read_csv(locator.get_demand_results_file(building_name, 'csv')) for building_name
                                  in
                                  list_buildings]
        return df, monthly_data_buildings

    def write_to_hdf5(self, list_buildings, locator):
        """read in the temporary results files and append them to the Totals.csv file."""
        df = None
        for name in list_buildings:
            temporary_file = locator.get_temporary_file('%(name)sT.hdf' % locals())
            if df is None:
                df = pd.read_hdf(temporary_file, key='dataset')
            else:
                df = df.append(pd.read_hdf(temporary_file, key='dataset'))
        df.to_hdf(locator.get_total_demand('hdf'), key='dataset')

        """read saved data of monthly values and return as totals"""
        monthly_data_buildings = [pd.read_hdf(locator.get_demand_results_file(building_name, 'hdf'), key=building_name)
                                  for building_name in
                                  list_buildings]
        return df, monthly_data_buildings<|MERGE_RESOLUTION|>--- conflicted
+++ resolved
@@ -27,18 +27,6 @@
         from cea.demand.thermal_loads import TSD_KEYS_ENERGY_BALANCE_DASHBOARD, TSD_KEYS_SOLAR
 
         if not loads:
-<<<<<<< HEAD
-            self.load_vars = ['QEf', 'QHf', 'QCf', 'Ef', 'E', 'Egenf_cs', 'Qhs_sen_shu', 'Qhs_sen_ahu', 'Qhs_lat_ahu',
-                              'Qhs_sen_aru', 'Qhs_lat_aru', 'Qhs_sen_sys', 'Qhs_lat_sys', 'Qhs_em_ls', 'Qhs_dis_ls',
-                              'Qhs', 'Qhsf', 'Qhsf_lat', 'Qwwf', 'Qww',
-                              'Qhsf_ahu', 'Qhsf_aru', 'Qhsf_shu',
-                              'Qcsf_ahu', 'Qcsf_aru', 'Qcsf_scu',
-                              'Qcdataf', 'Qcref', 'Qcs_sen_scu', 'Qcs_sen_ahu',
-                              'Qcs_lat_ahu', 'Qcs_sen_aru', 'Qcs_lat_aru', 'Qcs_sen_sys', 'Qcs_lat_sys', 'Qcs_em_ls',
-                              'Qcs_dis_ls', 'Qcsf', 'Qcs', 'Qcsf_lat', 'Qhprof', 'Edataf', 'Ealf', 'Eaf', 'Elf',
-                              'Eref', 'Eauxf', 'Eauxf_ve', 'Eauxf_hs', 'Eauxf_cs', 'Eauxf_ww', 'Eauxf_fw',
-                              'Eprof', 'Ecaf', 'Egenf_cs', 'Qcprof']
-=======
             self.load_vars = ['PV', 'GRID', 'E_sys', 'Eal', 'Edata', 'Epro', 'Eaux',
                               'E_ww', 'E_hs', 'E_cs', 'E_cre', 'E_cdata',
                               'Qhs_sen_shu', 'Qhs_sen_ahu', 'Qhs_lat_ahu',
@@ -66,7 +54,6 @@
                               'Qcs_sen_sys', 'Qcs_lat_sys', 'Qcs_em_ls',
                               'Qcs_dis_ls', 'Qhpro_sys',
                               'QH_sys', 'QC_sys']
->>>>>>> 4a1e74a7
 
         else:
             self.load_vars = loads

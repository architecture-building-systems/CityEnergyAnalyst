"""
This is the dashboard of CEA
"""
from __future__ import division
from __future__ import print_function

import json
import os

import pandas as pd
import numpy as np
import cea.config
import cea.inputlocator
from cea.plots.supply_system.individual_activation_curve import individual_activation_curve
from cea.plots.supply_system.cost_analysis_curve_decentralized import cost_analysis_curve_decentralized
from cea.plots.supply_system.thermal_storage_curve import thermal_storage_activation_curve
from cea.plots.supply_system.optimization_post_processing.electricity_imports_exports_script import electricity_import_and_exports
from cea.plots.supply_system.optimization_post_processing.energy_mix_based_on_technologies_script import energy_mix_based_on_technologies_script
from cea.plots.supply_system.optimization_post_processing.individual_configuration import supply_system_configuration
from cea.plots.thermal_networks.main import Plots as Plots_thermal_network
from cea.technologies.thermal_network.network_layout.main import network_layout
from cea.technologies.thermal_network.thermal_network_matrix import thermal_network_main
from cea.plots.supply_system.optimization_post_processing.natural_gas_imports_script import natural_gas_imports
from cea.plots.supply_system.likelihood_chart import likelihood_chart
from cea.plots.supply_system.optimization_post_processing.locating_individuals_in_generation_script import locating_individuals_in_generation_script



from cea.plots.supply_system.map_chart import map_chart
from cea.plots.supply_system.pie_chart_import_exports import pie_chart_imports_exports
from cea.plots.supply_system.pie_chart_costs import pie_chart_costs
from cea.plots.supply_system.pie_chart_renewables import pie_chart_renewables
from cea.optimization.constants import SIZING_MARGIN
from math import ceil

__author__ = "Jimeno A. Fonseca"
__copyright__ = "Copyright 2018, Architecture and Building Systems - ETH Zurich"
__credits__ = ["Jimeno A. Fonseca", "Sreepathi Bhargava Krishna"]
__license__ = "MIT"
__version__ = "0.1"
__maintainer__ = "Daren Thomas"
__email__ = "cea@arch.ethz.ch"
__status__ = "Production"


def plots_main(locator, config):
    # local variables
    scenario = config.scenario
    generation = config.plots_supply_system.generation
    individual = config.plots_supply_system.individual
    type_of_network = config.plots_supply_system.network_type
    categories = config.plots_supply_system.categories

    # initialize class
    category = "optimization-detailed"

    if not os.path.exists(locator.get_address_of_individuals_of_a_generation(generation, category)):
        data_address = locating_individuals_in_generation_script(generation, locator)
    else:
        data_address = pd.read_csv(locator.get_address_of_individuals_of_a_generation(generation, category))
    data_address = data_address[data_address['individual_list'] == individual]

    generation_number = data_address['generation_number_address'].values[0]
    individual_number = data_address['individual_number_address'].values[0]
    individual = 'ind' + str(individual_number) # updating the individual based on its correct path from the checkpoint

    plots = Plots(locator, individual, generation, config, type_of_network, category)

    if "thermal_dispatch_curves" in categories:
        if type_of_network == 'DH':
            plots.individual_heating_dispatch_curve(category)
            plots.individual_heating_storage_dispatch_curve(category)
        if type_of_network == 'DC':
            plots.individual_cooling_dispatch_curve(category)

    if "electrical_dispatch_curves" in categories:
        if type_of_network == 'DH':
            plots.individual_electricity_dispatch_curve_heating(category)
        if type_of_network == 'DC':
            plots.individual_electricity_dispatch_curve_cooling(category)

    if "costs_analysis" in categories:
        plots.pie_total_costs(category)  ##TODO: create data inputs for these new 5 plots.
        if type_of_network == 'DH':
            plots.cost_analysis_heating_decentralized(config, category)
        if type_of_network == 'DC':
            plots.cost_analysis_cooling_decentralized(config, category)

    if "system_sizes" in categories:
        plots.map_location_size_customers_energy_system(type_of_network, category)

    if "supply_mix" in categories:
        plots.pie_energy_supply_mix(category)
        # plots.pie_renewable_share(category)  ##TODO: create data inputs for these new 5 plots.

    if "imports_exports" in categories:
        plots.pie_import_exports(category)
        plots.impact_in_the_local_grid(category)

    if "thermal_network" in categories:
        network_name = "gen%s_%s" % (generation, individual)
        network_type = type_of_network
        preprocessing_run_thermal_network(config, locator, network_name, network_type)
        plots = Plots_thermal_network(locator, network_type, network_name)
        # create plots
        plots.loss_curve(category)
        plots.loss_curve_relative(category)
        plots.supply_return_ambient_curve(category)
        plots.loss_duration_curve(category)
        plots.energy_loss_bar_plot(category)
        plots.energy_loss_bar_substation_plot(category)
        plots.heat_network_plot(category)
        plots.pressure_network_plot(category)
        plots.network_layout_plot(category)
        print("thermal network plots successfully saved in plots folder of scenario: ", config.scenario)

    return

def preprocessing_run_thermal_network(config, locator, output_name_network, output_type_network):

    # configure thermal network (reduced simulation and create diagram of new network.
    network_name = output_name_network
    network_type = output_type_network  # set to either 'DH' or 'DC'
    file_type = 'shp'  # set to csv or shp
    set_diameter = config.thermal_network.set_diameter  # boolean
    config.thermal_network.use_representative_week_per_month = False

    if network_type == 'DC':
        substation_cooling_systems = ['ahu', 'aru', 'scu', 'data',
                                      're']  # list of cooling demand types supplied by network to substation
        substation_heating_systems = []
    else:
        substation_cooling_systems = []
        substation_heating_systems = ['ahu', 'aru', 'shu',
                                      'ww']  # list of heating demand types supplied by network to substation

    # combine into a dictionary to pass fewer arguments
    substation_systems = {'heating': substation_heating_systems, 'cooling': substation_cooling_systems}
    thermal_network_main(locator, network_type, network_name, file_type, set_diameter, config, substation_systems)

class Plots():

    def __init__(self, locator, individual, generation, config, output_type_network, category):
        # local variables
        self.locator = locator
        self.individual = individual
        self.config = config
        self.category = category
        self.generation = generation
        self.output_type_network = output_type_network
        # fields of loads in the systems of heating, cooling and electricity
        self.analysis_fields_electricity_loads_heating = ['Electr_netw_total_W', "E_HPSew_req_W", "E_HPLake_req_W",
                                                  "E_GHP_req_W",
                                                  "E_BaseBoiler_req_W",
                                                  "E_PeakBoiler_req_W",
                                                  "E_AddBoiler_req_W",
                                                  "E_aux_storage_solar_and_heat_recovery_req_W",
                                                  "E_total_req_W"]
        self.analysis_fields_electricity_loads_cooling = ["E_total_req_W"]
        self.analysis_fields_heating_loads = ['Q_DHNf_W']
        self.analysis_fields_cooling_loads = ['Q_total_cooling_W']
        self.analysis_fields_heating = ["Q_PVT_to_directload_W",
                                        "Q_SC_ET_to_directload_W",
                                        "Q_SC_FP_to_directload_W",
                                        "Q_server_to_directload_W",
                                        "Q_compair_to_directload_W",
                                        "Q_from_storage_used_W",
                                        "Q_HPLake_W",
                                        "Q_HPSew_W",
                                        "Q_GHP_W",
                                        "Q_CHP_W",
                                        "Q_Furnace_W",
                                        "Q_BaseBoiler_W",
                                        "Q_PeakBoiler_W",
                                        "Q_AddBoiler_W"]
        self.analysis_fields_heating_storage_charging = ["Q_PVT_to_storage_W",
                                                         "Q_SC_ET_to_storage_W",
                                                         "Q_SC_FP_to_storage_W",
                                                         "Q_server_to_storage_W"]
        self.analysis_fields_cost_cooling_centralized = ["Capex_a_ACH",
                                                   "Capex_a_CCGT",
                                                   "Capex_a_CT",
                                                   "Capex_a_Tank",
                                                   "Capex_a_VCC",
                                                   "Capex_a_VCC_backup",
                                                   "Capex_a_pump",
                                                   "Opex_var_ACH",
                                                   "Opex_var_CCGT",
                                                   "Opex_var_CT",
                                                   "Opex_var_Lake",
                                                   "Opex_var_VCC",
                                                   "Opex_var_VCC_backup",
                                                   "Opex_var_pump",
                                                   "Electricity_Costs"]
        self.analysis_fields_cost_decentralized_cooling = ["Capex_Decentralized", "Opex_Decentralized"]
        self.analysis_fields_cost_cooling_total = ["Capex_Total",
                                                   "Opex_Total"]
        self.analysis_fields_cost_central_decentral = ["Capex_Centralized",
                                                       "Capex_Decentralized",
                                                       "Opex_Centralized",
                                                       "Opex_Decentralized"]
        self.analysis_fields_cost_heating_total = ["Capex_Total",
                                                   "Opex_Total"]
        self.analysis_fields_cost_heating_centralized = ["Capex_SC",
                                                         "Capex_PVT",
                                                         "Capex_furnace",
                                                         "Capex_Boiler_Total",
                                                         "Capex_CHP",
                                                         "Capex_Lake",
                                                         "Capex_Sewage",
                                                         "Capex_pump",
                                                         "Opex_HP_Sewage",
                                                         "Opex_HP_Lake",
                                                         "Opex_GHP",
                                                         "Opex_CHP_Total",
                                                         "Opex_Furnace_Total",
                                                         "Opex_Boiler_Total",
                                                         "Electricity_Costs"]
        self.analysis_fields_heating_storage_discharging = ["Q_from_storage_used_W"]
        self.analysis_fields_heating_storage_status = ["Q_storage_content_W"]
        self.analysis_fields_cooling = ['Q_from_Lake_W',
                                        'Q_from_VCC_W',
                                        'Q_from_ACH_W',
                                        'Q_from_VCC_backup_W',
                                        'Q_from_storage_tank_W']
        self.analysis_fields_electricity_heating = ["E_PV_to_directload_W",
                                            "E_PVT_to_directload_W",
                                            "E_CHP_to_directload_W",
                                            "E_Furnace_to_directload_W",
                                            "E_PV_to_grid_W",
                                            "E_PVT_to_grid_W",
                                            "E_CHP_to_grid_W",
                                            "E_Furnace_to_grid_W",
                                                    "E_from_grid_W"]
        self.analysis_fields_electricity_cooling = ["E_CHP_to_directload_W",
                                                    "E_CHP_to_grid_W",
                                                    "E_PV_to_directload_W",
                                                    "E_PV_to_grid_W",
                                                    "E_from_grid_W"]
        self.analysis_fields_individual_heating = ['Base_boiler_BG_capacity_W', 'Base_boiler_NG_capacity_W', 'CHP_BG_capacity_W',
                                'CHP_NG_capacity_W', 'Furnace_dry_capacity_W', 'Furnace_wet_capacity_W',
                                'GHP_capacity_W', 'HP_Lake_capacity_W', 'HP_Sewage_capacity_W',
                                'PVT_capacity_W', 'PV_capacity_W', 'Peak_boiler_BG_capacity_W',
                                'Peak_boiler_NG_capacity_W', 'SC_ET_capacity_W', 'SC_FP_capacity_W',
                                                   'Disconnected_Boiler_BG_capacity_W',
                                                   'Disconnected_Boiler_NG_capacity_W',
                                                   'Disconnected_FC_capacity_W',
                                                   'Disconnected_GHP_capacity_W']
        self.analysis_fields_individual_cooling = ['VCC_capacity_W', 'Absorption_Chiller_capacity_W',
                                                   'Lake_cooling_capacity_W', 'storage_cooling_capacity_W',
                                                   'Disconnected_VCC_to_AHU_capacity_cooling_W',
                                                   'Disconnected_VCC_to_ARU_capacity_cooling_W',
                                                   'Disconnected_VCC_to_SCU_capacity_cooling_W',
                                                   'Disconnected_VCC_to_AHU_ARU_capacity_cooling_W',
                                                   'Disconnected_VCC_to_AHU_SCU_capacity_cooling_W',
                                                   'Disconnected_VCC_to_ARU_SCU_capacity_cooling_W',
                                                   'Disconnected_VCC_to_AHU_ARU_SCU_capacity_cooling_W',
                                                   'Disconnected_single_effect_ACH_to_AHU_capacity_cooling_W',
                                                   'Disconnected_double_effect_ACH_to_AHU_capacity_cooling_W',
                                                   'Disconnected_single_effect_ACH_to_ARU_capacity_cooling_W',
                                                   'Disconnected_double_effect_ACH_to_ARU_capacity_cooling_W',
                                                   'Disconnected_single_effect_ACH_to_SCU_capacity_cooling_W',
                                                   'Disconnected_double_effect_ACH_to_SCU_capacity_cooling_W',
                                                   'Disconnected_single_effect_ACH_to_AHU_ARU_capacity_cooling_W',
                                                   'Disconnected_double_effect_ACH_to_AHU_ARU_capacity_cooling_W',
                                                   'Disconnected_single_effect_ACH_to_AHU_SCU_capacity_cooling_W',
                                                   'Disconnected_double_effect_ACH_to_AHU_SCU_capacity_cooling_W',
                                                   'Disconnected_single_effect_ACH_to_ARU_SCU_capacity_cooling_W',
                                                   'Disconnected_double_effect_ACH_to_ARU_SCU_capacity_cooling_W',
                                                   'Disconnected_single_effect_ACH_to_AHU_ARU_SCU_capacity_cooling_W',
                                                   'Disconnected_double_effect_ACH_to_AHU_ARU_SCU_capacity_cooling_W',
                                                   'Disconnected_direct_expansion_to_AHU_capacity_cooling_W',
                                                   'Disconnected_direct_expansion_to_ARU_capacity_cooling_W',
                                                   'Disconnected_direct_expansion_to_SCU_capacity_cooling_W',
                                                   'Disconnected_direct_expansion_to_AHU_SCU_capacity_cooling_W',
                                                   'Disconnected_direct_expansion_to_AHU_ARU_capacity_cooling_W',
                                                   'Disconnected_direct_expansion_to_ARU_SCU_capacity_cooling_W',
                                                   'Disconnected_direct_expansion_to_AHU_ARU_SCU_capacity_cooling_W']
        self.renewable_sources_fields = ['Base_boiler_BG_capacity_W', 'CHP_BG_capacity_W',
                                         'Furnace_dry_capacity_W', 'Furnace_wet_capacity_W',
                                         'GHP_capacity_W', 'HP_Lake_capacity_W', 'HP_Sewage_capacity_W',
                                         'PVT_capacity_W', 'PV_capacity_W', 'Peak_boiler_BG_capacity_W',
                                         'SC_ET_capacity_W', 'SC_FP_capacity_W',
                                         'Disconnected_Boiler_BG_capacity_W',
                                         'Disconnected_FC_capacity_W',
                                         'Disconnected_GHP_capacity_W']
        self.cost_analysis_cooling_fields = ['Capex_a_ACH', 'Capex_a_CCGT', 'Capex_a_CT', 'Capex_a_Tank', 'Capex_a_VCC',
                                             'Capex_a_VCC_backup', 'Capex_pump', 'Opex_fixed_ACH', 'Opex_fixed_CCGT',
                                             'Opex_fixed_CT', 'Opex_fixed_Tank', 'Opex_fixed_VCC',
                                             'Opex_fixed_VCC_backup', 'Opex_fixed_pump',
                                             'Opex_var_Lake', 'Opex_var_VCC', 'Opex_var_ACH',
                                             'Opex_var_VCC_backup', 'Opex_var_CT', 'Opex_var_CCGT']
        self.data_processed = self.preprocessing_generations_data()
        self.data_processed_individual = self.preprocessing_individual_data(self.locator,
                                                                            self.data_processed['generation'],
                                                                            self.individual, self.generation, self.config)
        self.data_processed_cost_centralized = self.preprocessing_individual_data_cost_centralized(self.locator,
                                                                                                   self.data_processed['generation'],
                                                                                                   self.individual, self.generation,
                                                                                                   self.config, self.category)
        self.data_processed_cost_decentralized = self.preprocessing_individual_data_decentralized(self.locator,
                                                                                                  self.data_processed[
                                                                                                      'generation'],
                                                                                                  self.individual, self.generation,
                                                                                                  self.individual,
                                                                                                  self.config, self.category)
        self.data_processed_imports_exports = self.preprocessing_import_exports(self.locator, self.generation,
                                                                                self.individual, config)
        self.data_energy_mix = self.preprocessing_energy_mix(self.locator, self.generation, self.individual, config)

        self.data_processed_capacities_installed = self.preprocessing_capacities_installed(self.locator,
                                                                                           self.generation,
                                                                                           self.individual,
                                                                                           self.output_type_network,
                                                                                           self.config)


    def preprocessing_generations_data(self):

        with open(self.locator.get_optimization_checkpoint(self.generation), "rb") as fp:
            data = json.load(fp)
        # get lists of data for performance values of the population
        costs_Mio = [round(objectives[0] / 1000000, 2) for objectives in
                     data['population_fitness']]  # convert to millions
        emissions_ton = [round(objectives[1] / 1000000, 2) for objectives in
                         data['population_fitness']]  # convert to tons x 10^3
        prim_energy_GJ = [round(objectives[2] / 1000000, 2) for objectives in
                          data['population_fitness']]  # convert to gigajoules x 10^3
        individual_names = ['ind' + str(i) for i in range(len(costs_Mio))]

        df_population = pd.DataFrame({'Name': individual_names, 'costs_Mio': costs_Mio,
                                      'emissions_ton': emissions_ton, 'prim_energy_GJ': prim_energy_GJ
                                      }).set_index("Name")

        individual_barcode = [[str(ind) if type(ind) == float else str(ind) for ind in
                               individual] for individual in data['population']]
        def_individual_barcode = pd.DataFrame({'Name': individual_names,
                                               'individual_barcode': individual_barcode}).set_index("Name")

        # get lists of data for performance values of the population (hall_of_fame
        costs_Mio_HOF = [round(objectives[0] / 1000000, 2) for objectives in
                         data['halloffame_fitness']]  # convert to millions
        emissions_ton_HOF = [round(objectives[1] / 1000000, 2) for objectives in
                             data['halloffame_fitness']]  # convert to tons x 10^3
        prim_energy_GJ_HOF = [round(objectives[2] / 1000000, 2) for objectives in
                              data['halloffame_fitness']]  # convert to gigajoules x 10^3
        individual_names_HOF = ['ind' + str(i) for i in range(len(costs_Mio_HOF))]
        df_halloffame = pd.DataFrame({'Name': individual_names_HOF, 'costs_Mio': costs_Mio_HOF,
                                      'emissions_ton': emissions_ton_HOF,
                                      'prim_energy_GJ': prim_energy_GJ_HOF}).set_index("Name")

        # get dataframe with capacity installed per individual
        for i, individual in enumerate(individual_names):
            dict_capacities = data['capacities'][i]
            dict_network = data['disconnected_capacities'][i]["network"]
            list_dict_disc_capacities = data['disconnected_capacities'][i]["disconnected_capacity"]
            for building, dict_disconnected in enumerate(list_dict_disc_capacities):
                if building == 0:
                    df_disc_capacities = pd.DataFrame(dict_disconnected, index=[dict_disconnected['building_name']])
                else:
                    df_disc_capacities = df_disc_capacities.append(
                        pd.DataFrame(dict_disconnected, index=[dict_disconnected['building_name']]))
            df_disc_capacities = df_disc_capacities.set_index('building_name')
            dict_disc_capacities = df_disc_capacities.sum(axis=0).to_dict()  # series with sum of capacities

            if i == 0:
                df_disc_capacities_final = pd.DataFrame(dict_disc_capacities, index=[individual])
                df_capacities = pd.DataFrame(dict_capacities, index=[individual])
                df_network = pd.DataFrame({"network": dict_network}, index=[individual])
            else:
                df_capacities = df_capacities.append(pd.DataFrame(dict_capacities, index=[individual]))
                df_network = df_network.append(pd.DataFrame({"network": dict_network}, index=[individual]))
                df_disc_capacities_final = df_disc_capacities_final.append(
                    pd.DataFrame(dict_disc_capacities, index=[individual]))

        data_processed = {'population': df_population, 'halloffame': df_halloffame, 'capacities_W': df_capacities,
             'disconnected_capacities_W': df_disc_capacities_final, 'network': df_network,
             'spread': data['spread'], 'euclidean_distance': data['euclidean_distance'],
             'individual_barcode': def_individual_barcode}

        return {'generation':data_processed}

    def preprocessing_individual_data(self, locator, data_raw, individual, generation, config):

        # get netwoork name
        string_network = data_raw['network'].loc[individual].values[0]
        total_demand = pd.read_csv(locator.get_total_demand())
        building_names = total_demand.Name.values

        # get data about hourly demands in these buildings
        building_demands_df = pd.read_csv(locator.get_optimization_network_results_summary(string_network)).set_index(
            "DATE")

        # get data about the dispatch patterns of these buildings
        individual_barcode_list = data_raw['individual_barcode'].loc[individual].values[0]

        # The current structure of CEA has the following columns saved, in future, this will be slightly changed and
        # correspondingly these columns_of_saved_files needs to be changed
        columns_of_saved_files = ['CHP/Furnace', 'CHP/Furnace Share', 'Base Boiler',
                                  'Base Boiler Share', 'Peak Boiler', 'Peak Boiler Share',
                                  'Heating Lake', 'Heating Lake Share', 'Heating Sewage', 'Heating Sewage Share', 'GHP',
                                  'GHP Share',
                                  'Data Centre', 'Compressed Air', 'PV', 'PV Area Share', 'PVT', 'PVT Area Share', 'SC_ET',
                                  'SC_ET Area Share', 'SC_FP', 'SC_FP Area Share', 'DHN Temperature', 'DHN unit configuration',
                                  'Lake Cooling', 'Lake Cooling Share', 'VCC Cooling', 'VCC Cooling Share',
                                  'Absorption Chiller', 'Absorption Chiller Share', 'Storage', 'Storage Share',
                                  'DCN Temperature', 'DCN unit configuration']
        for i in building_names:  # DHN
            columns_of_saved_files.append(str(i) + ' DHN')

        for i in building_names:  # DCN
            columns_of_saved_files.append(str(i) + ' DCN')


        df_current_individual = pd.DataFrame(np.zeros(shape = (1, len(columns_of_saved_files))), columns=columns_of_saved_files)
        for i, ind in enumerate((columns_of_saved_files)):
            df_current_individual[ind] = individual_barcode_list[i]

        individual_number = int(individual[-1])
        # get data about the dispatch patterns of these buildings (main units)
        if config.plots_supply_system.network_type == 'DH':
            data_dispatch_path = os.path.join(
                locator.get_optimization_slave_heating_activation_pattern(individual_number, generation))
            df_heating = pd.read_csv(data_dispatch_path).set_index("DATE")

            data_dispatch_path = os.path.join(
                locator.get_optimization_slave_electricity_activation_pattern_heating(individual_number, generation))
            df_electricity = pd.read_csv(data_dispatch_path).set_index("DATE")

            # get data about the dispatch patterns of these buildings (storage)
            data_storage_path = os.path.join(
                locator.get_optimization_slave_storage_operation_data(individual_number, generation))
            df_SO = pd.read_csv(data_storage_path).set_index("DATE")

            # join into one database
            data_processed = df_heating.join(df_electricity).join(df_SO).join(building_demands_df)

        elif config.plots_supply_system.network_type == 'DC':
            data_dispatch_path = os.path.join(
                locator.get_optimization_slave_cooling_activation_pattern(individual_number, generation))
            df_cooling = pd.read_csv(data_dispatch_path).set_index("DATE")

            data_dispatch_path = os.path.join(
                locator.get_optimization_slave_electricity_activation_pattern_cooling(individual_number, generation))
            df_electricity = pd.read_csv(data_dispatch_path).set_index("DATE")

            # join into one database
            data_processed = df_cooling.join(building_demands_df).join(df_electricity)

        return data_processed

    def preprocessing_individual_data_cost_centralized(self, locator, data_raw, individual, generation, config, category):

        total_demand = pd.read_csv(locator.get_total_demand())
        building_names = total_demand.Name.values

        df_all_generations = pd.read_csv(locator.get_optimization_all_individuals())
        preprocessing_costs = pd.read_csv(locator.get_preprocessing_costs())

        # The current structure of CEA has the following columns saved, in future, this will be slightly changed and
        # correspondingly these columns_of_saved_files needs to be changed
        columns_of_saved_files = ['CHP/Furnace', 'CHP/Furnace Share', 'Base Boiler',
                                  'Base Boiler Share', 'Peak Boiler', 'Peak Boiler Share',
                                  'Heating Lake', 'Heating Lake Share', 'Heating Sewage', 'Heating Sewage Share', 'GHP',
                                  'GHP Share',
                                  'Data Centre', 'Compressed Air', 'PV', 'PV Area Share', 'PVT', 'PVT Area Share', 'SC_ET',
                                  'SC_ET Area Share', 'SC_FP', 'SC_FP Area Share', 'DHN Temperature', 'DHN unit configuration',
                                  'Lake Cooling', 'Lake Cooling Share', 'VCC Cooling', 'VCC Cooling Share',
                                  'Absorption Chiller', 'Absorption Chiller Share', 'Storage', 'Storage Share',
                                  'DCN Temperature', 'DCN unit configuration']
        for i in building_names:  # DHN
            columns_of_saved_files.append(str(i) + ' DHN')

        for i in building_names:  # DCN
            columns_of_saved_files.append(str(i) + ' DCN')

        individual_index = data_raw['individual_barcode'].index.values
        if config.plots_supply_system.network_type == 'DH':
            data_dispatch_path = os.path.join(
                locator.get_optimization_slave_investment_cost_detailed(1, 1))
            df_heating_costs = pd.read_csv(data_dispatch_path)
            column_names = df_heating_costs.columns.values
            column_names = np.append(column_names, ['Opex_HP_Sewage', 'Opex_HP_Lake', 'Opex_GHP', 'Opex_CHP_BG',
                                                    'Opex_CHP_NG', 'Opex_Furnace_wet', 'Opex_Furnace_dry',
                                                    'Opex_BaseBoiler_BG', 'Opex_BaseBoiler_NG', 'Opex_PeakBoiler_BG',
                                                    'Opex_PeakBoiler_NG', 'Opex_BackupBoiler_BG', 'Opex_BackupBoiler_NG',
                                                    'Capex_SC', 'Capex_PVT', 'Capex_Boiler_backup', 'Capex_storage_HEX',
                                                    'Capex_furnace', 'Capex_Boiler', 'Capex_Boiler_peak', 'Capex_Lake', 'Capex_CHP',
                                                    'Capex_Sewage', 'Capex_pump', 'Opex_Total', 'Capex_Total', 'Capex_Boiler_Total',
                                                    'Opex_Boiler_Total', 'Opex_CHP_Total', 'Opex_Furnace_Total', 'Disconnected_costs',
                                                    'Capex_Decentralized', 'Opex_Decentralized', 'Capex_Centralized', 'Opex_Centralized', 'Electricity_Costs', 'Process_Heat_Costs'])

            data_processed = pd.DataFrame(np.zeros([len(data_raw['individual_barcode']), len(column_names)]), columns=column_names)

        elif config.plots_supply_system.network_type == 'DC':
            data_dispatch_path = os.path.join(
                locator.get_optimization_slave_investment_cost_detailed_cooling(1, 1))
            df_cooling_costs = pd.read_csv(data_dispatch_path)
            column_names = df_cooling_costs.columns.values
            column_names = np.append(column_names,
                                     ['Opex_var_ACH', 'Opex_var_CCGT', 'Opex_var_CT', 'Opex_var_Lake', 'Opex_var_VCC',
                                      'Opex_var_VCC_backup', 'Capex_ACH', 'Capex_CCGT', 'Capex_CT', 'Capex_Tank', 'Capex_VCC',
                                      'Capex_VCC_backup', 'Capex_a_pump', 'Opex_Total', 'Capex_Total', 'Opex_var_pump', 'Disconnected_costs',
                                      'Capex_Decentralized', 'Opex_Decentralized', 'Capex_Centralized', 'Opex_Centralized', 'Electricity_Costs', 'Process_Heat_Costs'])

            data_processed = pd.DataFrame(np.zeros([len(data_raw['individual_barcode']), len(column_names)]), columns=column_names)


        individual_barcode_list = data_raw['individual_barcode'].loc[individual].values[0]
        df_current_individual = pd.DataFrame(np.zeros(shape = (1, len(columns_of_saved_files))), columns=columns_of_saved_files)
        for i, ind in enumerate((columns_of_saved_files)):
            df_current_individual[ind] = individual_barcode_list[i]

        if not os.path.exists(locator.get_address_of_individuals_of_a_generation(generation, category)):
            data_address = locating_individuals_in_generation_script(generation, locator)
        else:
            data_address = pd.read_csv(locator.get_address_of_individuals_of_a_generation(generation, category))
        data_address = data_address[data_address['individual_list'] == individual]

        generation_number = data_address['generation_number_address'].values[0]
        individual_number = data_address['individual_number_address'].values[0]

        if config.plots_supply_system.network_type == 'DH':
            data_dispatch_path = os.path.join(
                locator.get_optimization_slave_investment_cost_detailed(individual_number, generation_number))
            df_heating_costs = pd.read_csv(data_dispatch_path)

            data_dispatch_path = os.path.join(
                locator.get_optimization_slave_heating_activation_pattern(individual_number, generation_number))
            df_heating = pd.read_csv(data_dispatch_path).set_index("DATE")

            for column_name in df_heating_costs.columns.values:
                data_processed.loc[individual][column_name] = df_heating_costs[column_name].values


            data_processed.loc[individual]['Opex_HP_Sewage'] = np.sum(df_heating['Opex_var_HP_Sewage'])
            data_processed.loc[individual]['Opex_HP_Lake'] = np.sum(df_heating['Opex_var_HP_Lake'])
            data_processed.loc[individual]['Opex_GHP'] = np.sum(df_heating['Opex_var_GHP'])
            data_processed.loc[individual]['Opex_CHP_BG'] = np.sum(df_heating['Opex_var_CHP_BG'])
            data_processed.loc[individual]['Opex_CHP_NG'] = np.sum(df_heating['Opex_var_CHP_NG'])
            data_processed.loc[individual]['Opex_Furnace_wet'] = np.sum(df_heating['Opex_var_Furnace_wet'])
            data_processed.loc[individual]['Opex_Furnace_dry'] = np.sum(df_heating['Opex_var_Furnace_dry'])
            data_processed.loc[individual]['Opex_BaseBoiler_BG'] = np.sum(df_heating['Opex_var_BaseBoiler_BG'])
            data_processed.loc[individual]['Opex_BaseBoiler_NG'] = np.sum(df_heating['Opex_var_BaseBoiler_NG'])
            data_processed.loc[individual]['Opex_PeakBoiler_BG'] = np.sum(df_heating['Opex_var_PeakBoiler_BG'])
            data_processed.loc[individual]['Opex_PeakBoiler_NG'] = np.sum(df_heating['Opex_var_PeakBoiler_NG'])
            data_processed.loc[individual]['Opex_BackupBoiler_BG'] = np.sum(df_heating['Opex_var_BackupBoiler_BG'])
            data_processed.loc[individual]['Opex_BackupBoiler_NG'] = np.sum(df_heating['Opex_var_BackupBoiler_NG'])


            data_processed.loc[individual]['Capex_SC'] = data_processed.loc[individual]['Capex_a_SC'] + data_processed.loc[individual]['Opex_fixed_SC']
            data_processed.loc[individual]['Capex_PVT'] = data_processed.loc[individual]['Capex_a_PVT'] + data_processed.loc[individual]['Opex_fixed_PVT']
            data_processed.loc[individual]['Capex_Boiler_backup'] = data_processed.loc[individual]['Capex_a_Boiler_backup']+ data_processed.loc[individual]['Opex_fixed_Boiler_backup']
            data_processed.loc[individual]['Capex_storage_HEX'] = data_processed.loc[individual]['Capex_a_storage_HEX'] + data_processed.loc[individual]['Opex_fixed_storage_HEX']
            data_processed.loc[individual]['Capex_furnace'] = data_processed.loc[individual]['Capex_a_furnace']+ data_processed.loc[individual]['Opex_fixed_furnace']
            data_processed.loc[individual]['Capex_Boiler'] = data_processed.loc[individual]['Capex_a_Boiler'] + data_processed.loc[individual]['Opex_fixed_Boiler']
            data_processed.loc[individual]['Capex_Boiler_peak'] = data_processed.loc[individual]['Capex_a_Boiler_peak']+ data_processed.loc[individual]['Opex_fixed_Boiler_peak']
            data_processed.loc[individual]['Capex_Lake'] = data_processed.loc[individual]['Capex_a_Lake']+ data_processed.loc[individual]['Opex_fixed_Lake']
            data_processed.loc[individual]['Capex_Sewage'] = data_processed.loc[individual]['Capex_a_Sewage'] + data_processed.loc[individual]['Opex_fixed_Boiler']
            data_processed.loc[individual]['Capex_pump'] = data_processed.loc[individual]['Capex_a_pump'] + data_processed.loc[individual]['Opex_fixed_pump']
            data_processed.loc[individual]['Capex_CHP'] = data_processed.loc[individual]['Capex_a_CHP'] + data_processed.loc[individual]['Opex_fixed_CHP']
            data_processed.loc[individual]['Disconnected_costs'] = df_heating_costs['CostDiscBuild']

            data_processed.loc[individual]['Capex_Boiler_Total'] = data_processed.loc[individual]['Capex_Boiler'] + \
                                                                        data_processed.loc[individual][
                                                                            'Capex_Boiler_peak'] + \
                                                                        data_processed.loc[individual][
                                                                            'Capex_Boiler_backup']
            data_processed.loc[individual]['Opex_Boiler_Total'] = data_processed.loc[individual]['Opex_BackupBoiler_NG'] + \
                                                                       data_processed.loc[individual][
                                                                           'Opex_BackupBoiler_BG'] + \
                                                                       data_processed.loc[individual][
                                                                           'Opex_PeakBoiler_NG'] + \
                                                                       data_processed.loc[individual][
                                                                           'Opex_PeakBoiler_BG'] + \
                                                                       data_processed.loc[individual][
                                                                           'Opex_BaseBoiler_NG'] + \
                                                                       data_processed.loc[individual][
                                                                           'Opex_BaseBoiler_BG']
            data_processed.loc[individual]['Opex_CHP_Total'] = data_processed.loc[individual]['Opex_CHP_NG'] + \
                                                                    data_processed.loc[individual][
                                                                        'Opex_CHP_BG']

            data_processed.loc[individual]['Opex_Furnace_Total'] = data_processed.loc[individual]['Opex_Furnace_wet'] + \
                                                                      data_processed.loc[individual]['Opex_Furnace_dry']

            data_processed.loc[individual]['Electricity_Costs'] = preprocessing_costs['elecCosts'].values[0]
            data_processed.loc[individual]['Process_Heat_Costs'] = preprocessing_costs['hpCosts'].values[0]




            data_processed.loc[individual]['Opex_Centralized'] \
                = data_processed.loc[individual]['Opex_HP_Sewage'] + data_processed.loc[individual]['Opex_HP_Lake'] + \
                  data_processed.loc[individual]['Opex_GHP'] + data_processed.loc[individual]['Opex_CHP_BG'] + \
                  data_processed.loc[individual]['Opex_CHP_NG'] + data_processed.loc[individual]['Opex_Furnace_wet'] + \
                  data_processed.loc[individual]['Opex_Furnace_dry'] + data_processed.loc[individual]['Opex_BaseBoiler_BG'] + \
                  data_processed.loc[individual]['Opex_BaseBoiler_NG'] + data_processed.loc[individual]['Opex_PeakBoiler_BG'] + \
                  data_processed.loc[individual]['Opex_PeakBoiler_NG'] + data_processed.loc[individual]['Opex_BackupBoiler_BG'] + \
                  data_processed.loc[individual]['Opex_BackupBoiler_NG'] + \
                  data_processed.loc[individual]['Electricity_Costs'] + data_processed.loc[individual][
                      'Process_Heat_Costs']

            data_processed.loc[individual]['Capex_Centralized'] = data_processed.loc[individual]['Capex_SC'] + \
                        data_processed.loc[individual]['Capex_PVT'] + data_processed.loc[individual]['Capex_Boiler_backup'] + \
                        data_processed.loc[individual]['Capex_storage_HEX'] + data_processed.loc[individual]['Capex_furnace'] + \
                        data_processed.loc[individual]['Capex_Boiler'] + data_processed.loc[individual]['Capex_Boiler_peak'] + \
                        data_processed.loc[individual]['Capex_Lake'] + data_processed.loc[individual]['Capex_Sewage'] + \
                        data_processed.loc[individual]['Capex_pump']

            data_processed.loc[individual]['Capex_Decentralized'] = df_heating_costs['Capex_Disconnected']
            data_processed.loc[individual]['Opex_Decentralized'] = df_heating_costs['Opex_Disconnected']
            data_processed.loc[individual]['Capex_Total'] = data_processed.loc[individual]['Capex_Centralized'] + data_processed.loc[individual_code]['Capex_Decentralized']
            data_processed.loc[individual]['Opex_Total'] = data_processed.loc[individual]['Opex_Centralized'] + data_processed.loc[individual_code]['Opex_Decentralized']

        elif config.plots_supply_system.network_type == 'DC':
            data_dispatch_path = os.path.join(
                locator.get_optimization_slave_investment_cost_detailed(individual_number, generation_number))
            disconnected_costs = pd.read_csv(data_dispatch_path)

            data_dispatch_path = os.path.join(
                locator.get_optimization_slave_investment_cost_detailed_cooling(individual_number, generation_number))
            df_cooling_costs = pd.read_csv(data_dispatch_path)

            data_dispatch_path = os.path.join(
                locator.get_optimization_slave_cooling_activation_pattern(individual_number, generation_number))
            df_cooling = pd.read_csv(data_dispatch_path).set_index("DATE")

            data_load = pd.read_csv(os.path.join(
                locator.get_optimization_slave_cooling_activation_pattern(individual_number, generation_number)))

            for column_name in df_cooling_costs.columns.values:
                data_processed.loc[individual][column_name] = df_cooling_costs[column_name].values

            data_processed.loc[individual]['Opex_var_ACH'] = np.sum(df_cooling['Opex_var_ACH'])
            data_processed.loc[individual]['Opex_var_CCGT'] = np.sum(df_cooling['Opex_var_CCGT'])
            data_processed.loc[individual]['Opex_var_CT'] = np.sum(df_cooling['Opex_var_CT'])
            data_processed.loc[individual]['Opex_var_Lake'] = np.sum(df_cooling['Opex_var_Lake'])
            data_processed.loc[individual]['Opex_var_VCC'] = np.sum(df_cooling['Opex_var_VCC'])
            data_processed.loc[individual]['Opex_var_VCC_backup'] = np.sum(df_cooling['Opex_var_VCC_backup'])
            data_processed.loc[individual]['Opex_var_pump'] = data_processed.loc[individual]['Opex_var_pump']

            Absorption_chiller_cost_data = pd.read_excel(locator.get_supply_systems(config.region),
                                                         sheetname="Absorption_chiller",
                                                         usecols=['type', 'code', 'cap_min', 'cap_max', 'a', 'b',
                                                                  'c', 'd', 'e', 'IR_%',
                                                                  'LT_yr', 'O&M_%'])
            Absorption_chiller_cost_data = Absorption_chiller_cost_data[
                Absorption_chiller_cost_data['type'] == 'double']
            max_chiller_size = max(Absorption_chiller_cost_data['cap_max'].values)

            Q_ACH_max_W = data_load['Q_from_ACH_W'].max()
            Q_ACH_max_W = Q_ACH_max_W * (1 + SIZING_MARGIN)
            number_of_ACH_chillers = int(ceil(Q_ACH_max_W / max_chiller_size))

            VCC_cost_data = pd.read_excel(locator.get_supply_systems(config.region), sheetname="Chiller")
            VCC_cost_data = VCC_cost_data[VCC_cost_data['code'] == 'CH3']
            max_VCC_chiller_size = max(VCC_cost_data['cap_max'].values)

            Q_VCC_max_W = data_load['Q_from_VCC_W'].max()
            Q_VCC_max_W = Q_VCC_max_W * (1 + SIZING_MARGIN)
            number_of_VCC_chillers = int(ceil(Q_VCC_max_W / max_VCC_chiller_size))

            data_processed.loc[individual]['Capex_ACH'] = (data_processed.loc[individual]['Capex_a_ACH'] + data_processed.loc[individual]['Opex_fixed_ACH']) * number_of_ACH_chillers
            data_processed.loc[individual]['Capex_CCGT'] = data_processed.loc[individual]['Capex_a_CCGT'] + data_processed.loc[individual]['Opex_fixed_CCGT']
            data_processed.loc[individual]['Capex_CT'] = data_processed.loc[individual]['Capex_a_CT']+ data_processed.loc[individual]['Opex_fixed_CT']
            data_processed.loc[individual]['Capex_Tank'] = data_processed.loc[individual]['Capex_a_Tank'] + data_processed.loc[individual]['Opex_fixed_Tank']
            data_processed.loc[individual]['Capex_VCC'] = (data_processed.loc[individual]['Capex_a_VCC']+ data_processed.loc[individual]['Opex_fixed_VCC']) * number_of_VCC_chillers
            data_processed.loc[individual]['Capex_VCC_backup'] = data_processed.loc[individual]['Capex_a_VCC_backup'] + data_processed.loc[individual]['Opex_fixed_VCC_backup']
            data_processed.loc[individual]['Capex_a_pump'] = data_processed.loc[individual]['Capex_pump']+ data_processed.loc[individual]['Opex_fixed_pump']

            data_processed.loc[individual]['Disconnected_costs'] = disconnected_costs['CostDiscBuild']
            data_processed.loc[individual]['Capex_Decentralized'] = disconnected_costs['Capex_Disconnected']
            data_processed.loc[individual]['Opex_Decentralized'] = disconnected_costs['Opex_Disconnected']

            data_processed.loc[individual]['Electricity_Costs'] = preprocessing_costs['elecCosts'].values[0]
            data_processed.loc[individual]['Process_Heat_Costs'] = preprocessing_costs['hpCosts'].values[0]

            data_processed.loc[individual]['Opex_Centralized'] = data_processed.loc[individual]['Opex_var_ACH'] + data_processed.loc[individual]['Opex_var_CCGT'] + \
                                           data_processed.loc[individual]['Opex_var_CT'] + data_processed.loc[individual]['Opex_var_Lake'] + \
                                           data_processed.loc[individual]['Opex_var_VCC'] + data_processed.loc[individual]['Opex_var_VCC_backup'] + data_processed.loc[individual]['Opex_var_pump'].values[0] + \
                                           data_processed.loc[individual]['Electricity_Costs'] + data_processed.loc[individual]['Process_Heat_Costs']

            data_processed.loc[individual]['Capex_Centralized'] = data_processed.loc[individual]['Capex_a_ACH'] + data_processed.loc[individual]['Capex_a_CCGT'] + \
                                           data_processed.loc[individual]['Capex_a_CT'] + data_processed.loc[individual]['Capex_a_Tank'] + \
                                           data_processed.loc[individual]['Capex_a_VCC'] + data_processed.loc[individual]['Capex_a_VCC_backup'] + \
                                           data_processed.loc[individual]['Capex_pump'] + data_processed.loc[individual]['Opex_fixed_ACH'] + \
                                           data_processed.loc[individual]['Opex_fixed_CCGT'] + data_processed.loc[individual]['Opex_fixed_CT'] + \
                                           data_processed.loc[individual]['Opex_fixed_Tank'] + data_processed.loc[individual]['Opex_fixed_VCC'] + \
                                           data_processed.loc[individual]['Opex_fixed_VCC_backup'] + data_processed.loc[individual]['Opex_fixed_pump']


            data_processed.loc[individual]['Capex_Total'] = data_processed.loc[individual]['Capex_Centralized'] + data_processed.loc[individual]['Capex_Decentralized']
            data_processed.loc[individual]['Opex_Total'] = data_processed.loc[individual]['Opex_Centralized'] + data_processed.loc[individual]['Opex_Decentralized']

        return data_processed

    def preprocessing_generation_data_decentralized(self, locator, data_raw, generation, individual, config, category):

        total_demand = pd.read_csv(locator.get_total_demand())
        building_names = total_demand.Name.values

        df_all_generations = pd.read_csv(locator.get_optimization_all_individuals())

        # The current structure of CEA has the following columns saved, in future, this will be slightly changed and
        # correspondingly these columns_of_saved_files needs to be changed
        columns_of_saved_files = ['CHP/Furnace', 'CHP/Furnace Share', 'Base Boiler',
                                  'Base Boiler Share', 'Peak Boiler', 'Peak Boiler Share',
                                  'Heating Lake', 'Heating Lake Share', 'Heating Sewage', 'Heating Sewage Share', 'GHP',
                                  'GHP Share',
                                  'Data Centre', 'Compressed Air', 'PV', 'PV Area Share', 'PVT', 'PVT Area Share',
                                  'SC_ET',
                                  'SC_ET Area Share', 'SC_FP', 'SC_FP Area Share', 'DHN Temperature',
                                  'DHN unit configuration',
                                  'Lake Cooling', 'Lake Cooling Share', 'VCC Cooling', 'VCC Cooling Share',
                                  'Absorption Chiller', 'Absorption Chiller Share', 'Storage', 'Storage Share',
                                  'DCN Temperature', 'DCN unit configuration']
        for i in building_names:  # DHN
            columns_of_saved_files.append(str(i) + ' DHN')

        for i in building_names:  # DCN
            columns_of_saved_files.append(str(i) + ' DCN')

        column_names_decentralized = []
        if config.plots_supply_system.network_type == 'DH':
            data_dispatch_path = os.path.join(
                locator.get_optimization_disconnected_folder_building_result_heating(building_names[0]))
            df_heating_costs = pd.read_csv(data_dispatch_path)
            column_names = df_heating_costs.columns.values
            column_names = column_names[1:]
            for i in building_names:
                for j in range(len(column_names)):
                    column_names_decentralized.append(str(i) + " " + column_names[j])

            data_processed = pd.DataFrame(np.zeros([len(data_raw['individual_barcode']), len(column_names_decentralized)]),
                                          columns=column_names_decentralized)

        elif config.plots_supply_system.network_type == 'DC':
            data_dispatch_path = os.path.join(
                locator.get_optimization_disconnected_folder_building_result_cooling(building_names[0], 'AHU_ARU_SCU'))
            df_cooling_costs = pd.read_csv(data_dispatch_path)
            column_names = df_cooling_costs.columns.values
            for i in building_names:
                for j in range(len(column_names)):
                    column_names_decentralized.append(str(i) + " " + column_names[j])

            data_processed = pd.DataFrame(np.zeros([len(data_raw['individual_barcode']), len(column_names_decentralized)]),
                                          columns=column_names_decentralized)


        individual_barcode_list = data_raw['individual_barcode'].loc[individual].values[0]
        df_current_individual = pd.DataFrame(np.zeros(shape=(1, len(columns_of_saved_files))),
                                             columns=columns_of_saved_files)
        for i, ind in enumerate((columns_of_saved_files)):
            df_current_individual[ind] = individual_barcode_list[i]
        if not os.path.exists(locator.get_address_of_individuals_of_a_generation(generation, category)):
            data_address = locating_individuals_in_generation_script(generation, locator)
        else:
            data_address = pd.read_csv(locator.get_address_of_individuals_of_a_generation(generation, category))
        data_address = data_address[data_address['individual_list'] == individual]

        generation_number = data_address['generation_number_address'].values[0]
        individual_number = data_address['individual_number_address'].values[0]

        df_decentralized = df_all_generations[df_all_generations['generation'] == generation_number]
        df_decentralized = df_decentralized[df_decentralized['individual'] == individual_number]


        if config.plots_supply_system.network_type == 'DH':
            for i in building_names:  # DHN
                if df_decentralized[str(i) + ' DHN'].values[0] == 0:
                    data_dispatch_path = os.path.join(
                        locator.get_optimization_disconnected_folder_building_result_heating(i))
                    df_heating_costs = pd.read_csv(data_dispatch_path)
                    df_heating_costs = df_heating_costs[df_heating_costs["Best configuration"] == 1]
                    for j in range(len(column_names)):
                        name_of_column = str(i) + " " + column_names[j]
                        data_processed.loc[0][name_of_column] = df_heating_costs[column_names[j]].values


        elif config.plots_supply_system.network_type == 'DC':
            for i in building_names:  # DCN
                if df_decentralized[str(i) + ' DCN'].values[0] == 0:
                    data_dispatch_path = os.path.join(
                        locator.get_optimization_disconnected_folder_building_result_cooling(i, 'AHU_ARU_SCU'))
                    df_cooling_costs = pd.read_csv(data_dispatch_path)
                    df_cooling_costs = df_cooling_costs[df_cooling_costs["Best configuration"] == 1]
                    for j in range(len(column_names)):
                        name_of_column = str(i) + " " + column_names[j]
                        data_processed.loc[0][name_of_column] = df_cooling_costs[column_names[j]].values

        return data_processed

    def preprocessing_create_thermal_network_layout(self, config, locator, output_name_network, output_type_network, buildings_data):

        buildings_data = buildings_data.loc[buildings_data["Type"]=="CENTRALIZED"]
        buildings_connected = buildings_data.Name.values

        # configure layout script to create the new network adn store in the folder inputs.
        config.network_layout.network_type = output_type_network
        config.network_layout.create_plant = True
        config.network_layout.buildings = buildings_connected
        network_layout(config, locator, output_name_network)

    def preprocessing_import_exports(self, locator, generation, individual, config):

        # get number of individual
        individual_integer = ""
        for i in individual:
            if i.isdigit():
                individual_integer += i
        individual_integer = int(individual_integer)
        data_imports_exports_electricity_W = electricity_import_and_exports(generation, individual_integer, locator, config)
        data_imports_natural_gas_W = natural_gas_imports(generation, individual_integer, locator, config)

        return  {"E_hourly_Wh":data_imports_exports_electricity_W, "E_yearly_Wh": data_imports_exports_electricity_W.sum(axis=0),
                 "NG_hourly_Wh": data_imports_natural_gas_W,
                 "NG_yearly_Wh": data_imports_natural_gas_W.sum(axis=0)}

    def preprocessing_energy_mix(self, locator, generation, individual, config):

        # get number of individual
        individual_integer = ""
        for i in individual:
            if i.isdigit():
                individual_integer += i
        individual_integer = int(individual_integer)
        data_energy_mix_W = energy_mix_based_on_technologies_script(generation, individual_integer, locator, config)

        return  {"yearly_Wh": data_energy_mix_W}


    def preprocessing_capacities_installed(self, locator, generation, individual, output_type_network, config):

        # get number of individual
        individual_integer = ""
        for i in individual:
            if i.isdigit():
                individual_integer += i
        individual_integer = int(individual_integer)
        data_capacities_installed, building_connectivity = supply_system_configuration(generation, individual_integer, locator, output_type_network, config)

        return {"capacities": data_capacities_installed, "building_connectivity":building_connectivity}

    def erase_zeros(self, data, fields):
        analysis_fields_no_zero = []
        for field in fields:
            if isinstance(data[field], float):
                sum = data[field]
            else:
                sum = data[field].sum()
            if not np.isclose(sum, 0.0):
                analysis_fields_no_zero += [field]
        return analysis_fields_no_zero

    def individual_heating_dispatch_curve(self, category):
        title = 'Dispatch curve for configuration' + self.individual + " in generation " + str(self.generation)
        output_path = self.locator.get_timeseries_plots_file(
            'gen' + str(self.generation) + '_' + self.individual + '_centralized_heating_dispatch_curve', category)
        anlysis_fields_loads = self.analysis_fields_heating_loads
        data = self.data_processed_individual
        plot = individual_activation_curve(data, anlysis_fields_loads, self.analysis_fields_heating, title, output_path)
        return plot

    def individual_heating_storage_dispatch_curve(self, category):
        title = 'Dispatch curve for configuration ' + self.individual + " in generation " + str(
            self.generation)
        output_path = self.locator.get_timeseries_plots_file(
            'gen' + str(self.generation) + '_' + self.individual + '_centralized_heating_storage_dispatch_curve', category)
        analysis_fields_charging = self.analysis_fields_heating_storage_charging
        analysis_fields_discharging = self.analysis_fields_heating_storage_discharging
        analysis_fields_status = self.analysis_fields_heating_storage_status
        data = self.data_processed_individual
        plot = thermal_storage_activation_curve(data, analysis_fields_charging, analysis_fields_discharging,
                                                analysis_fields_status, title, output_path)
        return plot

    def individual_electricity_dispatch_curve_heating(self, category):
        title = 'Dispatch curve for configuration ' + self.individual + " in generation " + str(self.generation)
        output_path = self.locator.get_timeseries_plots_file(
            'gen' + str(self.generation) + '_' + self.individual + '_centralized_electricity_dispatch_curve', category)
        anlysis_fields_loads = self.analysis_fields_electricity_loads_heating
        data = self.data_processed_individual
        plot = individual_activation_curve(data, anlysis_fields_loads, self.analysis_fields_electricity_heating, title,
                                           output_path)
        return plot

    def individual_electricity_dispatch_curve_cooling(self, category):
        title = 'Dispatch curve for configuration ' + self.individual + " in generation " + str(self.generation)
        output_path = self.locator.get_timeseries_plots_file(
            'gen' + str(self.generation) + '_' + self.individual + '_centralized_electricity_dispatch_curve', category)
        anlysis_fields_loads = self.analysis_fields_electricity_loads_cooling
        data = self.data_processed_individual
        plot = individual_activation_curve(data, anlysis_fields_loads, self.analysis_fields_electricity_cooling, title,
                                           output_path)
        return plot

    def individual_cooling_dispatch_curve(self, category):
        title = 'Dispatch curve for configuration ' + self.individual + " in generation " + str(self.generation)
        output_path = self.locator.get_timeseries_plots_file(
            'gen' + str(self.generation) + '_' + self.individual + '_centralized_cooling_dispatch_curve', category)
        anlysis_fields_loads = self.analysis_fields_cooling_loads
        data = self.data_processed_individual
        plot = individual_activation_curve(data, anlysis_fields_loads, self.analysis_fields_cooling, title, output_path)
        return plot

    def cost_analysis_cooling_decentralized(self, config, category):

        data = self.data_processed_cost_decentralized
        output_path = self.locator.get_timeseries_plots_file(
            'gen' + str(self.generation) + '_' + self.individual + '_decentralized_costs_per_generation_unit', category)
        plot = cost_analysis_curve_decentralized(data, self.locator, self.generation, self.individual, config, output_path)
        return plot

    def cost_analysis_heating_decentralized(self, config, category):

        data = self.data_processed_cost_decentralized
        output_path = self.locator.get_timeseries_plots_file(
            'gen' + str(self.generation) + '_' + self.individual + '_decentralized_costs_per_generation_unit', category)
        plot = cost_analysis_curve_decentralized(data, self.locator, self.generation, self.individual, config, output_path)
        return plot

    def pie_import_exports(self, category):
        title = 'Imports vs exports in ' + self.individual + " in generation " + str(self.generation)
        output_path = self.locator.get_timeseries_plots_file(
            'gen' + str(self.generation) + '_' + self.individual + '_pie_import_exports', category)
        anlysis_fields = ["E_from_grid_W", ##TODO: get values for imports of gas etc..Low priority
                          "E_CHP_to_grid_W",
                          "E_PV_to_grid_W",
                          "NG_used_CCGT_W"]
        data = self.data_processed_imports_exports["E_yearly_Wh"].copy()
        data = data.append(self.data_processed_imports_exports['NG_yearly_Wh'].copy())
        analysis_fields_clean = self.erase_zeros(data, anlysis_fields)
        plot = pie_chart_imports_exports(data, analysis_fields_clean, title, output_path)

        return plot

    def pie_total_costs(self, category):
        title = 'CAPEX vs OPEX for' + self.individual + " in generation " + str(self.generation)
        output_path = self.locator.get_timeseries_plots_file(
            'gen' + str(self.generation) + '_' + self.individual + '_pie_costs', category)
<<<<<<< HEAD
        anlysis_fields = ["Opex_Centralized",
                          "Capex_Centralized",
                          "Capex_Decentralized",
                          "Opex_Decentralized"]##TODO: get data it should be a list with the names of the variables (e.g., CAPEX_tot_$yr, OPEX_$yr / central and decentral etc)
        data = self.data_processed_cost_centralized.copy()
        analysis_fields_clean = self.erase_zeros(data, anlysis_fields)
        plot = pie_chart(data.iloc[0], analysis_fields_clean, title, output_path)
=======
        anlysis_fields = []##TODO: get data it should be a list with the names of the variables (e.g., CAPEX_tot_$yr, OPEX_$yr / central and decentral etc)
        data = []##TODO: get data  it should be a dataaframe with columns presenting the diffrent variable names  and one single row showing the values for the individual
        plot = pie_chart_costs(data, anlysis_fields, title, output_path)
>>>>>>> fc7ecdd3
        return plot

    def pie_energy_supply_mix(self, category):
        title = 'Energy supply mix of ' + self.individual + " in generation " + str(self.generation)
        output_path = self.locator.get_timeseries_plots_file(
            'gen' + str(self.generation) + '_' + self.individual + '_pie_energy_supply_mix', category)
        anlysis_fields = ["Q_VCC_total_W", "Q_Lake_total_W", "Q_ACH_total_W", "Q_VCC_backup_total_W",
                          "Q_thermal_storage_total_W", "E_ACH_total_W",
                          "E_VCC_total_W", "E_VCC_backup_total_W", "E_hotwater_total_W",
                          "E_building_appliances_total_W", "NG_used_total_W"]
        data = self.data_energy_mix["yearly_Wh"].copy()
        analysis_fields_clean = self.erase_zeros(data, anlysis_fields)
        plot = pie_chart_imports_exports(data.iloc[0], analysis_fields_clean, title, output_path)
        return plot

    def pie_renewable_share(self, category):
        title = 'Renewable energy share in ' + self.individual + " in generation " + str(self.generation)
        output_path = self.locator.get_timeseries_plots_file(
            'gen' + str(self.generation) + '_' + self.individual + '_pie_costs', category)
        anlysis_fields = []##TODO: get data it should be a list with the names of the variables (e.g., Renewables_MWyr, non_renewables_MWyr) etc)
        data = []##TODO: get data  it should be a dataframe with columns presenting the diffrent variable names and one single row showing the values for the individual
        plot = pie_chart_imports_exports(data, anlysis_fields, title, output_path)
        return plot

    def map_location_size_customers_energy_system(self, output_type_network, category):
        title = 'Energy system map for %s in generation %s' % (self.individual, self.generation)
        output_path = self.locator.get_timeseries_plots_file('gen' + str(self.generation) + '_' + self.individual + '_energy_system_map', category)
        output_name_network = "gen%s_%s" % (self.generation, self.individual)
        data = self.data_processed_capacities_installed["capacities"]
        buildings_connected = self.data_processed_capacities_installed["building_connectivity"]
        analysis_fields = data.columns.values
        analysis_fields_clean = self.erase_zeros(data, analysis_fields)
        self.preprocessing_create_thermal_network_layout(self.config, self.locator, output_name_network, output_type_network,
                                                          buildings_connected)

        plot = map_chart(data, self.locator, analysis_fields_clean, title, output_path,
                         output_name_network, output_type_network,
                         buildings_connected)
        return plot

    def impact_in_the_local_grid (self, category):
        title = 'Likelihood ramp-up/ramp-down hours in ' + self.individual + " in generation " + str(self.generation)
        output_path = self.locator.get_timeseries_plots_file(
            'gen' + str(self.generation) + '_' + self.individual + '_likelihood_ramp-up_ramp_down', category)

        anlysis_fields = ["E_total_to_grid_W_negative",
                          "E_from_grid_W",]
        data = self.data_processed_imports_exports["E_hourly_Wh"].copy()
        analysis_fields_clean = self.erase_zeros(data, anlysis_fields)
        plot = likelihood_chart(data, analysis_fields_clean, title, output_path)

        return plot

def main(config):
    locator = cea.inputlocator.InputLocator(config.scenario)

    print("Running dashboard with scenario = %s" % config.scenario)
    print("Running dashboard with the next generation = %s" % config.plots_supply_system.generation)
    print("Running dashboard with the next individual = %s" % config.plots_supply_system.individual)

    plots_main(locator, config)

if __name__ == '__main__':
    main(cea.config.Configuration())<|MERGE_RESOLUTION|>--- conflicted
+++ resolved
@@ -939,19 +939,13 @@
         title = 'CAPEX vs OPEX for' + self.individual + " in generation " + str(self.generation)
         output_path = self.locator.get_timeseries_plots_file(
             'gen' + str(self.generation) + '_' + self.individual + '_pie_costs', category)
-<<<<<<< HEAD
         anlysis_fields = ["Opex_Centralized",
                           "Capex_Centralized",
                           "Capex_Decentralized",
                           "Opex_Decentralized"]##TODO: get data it should be a list with the names of the variables (e.g., CAPEX_tot_$yr, OPEX_$yr / central and decentral etc)
         data = self.data_processed_cost_centralized.copy()
         analysis_fields_clean = self.erase_zeros(data, anlysis_fields)
-        plot = pie_chart(data.iloc[0], analysis_fields_clean, title, output_path)
-=======
-        anlysis_fields = []##TODO: get data it should be a list with the names of the variables (e.g., CAPEX_tot_$yr, OPEX_$yr / central and decentral etc)
-        data = []##TODO: get data  it should be a dataaframe with columns presenting the diffrent variable names  and one single row showing the values for the individual
-        plot = pie_chart_costs(data, anlysis_fields, title, output_path)
->>>>>>> fc7ecdd3
+        plot = pie_chart_costs(data.iloc[0], analysis_fields_clean, title, output_path)
         return plot
 
     def pie_energy_supply_mix(self, category):

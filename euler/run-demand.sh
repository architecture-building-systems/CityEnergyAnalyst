#!/usr/bin/env sh

# parameters
N=${N:-1}
<<<<<<< HEAD
=======
METHOD=${METHOD:-morris}
>>>>>>> a42c0169
SCENARIO=${SCENARIO:-$HOME/cea-reference-case/reference-case-open/baseline}
SAMPLES_FOLDER=${SAMPLES_FOLDER:-${SCRATCH}/samples_${METHOD}_${N}}
WEATHER=${WEATHER:-$HOME/CEAforArcGIS/cea/databases/CH/Weather/Zurich.epw}
NUM_SIMULATIONS=${NUM_SIMULATIONS:-100}

mkdir -p $SAMPLES_FOLDER

# submit the simulation jobs (batched to NUM_SIMULATIONS per job)
SAMPLES_COUNT=$(python -m cea.analysis.sensitivity.sensitivity_demand_count -S $SAMPLES_FOLDER)

echo "Submitting LSF jobs for $SAMPLES_COUNT simulations"

for ((i=0;i<=SAMPLES_COUNT;i+=NUM_SIMULATIONS)) do
    export i
    export NUM_SIMULATIONS
    export N
    export SCENARIO
    export SAMPLES_FOLDER
    export WEATHER
<<<<<<< HEAD
=======
    export PYTHONUNBUFFERED=1
>>>>>>> a42c0169
    echo "Submitting batch starting at sample $i with size $NUM_SIMULATIONS"
    bsub sh $HOME/CEAforArcGIS/euler/run-demand-bsub.sh
done<|MERGE_RESOLUTION|>--- conflicted
+++ resolved
@@ -2,10 +2,7 @@
 
 # parameters
 N=${N:-1}
-<<<<<<< HEAD
-=======
 METHOD=${METHOD:-morris}
->>>>>>> a42c0169
 SCENARIO=${SCENARIO:-$HOME/cea-reference-case/reference-case-open/baseline}
 SAMPLES_FOLDER=${SAMPLES_FOLDER:-${SCRATCH}/samples_${METHOD}_${N}}
 WEATHER=${WEATHER:-$HOME/CEAforArcGIS/cea/databases/CH/Weather/Zurich.epw}
@@ -25,10 +22,7 @@
     export SCENARIO
     export SAMPLES_FOLDER
     export WEATHER
-<<<<<<< HEAD
-=======
     export PYTHONUNBUFFERED=1
->>>>>>> a42c0169
     echo "Submitting batch starting at sample $i with size $NUM_SIMULATIONS"
     bsub sh $HOME/CEAforArcGIS/euler/run-demand-bsub.sh
 done
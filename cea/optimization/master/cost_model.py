# -*- coding: utf-8 -*-
"""
Extra costs to an individual

"""
from __future__ import division

import os

import cea.technologies.solar.photovoltaic as pv
import cea.technologies.solar.photovoltaic_thermal as pvt
import cea.technologies.solar.solar_collector as stc
import numpy as np
import pandas as pd
from cea.optimization.constants import N_PV, N_PVT, ETA_AREA_TO_PEAK
from cea.constants import DAYS_IN_YEAR, HOURS_IN_DAY, WH_TO_J
import cea.resources.natural_gas as ngas
import cea.technologies.boiler as boiler
import cea.technologies.cogeneration as chp
import cea.technologies.furnace as furnace
import cea.technologies.heat_exchangers as hex
import cea.technologies.thermal_network.thermal_network as network
import cea.technologies.heatpumps as hp
import cea.technologies.pumps as pumps
import cea.technologies.thermal_storage as storage
from cea.technologies.solar.photovoltaic import calc_Crem_pv


__author__ = "Tim Vollrath"
__copyright__ = "Copyright 2015, Architecture and Building Systems - ETH Zurich"
__credits__ = ["Tim Vollrath", "Thuy-An Nguyen", "Jimeno A. Fonseca"]
__license__ = "MIT"
__version__ = "0.1"
__maintainer__ = "Daren Thomas"
__email__ = "thomas@arch.ethz.ch"
__status__ = "Production"


def addCosts(DHN_barcode, DCN_barcode, buildList, locator, master_to_slave_vars, Q_uncovered_design_W,
<<<<<<< HEAD
             Q_uncovered_annual_W, solarFeat, ntwFeat, gv, config, prices):
=======
             Q_uncovered_annual_W,
             solarFeat, ntwFeat, gv, config, prices, lca):
>>>>>>> b35a85d3
    """
    Computes additional costs / GHG emisions / primary energy needs
    for the individual
    addCosts = additional costs
    addCO2 = GHG emissions
    addPrm = primary energy needs
    :param DHN_barcode: parameter indicating if the building is connected or not
    :param buildList: list of buildings in the district
    :param locator: input locator set to scenario
    :param master_to_slave_vars: class containing the features of a specific individual
    :param Q_uncovered_design_W: hourly max of the heating uncovered demand
    :param Q_uncovered_annual_W: total heating uncovered
    :param solarFeat: solar features
    :param ntwFeat: network features
    :param gv: global variables
    :type indCombi: string
    :type buildList: list
    :type locator: string
    :type master_to_slave_vars: class
    :type Q_uncovered_design_W: float
    :type Q_uncovered_annual_W: float
    :type solarFeat: class
    :type ntwFeat: class
    :type gv: class

    :return: returns the objectives addCosts, addCO2, addPrim
    :rtype: tuple
    """
    addcosts_Capex_a = 0
    addcosts_Opex_fixed = 0
    addCO2 = 0
    addPrim = 0
    nBuildinNtw = 0
    
    # Add the features from the disconnected buildings
    CostDiscBuild = 0
    CO2DiscBuild = 0
    PrimDiscBuild = 0
    Capex_Disconnected = 0
    Opex_Disconnected = 0
    Capex_a_furnace = 0
    Capex_a_CHP = 0
    Capex_a_Boiler = 0
    Capex_a_Boiler_peak = 0
    Capex_a_Lake = 0
    Capex_a_Sewage = 0
    Capex_a_GHP = 0
    Capex_a_PV = 0
    Capex_a_SC = 0
    Capex_a_PVT = 0
    Capex_a_Boiler_backup = 0
    Capex_a_HEX = 0
    Capex_a_storage_HP = 0
    Capex_a_HP_storage = 0
    Opex_fixed_SC = 0
    Opex_fixed_PVT = 0
    Opex_fixed_HP_PVT = 0
    Opex_fixed_furnace = 0
    Opex_fixed_CHP = 0
    Opex_fixed_Boiler = 0
    Opex_fixed_Boiler_peak = 0
    Opex_fixed_Boiler_backup = 0
    Opex_fixed_Lake = 0
    Opex_fixed_wasteserver_HEX = 0
    Opex_fixed_wasteserver_HP = 0
    Opex_fixed_PV = 0
    Opex_fixed_GHP = 0
    Opex_fixed_storage = 0
    Opex_fixed_Sewage = 0
    Opex_fixed_HP_storage = 0
    StorageInvC = 0
    NetworkCost = 0
    SubstHEXCost_capex = 0
    SubstHEXCost_opex = 0
    PVTHEXCost_Capex = 0
    PVTHEXCost_Opex = 0
    SCHEXCost_Capex = 0
    SCHEXCost_Opex = 0
    pumpCosts = 0
    GasConnectionInvCost = 0
    cost_PV_disconnected = 0
    CO2_PV_disconnected = 0
    Eprim_PV_disconnected = 0

    if config.optimization.isheating:
        for (index, building_name) in zip(DHN_barcode, buildList):
            if index == "0":
                df = pd.read_csv(locator.get_optimization_disconnected_folder_building_result_heating(building_name))
                dfBest = df[df["Best configuration"] == 1]
                CostDiscBuild += dfBest["Total Costs [CHF]"].iloc[0] # [CHF]
                CO2DiscBuild += dfBest["CO2 Emissions [kgCO2-eq]"].iloc[0] # [kg CO2]
                PrimDiscBuild += dfBest["Primary Energy Needs [MJoil-eq]"].iloc[0] # [MJ-oil-eq]
                Capex_Disconnected += dfBest["Annualized Investment Costs [CHF]"].iloc[0]
                Opex_Disconnected += dfBest["Operation Costs [CHF]"].iloc[0]
            else:
                nBuildinNtw += 1
    if config.optimization.iscooling:
        PV_barcode = ''
        for (index, building_name) in zip(DCN_barcode, buildList):
            if index == "0": # choose the best decentralized configuration
                df = pd.read_csv(locator.get_optimization_disconnected_folder_building_result_cooling(building_name, configuration = 'AHU_ARU_SCU'))
                dfBest = df[df["Best configuration"] == 1]
                CostDiscBuild += dfBest["Total Costs [CHF]"].iloc[0] # [CHF]
                CO2DiscBuild += dfBest["CO2 Emissions [kgCO2-eq]"].iloc[0] # [kg CO2]
                PrimDiscBuild += dfBest["Primary Energy Needs [MJoil-eq]"].iloc[0] # [MJ-oil-eq]
                Capex_Disconnected += dfBest["Annualized Investment Costs [CHF]"].iloc[0]
                Opex_Disconnected += dfBest["Operation Costs [CHF]"].iloc[0]
                to_PV = 1
                if dfBest["single effect ACH to AHU_ARU_SCU Share (FP)"].iloc[0] == 1:
                    to_PV = 0
                if dfBest["single effect ACH to AHU_ARU_SCU Share (ET)"].iloc[0] == 1:
                    to_PV = 0
                if dfBest["single effect ACH to SCU Share (FP)"].iloc[0] == 1:
                    to_PV = 0


            else: # adding costs for buildings in which the centralized plant provides a part of the load requirements
                DCN_unit_configuration = master_to_slave_vars.DCN_supplyunits
                if DCN_unit_configuration == 1:  # corresponds to AHU in the central plant, so remaining load need to be provided by decentralized plant
                    decentralized_configuration = 'ARU_SCU'
                    df = pd.read_csv(
                        locator.get_optimization_disconnected_folder_building_result_cooling(building_name, decentralized_configuration))
                    dfBest = df[df["Best configuration"] == 1]
                    CostDiscBuild += dfBest["Total Costs [CHF]"].iloc[0] # [CHF]
                    CO2DiscBuild += dfBest["CO2 Emissions [kgCO2-eq]"].iloc[0] # [kg CO2]
                    PrimDiscBuild += dfBest["Primary Energy Needs [MJoil-eq]"].iloc[0] # [MJ-oil-eq]
                    Capex_Disconnected += dfBest["Annualized Investment Costs [CHF]"].iloc[0]
                    Opex_Disconnected += dfBest["Operation Costs [CHF]"].iloc[0]
                    to_PV = 1
                    if dfBest["single effect ACH to ARU_SCU Share (FP)"].iloc[0] == 1:
                        to_PV = 0
                    if dfBest["single effect ACH to ARU_SCU Share (ET)"].iloc[0] == 1:
                        to_PV = 0


                if DCN_unit_configuration == 2:  # corresponds to ARU in the central plant, so remaining load need to be provided by decentralized plant
                    decentralized_configuration = 'AHU_SCU'
                    df = pd.read_csv(
                        locator.get_optimization_disconnected_folder_building_result_cooling(building_name, decentralized_configuration))
                    dfBest = df[df["Best configuration"] == 1]
                    CostDiscBuild += dfBest["Total Costs [CHF]"].iloc[0] # [CHF]
                    CO2DiscBuild += dfBest["CO2 Emissions [kgCO2-eq]"].iloc[0] # [kg CO2]
                    PrimDiscBuild += dfBest["Primary Energy Needs [MJoil-eq]"].iloc[0] # [MJ-oil-eq]
                    Capex_Disconnected += dfBest["Annualized Investment Costs [CHF]"].iloc[0]
                    Opex_Disconnected += dfBest["Operation Costs [CHF]"].iloc[0]
                    to_PV = 1
                    if dfBest["single effect ACH to AHU_SCU Share (FP)"].iloc[0] == 1:
                        to_PV = 0
                    if dfBest["single effect ACH to AHU_SCU Share (ET)"].iloc[0] == 1:
                        to_PV = 0

                if DCN_unit_configuration == 3:  # corresponds to SCU in the central plant, so remaining load need to be provided by decentralized plant
                    decentralized_configuration = 'AHU_ARU'
                    df = pd.read_csv(
                        locator.get_optimization_disconnected_folder_building_result_cooling(building_name, decentralized_configuration))
                    dfBest = df[df["Best configuration"] == 1]
                    CostDiscBuild += dfBest["Total Costs [CHF]"].iloc[0] # [CHF]
                    CO2DiscBuild += dfBest["CO2 Emissions [kgCO2-eq]"].iloc[0] # [kg CO2]
                    PrimDiscBuild += dfBest["Primary Energy Needs [MJoil-eq]"].iloc[0] # [MJ-oil-eq]
                    Capex_Disconnected += dfBest["Annualized Investment Costs [CHF]"].iloc[0]
                    Opex_Disconnected += dfBest["Operation Costs [CHF]"].iloc[0]
                    to_PV = 1
                    if dfBest["single effect ACH to AHU_ARU Share (FP)"].iloc[0] == 1:
                        to_PV = 0
                    if dfBest["single effect ACH to AHU_ARU Share (ET)"].iloc[0] == 1:
                        to_PV = 0

                if DCN_unit_configuration == 4:  # corresponds to AHU + ARU in the central plant, so remaining load need to be provided by decentralized plant
                    decentralized_configuration = 'SCU'
                    df = pd.read_csv(
                        locator.get_optimization_disconnected_folder_building_result_cooling(building_name, decentralized_configuration))
                    dfBest = df[df["Best configuration"] == 1]
                    CostDiscBuild += dfBest["Total Costs [CHF]"].iloc[0] # [CHF]
                    CO2DiscBuild += dfBest["CO2 Emissions [kgCO2-eq]"].iloc[0] # [kg CO2]
                    PrimDiscBuild += dfBest["Primary Energy Needs [MJoil-eq]"].iloc[0] # [MJ-oil-eq]
                    Capex_Disconnected += dfBest["Annualized Investment Costs [CHF]"].iloc[0]
                    Opex_Disconnected += dfBest["Operation Costs [CHF]"].iloc[0]
                    to_PV = 1
                    if dfBest["single effect ACH to SCU Share (FP)"].iloc[0] == 1:
                        to_PV = 0
                    if dfBest["single effect ACH to SCU Share (ET)"].iloc[0] == 1:
                        to_PV = 0

                if DCN_unit_configuration == 5:  # corresponds to AHU + SCU in the central plant, so remaining load need to be provided by decentralized plant
                    decentralized_configuration = 'ARU'
                    df = pd.read_csv(
                        locator.get_optimization_disconnected_folder_building_result_cooling(building_name, decentralized_configuration))
                    dfBest = df[df["Best configuration"] == 1]
                    CostDiscBuild += dfBest["Total Costs [CHF]"].iloc[0] # [CHF]
                    CO2DiscBuild += dfBest["CO2 Emissions [kgCO2-eq]"].iloc[0] # [kg CO2]
                    PrimDiscBuild += dfBest["Primary Energy Needs [MJoil-eq]"].iloc[0] # [MJ-oil-eq]
                    Capex_Disconnected += dfBest["Annualized Investment Costs [CHF]"].iloc[0]
                    Opex_Disconnected += dfBest["Operation Costs [CHF]"].iloc[0]
                    to_PV = 1
                    if dfBest["single effect ACH to ARU Share (FP)"].iloc[0] == 1:
                        to_PV = 0
                    if dfBest["single effect ACH to ARU Share (ET)"].iloc[0] == 1:
                        to_PV = 0

                if DCN_unit_configuration == 6:  # corresponds to ARU + SCU in the central plant, so remaining load need to be provided by decentralized plant
                    decentralized_configuration = 'AHU'
                    df = pd.read_csv(
                        locator.get_optimization_disconnected_folder_building_result_cooling(building_name, decentralized_configuration))
                    dfBest = df[df["Best configuration"] == 1]
                    CostDiscBuild += dfBest["Total Costs [CHF]"].iloc[0] # [CHF]
                    CO2DiscBuild += dfBest["CO2 Emissions [kgCO2-eq]"].iloc[0] # [kg CO2]
                    PrimDiscBuild += dfBest["Primary Energy Needs [MJoil-eq]"].iloc[0] # [MJ-oil-eq]
                    Capex_Disconnected += dfBest["Annualized Investment Costs [CHF]"].iloc[0]
                    Opex_Disconnected += dfBest["Operation Costs [CHF]"].iloc[0]
                    to_PV = 1
                    if dfBest["single effect ACH to AHU Share (FP)"].iloc[0] == 1:
                        to_PV = 0
                    if dfBest["single effect ACH to AHU Share (ET)"].iloc[0] == 1:
                        to_PV = 0

                if DCN_unit_configuration == 7: # corresponds to AHU + ARU + SCU from central plant
                    to_PV = 1

                nBuildinNtw += 1
            PV_barcode = PV_barcode + str(to_PV)


    addcosts_Capex_a += CostDiscBuild
    addCO2 += CO2DiscBuild
    addPrim += PrimDiscBuild

    if not config.optimization.isheating:
        if PV_barcode.count("1") > 0:
            df1 = pd.DataFrame({'A': []})
            for (i, index) in enumerate(PV_barcode):
                if index == str(1):
                    if df1.empty:
                        data = pd.read_csv(locator.PV_results(buildList[i]))
                        df1 = data
                    else:
                        data = pd.read_csv(locator.PV_results(buildList[i]))
                        df1 = df1 + data
            if not df1.empty:
                df1.to_csv(locator.PV_network(PV_barcode), index=True, float_format='%.2f')

            solar_data = pd.read_csv(locator.PV_network(PV_barcode), usecols=['E_PV_gen_kWh', 'Area_PV_m2'], nrows=8760)
            E_PV_sum_kW = np.sum(solar_data['E_PV_gen_kWh'])
            E_PV_W = solar_data['E_PV_gen_kWh'] * 1000
            Area_AvailablePV_m2 = np.max(solar_data['Area_PV_m2'])
            Q_PowerPeakAvailablePV_kW = Area_AvailablePV_m2 * ETA_AREA_TO_PEAK
            KEV_RpPerkWhPV = calc_Crem_pv(Q_PowerPeakAvailablePV_kW * 1000.0)
            KEV_total = KEV_RpPerkWhPV / 100 * np.sum(E_PV_sum_kW)

            addcosts_Capex_a = addcosts_Capex_a - KEV_total
            addCO2 = addCO2 - (E_PV_sum_kW * 1000 * (lca.EL_PV_TO_CO2 - lca.EL_TO_CO2_GREEN) * WH_TO_J / 1.0E6)
            addPrim = addPrim - (E_PV_sum_kW * 1000 * (lca.EL_PV_TO_OIL_EQ - lca.EL_TO_OIL_EQ_GREEN) * WH_TO_J / 1.0E6)

            cost_PV_disconnected = KEV_total
            CO2_PV_disconnected = (E_PV_sum_kW * 1000 * (lca.EL_PV_TO_CO2 - lca.EL_TO_CO2_GREEN) * WH_TO_J / 1.0E6)
            Eprim_PV_disconnected = (E_PV_sum_kW * 1000 * (lca.EL_PV_TO_OIL_EQ - lca.EL_TO_OIL_EQ_GREEN) * WH_TO_J / 1.0E6)

            network_data = pd.read_csv(
                locator.get_optimization_network_data_folder(master_to_slave_vars.network_data_file_cooling))

            E_total_req_W = np.array(network_data['Electr_netw_total_W'])
            cooling_data = pd.read_csv(locator.get_optimization_slave_cooling_activation_pattern(master_to_slave_vars.individual_number,
                                                                                     master_to_slave_vars.generation_number))

            E_from_CHP_W = np.array(cooling_data['E_gen_CCGT_associated_with_absorption_chillers_W'])
            E_CHP_to_directload_W = np.zeros(8760)
            E_CHP_to_grid_W = np.zeros(8760)
            E_PV_to_directload_W = np.zeros(8760)
            E_PV_to_grid_W = np.zeros(8760)
            E_from_grid_W = np.zeros(8760)

            for hour in range(8760):
                E_hour_W = E_total_req_W[hour]
                if E_hour_W > 0:
                    if E_PV_W[hour] > E_hour_W:
                        E_PV_to_directload_W[hour] = E_hour_W
                        E_PV_to_grid_W[hour] = E_PV_W[hour] - E_total_req_W[hour]
                        E_hour_W = 0
                    else:
                        E_hour_W = E_hour_W - E_PV_W[hour]
                        E_PV_to_directload_W[hour] = E_PV_W[hour]

                    if E_from_CHP_W[hour] > E_hour_W:
                        E_CHP_to_directload_W[hour] = E_hour_W
                        E_CHP_to_grid_W[hour] = E_from_CHP_W[hour] - E_hour_W
                        E_hour_W = 0
                    else:
                        E_hour_W = E_hour_W - E_from_CHP_W[hour]
                        E_CHP_to_directload_W[hour] = E_from_CHP_W[hour]

                    E_from_grid_W[hour] = E_hour_W


            date = network_data.DATE.values
            results = pd.DataFrame({"DATE": date,
                                    "E_total_req_W": E_total_req_W,
                                    "E_PV_W": solar_data['E_PV_gen_kWh'] * 1000,
                                    "Area_PV_m2": solar_data['Area_PV_m2'],
                                    "KEV": KEV_RpPerkWhPV/100 * solar_data['E_PV_gen_kWh'],
                                    "E_from_grid_W": E_from_grid_W,
                                    "E_PV_to_directload_W": E_PV_to_directload_W,
                                    "E_CHP_to_directload_W": E_CHP_to_directload_W,
                                    "E_CHP_to_grid_W": E_CHP_to_grid_W,
                                    "E_PV_to_grid_W": E_PV_to_grid_W
                                    })

            results.to_csv(locator.get_optimization_slave_electricity_activation_pattern_cooling(master_to_slave_vars.individual_number,
                                                                                     master_to_slave_vars.generation_number), index=False)


    # Add the features for the distribution

    if DHN_barcode.count("1") > 0 and config.optimization.isheating:
        os.chdir(locator.get_optimization_slave_results_folder(master_to_slave_vars.generation_number))
        # Add the investment costs of the energy systems
        # Furnace
        if master_to_slave_vars.Furnace_on == 1:
            P_design_W = master_to_slave_vars.Furnace_Q_max

            fNameSlavePP = locator.get_optimization_slave_heating_activation_pattern_heating(master_to_slave_vars.configKey,
                                                                                     master_to_slave_vars.individual_number,
                                                                                     master_to_slave_vars.generation_number)
            dfFurnace = pd.read_csv(fNameSlavePP, usecols=["Q_Furnace_W"])
            arrayFurnace_W = np.array(dfFurnace)

            Q_annual_W = 0
            for i in range(int(np.shape(arrayFurnace_W)[0])):
                Q_annual_W += arrayFurnace_W[i][0]

            Capex_a_furnace, Opex_fixed_furnace = furnace.calc_Cinv_furnace(P_design_W, Q_annual_W, config, locator, 'FU1')
            addcosts_Capex_a += Capex_a_furnace
            addcosts_Opex_fixed += Opex_fixed_furnace

        # CC
        if master_to_slave_vars.CC_on == 1:
            CC_size_W = master_to_slave_vars.CC_GT_SIZE
            Capex_a_CHP, Opex_fixed_CHP = chp.calc_Cinv_CCGT(CC_size_W, locator, config)
            addcosts_Capex_a += Capex_a_CHP
            addcosts_Opex_fixed += Opex_fixed_CHP

        # Boiler Base
        if master_to_slave_vars.Boiler_on == 1:
            Q_design_W = master_to_slave_vars.Boiler_Q_max

            fNameSlavePP = locator.get_optimization_slave_heating_activation_pattern(
                master_to_slave_vars.individual_number,
                master_to_slave_vars.generation_number)
            dfBoilerBase = pd.read_csv(fNameSlavePP, usecols=["Q_BaseBoiler_W"])
            arrayBoilerBase_W = np.array(dfBoilerBase)

            Q_annual_W = 0
            for i in range(int(np.shape(arrayBoilerBase_W)[0])):
                Q_annual_W += arrayBoilerBase_W[i][0]

            Capex_a_Boiler, Opex_fixed_Boiler = boiler.calc_Cinv_boiler(Q_design_W, locator, config, 'BO1')
            addcosts_Capex_a += Capex_a_Boiler
            addcosts_Opex_fixed += Opex_fixed_Boiler

        # Boiler Peak
        if master_to_slave_vars.BoilerPeak_on == 1:
            Q_design_W = master_to_slave_vars.BoilerPeak_Q_max

            fNameSlavePP = locator.get_optimization_slave_heating_activation_pattern(
                master_to_slave_vars.individual_number,
                master_to_slave_vars.generation_number)
            dfBoilerPeak = pd.read_csv(fNameSlavePP, usecols=["Q_PeakBoiler_W"])
            arrayBoilerPeak_W = np.array(dfBoilerPeak)

            Q_annual_W = 0
            for i in range(int(np.shape(arrayBoilerPeak_W)[0])):
                Q_annual_W += arrayBoilerPeak_W[i][0]
            Capex_a_Boiler_peak, Opex_fixed_Boiler_peak = boiler.calc_Cinv_boiler(Q_design_W, locator, config, 'BO1')
            addcosts_Capex_a += Capex_a_Boiler_peak
            addcosts_Opex_fixed += Opex_fixed_Boiler_peak

        # HP Lake
        if master_to_slave_vars.HP_Lake_on == 1:
            HP_Size_W = master_to_slave_vars.HPLake_maxSize
            Capex_a_Lake, Opex_fixed_Lake = hp.calc_Cinv_HP(HP_Size_W, locator, config, 'HP2')
            addcosts_Capex_a += Capex_a_Lake
            addcosts_Opex_fixed += Opex_fixed_Lake

        # HP Sewage
        if master_to_slave_vars.HP_Sew_on == 1:
            HP_Size_W = master_to_slave_vars.HPSew_maxSize
            Capex_a_Sewage, Opex_fixed_Sewage = hp.calc_Cinv_HP(HP_Size_W, locator, config, 'HP2')
            addcosts_Capex_a += Capex_a_Sewage
            addcosts_Opex_fixed += Opex_fixed_Sewage

        # GHP
        if master_to_slave_vars.GHP_on == 1:
            fNameSlavePP = locator.get_optimization_slave_electricity_activation_pattern_heating(
                master_to_slave_vars.individual_number,
                master_to_slave_vars.generation_number)
            dfGHP = pd.read_csv(fNameSlavePP, usecols=["E_GHP_req_W"])
            arrayGHP_W = np.array(dfGHP)

            GHP_Enom_W = np.amax(arrayGHP_W)
            Capex_a_GHP, Opex_fixed_GHP = hp.calc_Cinv_GHP(GHP_Enom_W, locator, config)
            addcosts_Capex_a += Capex_a_GHP * prices.EURO_TO_CHF
            addcosts_Opex_fixed += Opex_fixed_GHP * prices.EURO_TO_CHF

        # Solar technologies

        PV_peak_kW = master_to_slave_vars.SOLAR_PART_PV * solarFeat.A_PV_m2 * N_PV #kW
        Capex_a_PV, Opex_fixed_PV = pv.calc_Cinv_pv(PV_peak_kW, locator, config)
        addcosts_Capex_a += Capex_a_PV
        addcosts_Opex_fixed += Opex_fixed_PV

        SC_ET_area_m2 = master_to_slave_vars.SOLAR_PART_SC_ET * solarFeat.A_SC_ET_m2
        Capex_a_SC_ET, Opex_fixed_SC_ET = stc.calc_Cinv_SC(SC_ET_area_m2, locator, config, 'ET')
        addcosts_Capex_a += Capex_a_SC_ET
        addcosts_Opex_fixed += Opex_fixed_SC_ET

        SC_FP_area_m2 = master_to_slave_vars.SOLAR_PART_SC_FP * solarFeat.A_SC_FP_m2
        Capex_a_SC_FP, Opex_fixed_SC_FP = stc.calc_Cinv_SC(SC_FP_area_m2, locator, config, 'FP')
        addcosts_Capex_a += Capex_a_SC_FP
        addcosts_Opex_fixed += Opex_fixed_SC_FP

        PVT_peak_kW = master_to_slave_vars.SOLAR_PART_PVT * solarFeat.A_PVT_m2 * N_PVT #kW
        Capex_a_PVT, Opex_fixed_PVT = pvt.calc_Cinv_PVT(PVT_peak_kW, locator, config)
        addcosts_Capex_a += Capex_a_PVT
        addcosts_Opex_fixed += Opex_fixed_PVT

        # Back-up boiler
        Capex_a_Boiler_backup, Opex_fixed_Boiler_backup = boiler.calc_Cinv_boiler(Q_uncovered_design_W, locator, config, 'BO1')
        addcosts_Capex_a += Capex_a_Boiler_backup
        addcosts_Opex_fixed += Opex_fixed_Boiler_backup

        # Hex and HP for Heat recovery
        if master_to_slave_vars.WasteServersHeatRecovery == 1:
            df = pd.read_csv(
                os.path.join(locator.get_optimization_network_results_folder(), master_to_slave_vars.network_data_file_heating),
                usecols=["Qcdata_netw_total_kWh"])
            array = np.array(df)
            Q_HEX_max_kWh = np.amax(array)
            Capex_a_wasteserver_HEX, Opex_fixed_wasteserver_HEX = hex.calc_Cinv_HEX(Q_HEX_max_kWh, locator, config, 'HEX1')
            addcosts_Capex_a += (Capex_a_wasteserver_HEX)
            addcosts_Opex_fixed += Opex_fixed_wasteserver_HEX

            df = pd.read_csv(
                locator.get_optimization_slave_storage_operation_data(master_to_slave_vars.individual_number,
                                                                      master_to_slave_vars.generation_number),
                usecols=["HPServerHeatDesignArray_kWh"])
            array = np.array(df)
            Q_HP_max_kWh = np.amax(array)
            Capex_a_wasteserver_HP, Opex_fixed_wasteserver_HP = hp.calc_Cinv_HP(Q_HP_max_kWh, locator, config, 'HP2')
            addcosts_Capex_a += (Capex_a_wasteserver_HP)
            addcosts_Opex_fixed += Opex_fixed_wasteserver_HP

        # if master_to_slave_vars.WasteCompressorHeatRecovery == 1:
        #     df = pd.read_csv(
        #         os.path.join(locator.get_optimization_network_results_folder(), master_to_slave_vars.network_data_file_heating),
        #         usecols=["Ecaf_netw_total_kWh"])
        #     array = np.array(df)
        #     Q_HEX_max_kWh = np.amax(array)
        #
        #     Capex_a_wastecompressor_HEX, Opex_fixed_wastecompressor_HEX = hex.calc_Cinv_HEX(Q_HEX_max_kWh, locator,
        #                                                                                     config, 'HEX1')
        #     addcosts_Capex_a += (Capex_a_wastecompressor_HEX)
        #     addcosts_Opex_fixed += Opex_fixed_wastecompressor_HEX
        #     df = pd.read_csv(
        #         locator.get_optimization_slave_storage_operation_data(master_to_slave_vars.individual_number,
        #                                                               master_to_slave_vars.generation_number),
        #         usecols=["HPCompAirDesignArray_kWh"])
        #     array = np.array(df)
        #     Q_HP_max_kWh = np.amax(array)
        #     Capex_a_wastecompressor_HP, Opex_fixed_wastecompressor_HP = hp.calc_Cinv_HP(Q_HP_max_kWh, locator, config, 'HP2')
        #     addcosts_Capex_a += (Capex_a_wastecompressor_HP)
        #     addcosts_Opex_fixed += Opex_fixed_wastecompressor_HP

        # Heat pump from solar to DH
        df = pd.read_csv(locator.get_optimization_slave_storage_operation_data(master_to_slave_vars.individual_number,
                                                                               master_to_slave_vars.generation_number),
                         usecols=["HPScDesignArray_Wh", "HPpvt_designArray_Wh"])
        array = np.array(df)
        Q_HP_max_PVT_wh = np.amax(array[:, 1])
        Q_HP_max_SC_Wh = np.amax(array[:, 0])
        Capex_a_HP_PVT, Opex_fixed_HP_PVT = hp.calc_Cinv_HP(Q_HP_max_PVT_wh, locator, config, 'HP2')
        Capex_a_storage_HP += (Capex_a_HP_PVT)
        addcosts_Opex_fixed += Opex_fixed_HP_PVT

        Capex_a_HP_SC, Opex_fixed_HP_SC = hp.calc_Cinv_HP(Q_HP_max_SC_Wh, locator, config, 'HP2')
        Capex_a_storage_HP += (Capex_a_HP_SC)
        addcosts_Opex_fixed += Opex_fixed_HP_SC

        # HP for storage operation for charging from solar and discharging to DH
        df = pd.read_csv(locator.get_optimization_slave_storage_operation_data(master_to_slave_vars.individual_number,
                                                                               master_to_slave_vars.generation_number),
                         usecols=["E_aux_ch_W", "E_aux_dech_W", "Q_from_storage_used_W", "Q_to_storage_W"])
        array = np.array(df)
        Q_HP_max_storage_W = 0
        for i in range(DAYS_IN_YEAR * HOURS_IN_DAY):
            if array[i][0] > 0:
                Q_HP_max_storage_W = max(Q_HP_max_storage_W, array[i][3] + array[i][0])
            elif array[i][1] > 0:
                Q_HP_max_storage_W = max(Q_HP_max_storage_W, array[i][2] + array[i][1])

        Capex_a_HP_storage, Opex_fixed_HP_storage = hp.calc_Cinv_HP(Q_HP_max_storage_W, locator, config, 'HP2')
        addcosts_Capex_a += (Capex_a_HP_storage)
        addcosts_Opex_fixed += Opex_fixed_HP_storage

        # Storage
        df = pd.read_csv(locator.get_optimization_slave_storage_operation_data(master_to_slave_vars.individual_number,
                                                                               master_to_slave_vars.generation_number),
                         usecols=["Storage_Size_m3"], nrows=1)
        StorageVol_m3 = np.array(df)[0][0]
        Capex_a_storage, Opex_fixed_storage = storage.calc_Cinv_storage(StorageVol_m3, locator, config, 'TES2')
        addcosts_Capex_a += Capex_a_storage
        addcosts_Opex_fixed += Opex_fixed_storage

        # Costs from distribution configuration
        if gv.ZernezFlag == 1:
            NetworkCost += network.calc_Cinv_network_linear(gv.NetworkLengthZernez, gv) * nBuildinNtw / len(buildList)
        else:
            NetworkCost += ntwFeat.pipesCosts_DHN * nBuildinNtw / len(buildList)
        addcosts_Capex_a += NetworkCost

        # HEX (1 per building in ntw)
        for (index, building_name) in zip(DHN_barcode, buildList):
            if index == "1":
                df = pd.read_csv(locator.get_optimization_substations_results_file(building_name),
                                 usecols=["Q_dhw_W", "Q_heating_W"])
                subsArray = np.array(df)

                Q_max_W = np.amax(subsArray[:, 0] + subsArray[:, 1])
                Capex_a_HEX_building, Opex_fixed_HEX_building = hex.calc_Cinv_HEX(Q_max_W, locator, config, 'HEX1')
                addcosts_Capex_a += Capex_a_HEX_building
                addcosts_Opex_fixed += Opex_fixed_HEX_building

        # HEX for solar
        roof_area_m2 = np.array(pd.read_csv(locator.get_total_demand(), usecols=["Aroof_m2"]))

        areaAvail = 0
        for i in range(len(DHN_barcode)):
            index = DHN_barcode[i]
            if index == "1":
                areaAvail += roof_area_m2[i][0]

        for i in range(len(DHN_barcode)):
            index = DHN_barcode[i]
            if index == "1":
                share = roof_area_m2[i][0] / areaAvail
                #print share, "solar area share", buildList[i]
                
                Q_max_SC_ET_Wh = solarFeat.Q_nom_SC_ET_Wh * master_to_slave_vars.SOLAR_PART_SC_ET * share
                Capex_a_HEX_SC_ET, Opex_fixed_HEX_SC_ET = hex.calc_Cinv_HEX(Q_max_SC_ET_Wh, locator, config, 'HEX1')
                addcosts_Capex_a += Capex_a_HEX_SC_ET
                addcosts_Opex_fixed += Opex_fixed_HEX_SC_ET

                Q_max_SC_FP_Wh = solarFeat.Q_nom_SC_FP_Wh * master_to_slave_vars.SOLAR_PART_SC_FP * share
                Capex_a_HEX_SC_FP, Opex_fixed_HEX_SC_FP = hex.calc_Cinv_HEX(Q_max_SC_FP_Wh, locator, config, 'HEX1')
                addcosts_Capex_a += Capex_a_HEX_SC_FP
                addcosts_Opex_fixed += Opex_fixed_HEX_SC_FP

                Q_max_PVT_Wh = solarFeat.Q_nom_PVT_Wh * master_to_slave_vars.SOLAR_PART_PVT * share
                Capex_a_HEX_PVT, Opex_fixed_HEX_PVT = hex.calc_Cinv_HEX(Q_max_PVT_Wh, locator, config, 'HEX1')
                addcosts_Capex_a += Capex_a_HEX_PVT
                addcosts_Opex_fixed += Opex_fixed_HEX_PVT

    # Pump operation costs
    Capex_a_pump, Opex_fixed_pump, Opex_var_pump = pumps.calc_Ctot_pump(master_to_slave_vars, ntwFeat, gv, locator, lca, config)
    addcosts_Capex_a += Capex_a_pump
    addcosts_Opex_fixed += Opex_fixed_pump

    # import gas consumption data from:
    if DHN_barcode.count("1") > 0 and config.optimization.isheating:
        # import gas consumption data from:
        EgasPrimaryDataframe_W = pd.read_csv(
            locator.get_optimization_slave_cost_prime_primary_energy_data(master_to_slave_vars.individual_number,
                                                                          master_to_slave_vars.generation_number),
            usecols=["E_gas_PrimaryPeakPower_W"])
        E_gas_primary_peak_power_W = float(np.array(EgasPrimaryDataframe_W))
        GasConnectionInvCost = ngas.calc_Cinv_gas(E_gas_primary_peak_power_W, gv)
    else:
        GasConnectionInvCost = 0.0

    addcosts_Capex_a += GasConnectionInvCost
    # Save data
    results = pd.DataFrame({
        "Capex_a_SC": [Capex_a_SC],
        "Opex_fixed_SC": [Opex_fixed_SC],
        "Capex_a_PVT": [Capex_a_PVT],
        "Opex_fixed_PVT": [Opex_fixed_PVT],
        "Capex_a_Boiler_backup": [Capex_a_Boiler_backup],
        "Opex_fixed_Boiler_backup": [Opex_fixed_Boiler_backup],
        "Capex_a_storage_HEX": [Capex_a_HP_storage],
        "Opex_fixed_storage_HEX": [Opex_fixed_HP_storage],
        "Capex_a_storage_HP": [Capex_a_storage_HP],
        "Capex_a_CHP": [Capex_a_CHP],
        "Opex_fixed_CHP": [Opex_fixed_CHP],
        "StorageInvC": [StorageInvC],
        "StorageCostSum": [StorageInvC + Capex_a_storage_HP + Capex_a_HEX],
        "NetworkCost": [NetworkCost],
        "SubstHEXCost": [SubstHEXCost_capex],
        "DHNInvestCost": [addcosts_Capex_a - CostDiscBuild],
        "PVTHEXCost_Capex": [PVTHEXCost_Capex],
        "CostDiscBuild": [CostDiscBuild],
        "CO2DiscBuild": [CO2DiscBuild],
        "PrimDiscBuild": [PrimDiscBuild],
        "Capex_a_furnace": [Capex_a_furnace],
        "Opex_fixed_furnace": [Opex_fixed_furnace],
        "Capex_a_Boiler": [Capex_a_Boiler],
        "Opex_fixed_Boiler": [Opex_fixed_Boiler],
        "Capex_a_Boiler_peak": [Capex_a_Boiler_peak],
        "Opex_fixed_Boiler_peak": [Opex_fixed_Boiler_peak],
        "Capex_Disconnected": [Capex_Disconnected],
        "Opex_Disconnected": [Opex_Disconnected],
        "Capex_a_Lake": [Capex_a_Lake],
        "Opex_fixed_Lake":[Opex_fixed_Lake],
        "Capex_a_Sewage": [Capex_a_Sewage],
        "Opex_fixed_Sewage": [Opex_fixed_Sewage],
        "SCHEXCost_Capex": [SCHEXCost_Capex],
        "Capex_a_pump": [Capex_a_pump],
        "Opex_fixed_pump": [Opex_fixed_pump],
        "Opex_var_pump": [Opex_var_pump],
        "Sum_CAPEX": [addcosts_Capex_a],
        "Sum_OPEX_fixed": [addcosts_Opex_fixed],
        "GasConnectionInvCa": [GasConnectionInvCost],
        "CO2_PV_disconnected": [CO2_PV_disconnected],
        "cost_PV_disconnected": [cost_PV_disconnected],
        "Eprim_PV_disconnected": [Eprim_PV_disconnected]
    })
    results.to_csv(locator.get_optimization_slave_investment_cost_detailed(master_to_slave_vars.individual_number,
                                                                           master_to_slave_vars.generation_number),
                   sep=',')
    return (addcosts_Capex_a + addcosts_Opex_fixed, addCO2, addPrim)<|MERGE_RESOLUTION|>--- conflicted
+++ resolved
@@ -37,12 +37,8 @@
 
 
 def addCosts(DHN_barcode, DCN_barcode, buildList, locator, master_to_slave_vars, Q_uncovered_design_W,
-<<<<<<< HEAD
-             Q_uncovered_annual_W, solarFeat, ntwFeat, gv, config, prices):
-=======
-             Q_uncovered_annual_W,
-             solarFeat, ntwFeat, gv, config, prices, lca):
->>>>>>> b35a85d3
+             Q_uncovered_annual_W, solarFeat, ntwFeat, gv, config, prices, lca):
+
     """
     Computes additional costs / GHG emisions / primary energy needs
     for the individual

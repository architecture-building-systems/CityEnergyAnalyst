--- conflicted
+++ resolved
@@ -186,13 +186,8 @@
 - name: thermal-network
   label: Thermo-hydraulic network (branched)
   description: Solve the thermal hydraulic network
-<<<<<<< HEAD
   interfaces: [cli, dashboard]
   module: cea.technologies.thermal_network.thermal_network_matrix
-=======
-  interfaces: [cli, arcgis, dashboard]
-  module: cea.technologies.thermal_network.thermal_network
->>>>>>> 035ae766
   parameters: ['general:scenario', 'general:region', 'general:weather', 'general:multiprocessing',
                'general:number-of-cpus-to-keep-free', 'thermal-network']
 

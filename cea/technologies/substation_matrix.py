--- conflicted
+++ resolved
@@ -6,13 +6,8 @@
 import time
 import numpy as np
 import scipy
-<<<<<<< HEAD
 import cea.config
-
-from cea.technologies.constants import U_heat, U_cool, dT_heat, dT_cool, cp
-=======
 import cea.technologies.constants as constants
->>>>>>> a0724290
 
 BUILDINGS_DEMANDS_COLUMNS = ['Name', 'Thsf_sup_C', 'Thsf_re_C', 'Twwf_sup_C', 'Twwf_re_C', 'Tcsf_sup_C', 'Tcsf_re_C',
                    'Tcdataf_sup_C', 'Tcdataf_re_C', 'Tcref_sup_C', 'Tcref_re_C', 'Qhsf_kWh', 'Qwwf_kWh', 'Qcsf_kWh',
@@ -34,11 +29,7 @@
 # ============================
 
 
-<<<<<<< HEAD
 def substation_HEX_design_main(buildings_demands):
-=======
-def substation_HEX_design_main(locator, buildings_demands):
->>>>>>> a0724290
     """
     This function calculates the temperatures and mass flow rates of the district heating network
     at every costumer. Based on this, the script calculates the hourly temperature of the network at the plant.
@@ -59,11 +50,7 @@
     for name in buildings_demands.keys():
         print name
         # calculate substation parameters (A,UA) per building and store to .csv (target)
-<<<<<<< HEAD
         substation_HEX = substation_HEX_sizing(buildings_demands[name])
-=======
-        substation_HEX = substation_HEX_sizing(locator, buildings_demands[name])
->>>>>>> a0724290
         # write into dataframe
         substations_HEX_specs.ix[name]= substation_HEX
 
@@ -104,13 +91,8 @@
                                                                  np.nan))
 
         # find the target substation supply temperature
-<<<<<<< HEAD
-        T_supply_DH = np.where(Q_substation_heating > 0, T_supply_heating + dT_heat, np.nan)
-        T_supply_DC = np.where(abs(Q_substation_cooling) > 0, T_supply_cooling - dT_cool, np.nan)
-=======
         T_supply_DH = np.where(Q_substation_heating > 0, T_supply_heating + constants.dT_heat, np.nan)
         T_supply_DC = np.where(abs(Q_substation_cooling) > 0, T_supply_cooling - constants.dT_cool, np.nan)
->>>>>>> a0724290
 
         buildings_demands[name]['Q_substation_heating'] = Q_substation_heating
         buildings_demands[name]['Q_substation_cooling'] = Q_substation_cooling
@@ -120,20 +102,11 @@
     return buildings_demands
 
 
-<<<<<<< HEAD
 def substation_HEX_sizing(building_demand):
     """
     This function size the substation heat exchanger area and the UA values.
 
     :param building_demand: dataframe with building demand properties
-=======
-def substation_HEX_sizing(locator, building):
-    """
-    This function size the substation heat exchanger area and the UA values.
-
-    :param locator: an InputLocator instance set to the scenario to work on
-    :param building: dataframe with building demand properties
->>>>>>> a0724290
     :return: A list of substation heat exchanger properties (Area & UA) for heating, cooling and DHW
     """
     t_DH_supply = building_demand.T_sup_target_DH
@@ -236,11 +209,7 @@
                                                                        thermal_network.substations_HEX_specs.ix[name])
 
         T_return_all_K[name] = [T_substation_return_K]
-<<<<<<< HEAD
-        mdot_sum_all_kgs[name] = [mcp_sub/(cp/1000)]   # [kg/s]
-=======
         mdot_sum_all_kgs[name] = [mcp_sub/(constants.cp/1000)]   # [kg/s]
->>>>>>> a0724290
         index += 1
     mdot_sum_all_kgs = np.round(mdot_sum_all_kgs, 5)
     return T_return_all_K, mdot_sum_all_kgs
@@ -336,11 +305,7 @@
     tco_0 = Qnom / cc_0 + tci_0
     dTm_0 = calc_dTm_HEX(thi_0, tho_0, tci_0, tco_0, 'cool')
     # Area heat exchange and UA_heating
-<<<<<<< HEAD
-    Area_HEX_cooling, UA_cooling = calc_area_HEX(Qnom, dTm_0, U_cool)
-=======
     Area_HEX_cooling, UA_cooling = calc_area_HEX(Qnom, dTm_0, constants.U_cool)
->>>>>>> a0724290
 
     return Area_HEX_cooling, UA_cooling
 
@@ -369,11 +334,7 @@
     tho_0 = thi_0 - Qnom / ch_0
     dTm_0 = calc_dTm_HEX(thi_0, tho_0, tci_0, tco_0, 'heat')
     # Area heat exchange and UA_heating
-<<<<<<< HEAD
-    Area_HEX_heating, UA_heating = calc_area_HEX(Qnom, dTm_0, U_heat)
-=======
     Area_HEX_heating, UA_heating = calc_area_HEX(Qnom, dTm_0, constants.U_heat)
->>>>>>> a0724290
     return Area_HEX_heating, UA_heating
 
 
@@ -599,69 +560,25 @@
     """
     run the whole network summary routine
     """
-<<<<<<< HEAD
     from cea.technologies.thermal_network.thermal_network_matrix import ThermalNetwork
     import cea.inputlocator as inputlocator
 
     locator = cea.inputlocator.InputLocator(config.scenario)
-=======
-    import cea.inputlocator as inputlocator
-    import cea.config as config
-    from cea.utilities import epwreader
-    from cea.resources import geothermal
-
-    if scenario_path == None:
-        scenario_path = config.scenario
->>>>>>> a0724290
 
     network_type = config.thermal_network.network_type
     network_name = ''
     file_type = config.thermal_network.file_type
     thermal_network = ThermalNetwork(locator, network_type, network_name, file_type)
 
-<<<<<<< HEAD
-=======
-    locator = inputlocator.InputLocator(scenario=scenario_path)
-    total_demand = pd.read_csv(locator.get_total_demand())
-    building_names = pd.read_csv(locator.get_total_demand())['Name']
-    weather_file = locator.get_default_weather()
-    # add geothermal part of preprocessing
-    T_ambient = epwreader.epw_reader(weather_file)['drybulb_C']
-    constants.ground_temperature = geothermal.calc_ground_temperature(T_ambient.values)
->>>>>>> a0724290
 
     t = 1000  # FIXME
     T_DH = 60  # FIXME
     network = 'DH'  # FIXME
 
-<<<<<<< HEAD
-    buildings_demands = determine_building_supply_temperatures(thermal_network.building_names, locator)
-    substations_HEX_specs = substation_HEX_design_main(buildings_demands)
 
     substation_return_model_main(thermal_network, substations_HEX_specs, T_DH, t)
-=======
-    buildings_demands = determine_building_supply_temperatures(building_names, locator)
-    substations_HEX_specs = substation_HEX_design_main(locator, buildings_demands)
-
-    substation_return_model_main(network_parameters, substations_HEX_specs, T_DH, t)
->>>>>>> a0724290
 
     print 'substation_main() succeeded'
 
 if __name__ == '__main__':
     main(cea.config.Configuration())
-
-
-
-
-
-
-
-
-
-
-
-
-
-
-

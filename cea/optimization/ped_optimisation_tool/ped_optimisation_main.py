"""
This is a template script - an example of how a CEA script should be set up.

NOTE: Hello. this is the main script for optimsiaiton of different energy system components that may incur in a PED concept
"""




import os
import cea.config
import cea.inputlocator
<<<<<<< HEAD
from cea.constants import *
import pandas as pd
=======
from cea.constants import OPT_EFF, A1, A2, DT
import pandas as pd 
>>>>>>> 007bf5eb
import numpy as np


__author__ = "Juveria och Puneet"
__copyright__ = "Copyright 2018, Architecture and Building Systems - ETH Zurich"
__credits__ = ["Juveria puneet"]
__license__ = "MIT"
__version__ = "0.1"
__maintainer__ = "Daren Thomas"
__email__ = "cea@arch.ethz.ch"
__status__ = "Production"


def main(config, locator):
    """
    This is the main entry point to your script. Any parameters used by your script must be present in the ``config``
    parameter. The CLI will call this ``main`` function passing in a ``config`` object after adjusting the configuration
    to reflect parameters passed on the command line / user interface

    :param config:
    :type config: cea.config.Configuration
    :return:
    """
    #Part I. local variables
    # Example:
    tin_ptc = config.solar_concentrating.t_in_ptc

    #Part II. Input paths
    # Example:
    path_to_my_input_file = locator.PVT_totals()

    #Part III. Output paths
    # Example:
    output_path = locator.get_ptc_total_file_path()

    #Part IV. Main function
    # Example:
    my_input_csv = pd.read_csv(path_to_my_input_file)
    mcp_from_pvt = my_input_csv["mcp_PVT_kWperC"].values
    ptc_area_from_pvt = my_input_csv["PVT_roofs_top_m2"].values
    #ghi_rooftop_ptc = np.zeros(8760) #this is the dummy file to calculate solar radiation. we WILL do this.
    ghi_rooftop_ptc = my_input_csv["radiation_kWh"].values

    solar_radiation_whm2 = ghi_rooftop_ptc / ( 1000 * ptc_area_from_pvt )
    eff_total = OPT_EFF - A1 * (DT + tin_ptc ) / solar_radiation_whm2  - A2 * ((DT + tin_ptc ) / solar_radiation_whm2) ** 2
    kwh_ptc_m2 = solar_radiation_whm2 * eff_total * 1000
    Q_ptc_kwhtotal = ptc_area_from_pvt * kwh_ptc_m2




    #Part V. Saving to Outputs
    # Example:
    my_result_df = pd.DataFrame({"Q_ptc_kwhtotal": Q_ptc_kwhtotal})
    my_result_df.to_csv(output_path, index=False)

    #Part VI return (if the function is meant to return something.
    #return my_result_df


if __name__ == '__main__':
    config = cea.config.Configuration()
    locator = cea.inputlocator.InputLocator(config.scenario)
    main(config, locator)<|MERGE_RESOLUTION|>--- conflicted
+++ resolved
@@ -10,13 +10,9 @@
 import os
 import cea.config
 import cea.inputlocator
-<<<<<<< HEAD
-from cea.constants import *
-import pandas as pd
-=======
+
 from cea.constants import OPT_EFF, A1, A2, DT
 import pandas as pd 
->>>>>>> 007bf5eb
 import numpy as np
 
 

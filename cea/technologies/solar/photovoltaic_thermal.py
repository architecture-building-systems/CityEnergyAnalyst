"""
Photovoltaic thermal panels
"""

from __future__ import division
from __future__ import print_function

import os
import time
from math import *
from numba import jit
import geopandas as gpd
import numpy as np
import pandas as pd
from geopandas import GeoDataFrame as gdf
from itertools import izip, repeat
import multiprocessing
import cea.inputlocator
from cea.technologies.solar.photovoltaic import (calc_properties_PV_db, calc_PV_power, calc_diffuseground_comp,
    calc_absorbed_radiation_PV, calc_cell_temperature)
from cea.technologies.solar.solar_collector import (calc_properties_SC_db, calc_IAM_beam_SC, calc_q_rad, calc_q_gain,
    vectorize_calc_Eaux_SC, calc_optimal_mass_flow, calc_optimal_mass_flow_2, calc_qloss_network)
from cea.technologies.solar import constants
from cea.utilities import epwreader
from cea.utilities import solar_equations
from cea.utilities.standardize_coordinates import get_lat_lon_projected_shapefile

__author__ = "Jimeno A. Fonseca"
__copyright__ = "Copyright 2015, Architecture and Building Systems - ETH Zurich"
__credits__ = ["Jimeno A. Fonseca, Shanshan Hsieh"]
__license__ = "MIT"
__version__ = "0.1"
__maintainer__ = "Daren Thomas"
__email__ = "cea@arch.ethz.ch"
__status__ = "Production"

def calc_PVT_wrapper(args):
    """Wrap calc_PVT to accept a tuple of args because multiprocessing.Pool.map only accepts one argument for the
    function"""
    return calc_PVT(*args)


def calc_PVT(locator, config, latitude, longitude, weather_data, date_local, building_name):
    """
    This function first determines the surface area with sufficient solar radiation, and then calculates the optimal
    tilt angles of panels at each surface location. The panels are categorized into groups by their surface azimuths,
    tilt angles, and global irradiation. In the last, electricity and heat generation from PVT panels of each group are calculated.

    :param locator: An InputLocator to locate input files
    :type locator: cea.inputlocator.InputLocator
    :param radiation_json_path: path to solar insulation data on all surfaces of each building
    :type radiation_json_path: string
    :param metadata_csv_path: path to data of sensor points measuring solar insulation of each building
    :type metadata_csv_path: string
    :param latitude: latitude of the case study location
    :type latitude: float
    :param longitude: longitude of the case study location
    :type longitude: float
    :param weather_path: path to the weather data file of the case study location
    :type weather_path: .epw
    :param building_name: list of building names in the case study
    :type building_name: Series
    :param T_in: inlet temperature to the solar collectors [C]
    :return: Building_PVT.csv with solar collectors heat generation potential of each building, Building_PVT_sensors.csv
             with sensor data of each PVT panel.
    """

    t0 = time.clock()

    radiation_json_path = locator.get_radiation_building(building_name)
    metadata_csv_path = locator.get_radiation_metadata(building_name)

    # solar properties
    solar_properties = solar_equations.calc_sun_properties(latitude, longitude, weather_data, date_local, config)
    print('calculating solar properties done for building %s' % building_name)

    # get properties of the panel to evaluate # TODO: find a PVT module reference
    panel_properties_PV = calc_properties_PV_db(locator.get_supply_systems(), config)
    panel_properties_SC = calc_properties_SC_db(locator.get_supply_systems(), config)
    print('gathering properties of PVT collector panel for building %s' % building_name)

    # select sensor point with sufficient solar radiation
    max_annual_radiation, annual_radiation_threshold, sensors_rad_clean, sensors_metadata_clean = \
        solar_equations.filter_low_potential(radiation_json_path, metadata_csv_path, config)

    print('filtering low potential sensor points done for building %s' % building_name)

    # Calculate the heights of all buildings for length of vertical pipes
    tot_bui_height_m = gpd.read_file(locator.get_zone_geometry())['height_ag'].sum()

    if not sensors_metadata_clean.empty:

        # calculate optimal angle and tilt for panels according to PV module size
        sensors_metadata_cat = solar_equations.optimal_angle_and_tilt(sensors_metadata_clean, latitude,
                                                                      solar_properties,
                                                                      max_annual_radiation, panel_properties_PV)

        print('calculating optimal tile angle and separation done for building %s' % building_name)

        # group the sensors with the same tilt, surface azimuth, and total radiation
        sensor_groups = solar_equations.calc_groups(sensors_rad_clean, sensors_metadata_cat)

        print('generating groups of sensor points done for building %s' % building_name)

        Final = calc_PVT_generation(sensor_groups, weather_data, date_local, solar_properties, latitude,
                                    tot_bui_height_m, panel_properties_SC, panel_properties_PV, config)

        Final.to_csv(locator.PVT_results(building_name=building_name), index=True, float_format='%.2f')
        sensors_metadata_cat.to_csv(locator.PVT_metadata_results(building_name=building_name), index=True,
                                    index_label='SURFACE',
                                    float_format='%.2f')  # print selected metadata of the selected sensors

        print('Building', building_name, 'done - time elapsed:', (time.clock() - t0), ' seconds')

    else:  # This block is activated when a building has not sufficient solar potential
        Final = pd.DataFrame(
            {'PVT_walls_north_E_kWh': 0.0, 'PVT_walls_north_m2': 0.0, 'PVT_walls_north_Q_kWh': 0.0,
             'PVT_walls_north_Tout_C': 0.0,
             'PVT_walls_south_E_kWh': 0.0, 'PVT_walls_south_m2': 0, 'PVT_walls_south_Q_kWh': 0.0,
             'PVT_walls_south_Tout_C': 0.0,
             'PVT_walls_east_E_kWh': 0.0, 'PVT_walls_east_m2': 0.0, 'PVT_walls_east_Q_kWh': 0.0, 'PVT_walls_east_Tout_C': 0.0,
             'PVT_walls_west_E_kWh': 0.0, 'PVT_walls_west_m2': 0.0, 'PVT_walls_west_Q_kWh': 0.0, 'PVT_walls_west_Tout_C': 0.0,
             'PVT_roofs_top_E_kWh': 0.0, 'PVT_roofs_top_m2': 0.0, 'PVT_roofs_top_Q_kWh': 0.0, 'PVT_roofs_top_Tout_C': 0.0,
             'Q_PVT_gen_kWh': 0.0, 'T_PVT_sup_C': 0.0, 'T_PVT_re_C': 0.0,
             'mcp_PVT_kWperC': 0.0, 'Eaux_PVT_kWh': 0.0,
             'Q_PVT_l_kWh': 0.0, 'E_PVT_gen_kWh': 0.0, 'Area_PVT_m2': 0.0,
             'radiation_kWh': 0.0}, index=range(8760))
        Final.to_csv(locator.PVT_results(building_name=building_name), index=True, float_format='%.2f', na_rep='nan')
        sensors_metadata_cat = pd.DataFrame(
            {'SURFACE': 0, 'AREA_m2': 0, 'BUILDING': 0, 'TYPE': 0, 'Xcoor': 0, 'Xdir': 0, 'Ycoor': 0, 'Ydir': 0,
             'Zcoor': 0, 'Zdir': 0, 'orientation': 0, 'total_rad_Whm2': 0, 'tilt_deg': 0, 'B_deg': 0,
             'array_spacing_m': 0, 'surface_azimuth_deg': 0, 'area_installed_module_m2': 0,
             'CATteta_z': 0, 'CATB': 0, 'CATGB': 0, 'type_orientation': 0}, index=range(2))
        sensors_metadata_cat.to_csv(locator.PVT_metadata_results(building_name=building_name), index=True,
                                    float_format='%.2f')

    return


def calc_PVT_generation(sensor_groups, weather_data, date_local, solar_properties, latitude, tot_bui_height_m,
                        panel_properties_SC, panel_properties_PV, config):
    """
    To calculate the heat and electricity generated from PVT panels.

    :param sensor_groups: properties of sensors in each group
    :type sensor_groups: dict
    :param weather_data: weather data read from .epw
    :type weather_data: dataframe
    :param solar_properties:
    :param latitude: latitude of the case study location
    :param tot_bui_height_m: total height of all buildings [m]
    :param panel_properties_SC: properties of solar thermal collectors
    :param panel_properties_PV: properties of photovoltaic panels
    :param config: user settings from cea.config
    :return:
    """

    # read variables
    number_groups = sensor_groups['number_groups']  # number of groups of sensor points
    prop_observers = sensor_groups['prop_observers']  # mean values of sensor properties of each group of sensors
    hourly_radiation_Wperm2 = sensor_groups[
        'hourlydata_groups']  # mean hourly radiation of sensors in each group [Wh/m2]
    T_in_C = get_t_in_pvt(config)

    # convert degree to radians
    lat_rad = radians(latitude)
    g_rad = np.radians(solar_properties.g)
    ha_rad = np.radians(solar_properties.ha)
    Sz_rad = np.radians(solar_properties.Sz)

    # calculate equivalent length of pipes
    total_area_module_m2 = prop_observers['area_installed_module_m2'].sum()  # total area for panel installation
    total_pipe_lengths = calc_pipe_equivalent_length(panel_properties_PV, panel_properties_SC, tot_bui_height_m,
                                                     total_area_module_m2)

    # empty lists to store results
    list_groups_area = [0 for i in range(number_groups)]
    total_el_output_PV_kWh = [0 for i in range(number_groups)]
    total_radiation_kWh = [0 for i in range(number_groups)]
    total_mcp_kWperC = [0 for i in range(number_groups)]
    total_qloss_kWh = [0 for i in range(number_groups)]
    total_aux_el_kWh = [0 for i in range(number_groups)]
    total_Qh_output_kWh = [0 for i in range(number_groups)]

    list_results_from_PVT = list(range(number_groups))

    potential = pd.DataFrame(index=[range(8760)])
    panel_orientations = ['walls_south', 'walls_north', 'roofs_top', 'walls_east', 'walls_west']
    for panel_orientation in panel_orientations:
        potential['PVT_' + panel_orientation + '_Q_kWh'] = 0.0
        potential['PVT_' + panel_orientation + '_E_kWh'] = 0.0
        potential['PVT_' + panel_orientation + '_m2'] = 0.0

    # assign default number of subsdivisions for the calculation
    if panel_properties_SC['type'] == 'ET':  # ET: evacuated tubes
        panel_properties_SC['Nseg'] = 100  # default number of subsdivisions for the calculation
    else:
        panel_properties_SC['Nseg'] = 10

    for group in range(number_groups):
        # read panel properties of each group
        teta_z_deg = prop_observers.loc[group, 'surface_azimuth_deg']
        module_area_per_group_m2 = prop_observers.loc[group, 'area_installed_module_m2']
        tilt_angle_deg = prop_observers.loc[group, 'B_deg']  # tilt angle of panels

        # degree to radians
        tilt_rad = radians(tilt_angle_deg)  # tilt angle
        teta_z_rad = radians(teta_z_deg)  # surface azimuth

        # calculate radiation types (direct/diffuse) in group
        radiation_Wperm2 = solar_equations.cal_radiation_type(group, hourly_radiation_Wperm2, weather_data)

        ## calculate absorbed solar irradiation on tilt surfaces
        # calculate effective indicent angles necessary
        teta_rad = np.vectorize(solar_equations.calc_angle_of_incidence)(g_rad, lat_rad, ha_rad, tilt_rad, teta_z_rad)
        teta_ed_rad, teta_eg_rad = calc_diffuseground_comp(tilt_rad)

        # absorbed radiation and Tcell
        absorbed_radiation_PV_Wperm2 = np.vectorize(calc_absorbed_radiation_PV)(radiation_Wperm2.I_sol,
                                                                                radiation_Wperm2.I_direct,
                                                                                radiation_Wperm2.I_diffuse, tilt_rad,
                                                                                Sz_rad, teta_rad, teta_ed_rad,
                                                                                teta_eg_rad, panel_properties_PV)

        T_cell_C = np.vectorize(calc_cell_temperature)(absorbed_radiation_PV_Wperm2, weather_data.drybulb_C,
                                                       panel_properties_PV)

        ## SC heat generation
        # calculate incidence angle modifier for beam radiation
        IAM_b = calc_IAM_beam_SC(solar_properties, teta_z_deg, tilt_angle_deg, panel_properties_SC['type'], latitude)
        list_results_from_PVT[group] = calc_PVT_module(config, radiation_Wperm2, panel_properties_SC,
                                                       panel_properties_PV,
                                                       weather_data.drybulb_C, IAM_b, tilt_angle_deg,
                                                       total_pipe_lengths,
                                                       absorbed_radiation_PV_Wperm2, T_cell_C, module_area_per_group_m2)

        # calculate results from each group
        panel_orientation = prop_observers.loc[group, 'type_orientation']
        number_modules_per_group = module_area_per_group_m2 / (panel_properties_PV['module_length_m'] ** 2)

        PVT_Q_kWh = list_results_from_PVT[group][1] * number_modules_per_group
        PVT_E_kWh = list_results_from_PVT[group][6]

        # write results
        potential['PVT_' + panel_orientation + '_Q_kWh'] = potential['PVT_' + panel_orientation + '_Q_kWh'] + PVT_Q_kWh
        potential['PVT_' + panel_orientation + '_E_kWh'] = potential['PVT_' + panel_orientation + '_E_kWh'] + PVT_E_kWh
        potential['PVT_' + panel_orientation + '_m2'] = potential[
                                                            'PVT_' + panel_orientation + '_m2'] + module_area_per_group_m2

        # aggregate results from all modules
        list_groups_area[group] = module_area_per_group_m2
        total_mcp_kWperC[group] = list_results_from_PVT[group][5] * number_modules_per_group
        total_qloss_kWh[group] = list_results_from_PVT[group][0] * number_modules_per_group
        total_aux_el_kWh[group] = list_results_from_PVT[group][2] * number_modules_per_group
        total_Qh_output_kWh[group] = list_results_from_PVT[group][1] * number_modules_per_group
        total_el_output_PV_kWh[group] = list_results_from_PVT[group][6]
        total_radiation_kWh[group] = hourly_radiation_Wperm2[group] * module_area_per_group_m2 / 1000

    potential['Area_PVT_m2'] = sum(list_groups_area)
    potential['radiation_kWh'] = sum(total_radiation_kWh).values
    potential['E_PVT_gen_kWh'] = sum(total_el_output_PV_kWh)
    potential['Q_PVT_gen_kWh'] = sum(total_Qh_output_kWh)
    potential['mcp_PVT_kWperC'] = sum(total_mcp_kWperC)
    potential['Eaux_PVT_kWh'] = sum(total_aux_el_kWh)
    potential['Q_PVT_l_kWh'] = sum(total_qloss_kWh)
    potential['T_PVT_sup_C'] = np.zeros(8760) + T_in_C
    T_out_C = (potential['Q_PVT_gen_kWh'] / potential['mcp_PVT_kWperC']) + T_in_C
    potential['T_PVT_re_C'] = T_out_C if T_out_C is not np.nan else np.nan  # assume parallel connections for all panels

    potential['Date'] = date_local
    potential = potential.set_index('Date')

    return potential


def calc_pipe_equivalent_length(panel_properties_PV, panel_properties_SC, tot_bui_height_m, total_area_module_m2):
    # local variables
    lv = panel_properties_PV['module_length_m']  # module length
    total_area_aperture = total_area_module_m2 * panel_properties_SC[
        'aperture_area_ratio']
    number_modules = round(
        total_area_module_m2 / (panel_properties_PV['module_length_m'] ** 2))  # this is an estimation
    # main calculation
    l_ext_mperm2 = (2 * lv * number_modules / total_area_aperture)  # pipe length within the collectors
    l_int_mperm2 = 2 * tot_bui_height_m / total_area_aperture  # pipe length from building substation to roof top collectors
    Leq_mperm2 = l_int_mperm2 + l_ext_mperm2  # in m/m2 aperture
    pipe_equivalent_lengths_mperm2 = {'Leq_mperm2': Leq_mperm2, 'l_ext_mperm2': l_ext_mperm2,
                                      'l_int_mperm2': l_int_mperm2}

    return pipe_equivalent_lengths_mperm2

def get_t_in_pvt(config):
    if config.solar.t_in_pvt is not None:
        Tin_C = config.solar.T_in_PVT
    else:
        Tin_C = constants.T_IN_PVT
    return Tin_C

def calc_PVT_module(config, radiation_Wperm2, panel_properties_SC, panel_properties_PV, Tamb_vector_C, IAM_b,
                    tilt_angle_deg, pipe_lengths, absorbed_radiation_PV_Wperm2, Tcell_PV_C, module_area_per_group_m2):
    """
    This function calculates the heat & electricity production from PVT collectors. 
    The heat production calculation is adapted from calc_SC_module and then the updated cell temperature is used to 
    calculate PV electricity production.
    
    :param tilt_angle_deg: solar panel tilt angle [rad]
    :param IAM_b_vector: incident angle modifier for beam radiation [-]
    :param I_direct_vector: direct radiation [W/m2]
    :param I_diffuse_vector: diffuse radiation [W/m2]
    :param Tamb_vector_C: dry bulb temperature [C]
    :param IAM_d_vector: incident angle modifier for diffuse radiation [-]
    :param Leq: equivalent length of pipes per aperture area [m/m2 aperture)
    :param Le: equivalent length of collector pipes per aperture area [m/m2 aperture]
    :param absorbed_radiation_PV_Wperm2: absorbed solar radiation of PV module [Wh/m2]
    :param Tcell_PV_C: PV cell temperature [C]
    :param module_area_per_group_m2: PV module area [m2]
    :return:

    ..[J. Allan et al., 2015] J. Allan, Z. Dehouche, S. Stankovic, L. Mauricette. "Performance testing of thermal and
    photovoltaic thermal solar collectors." Energy Science & Engineering 2015; 3(4): 310-326
    """

    # read variables
    Tin_C = get_t_in_pvt(config)
    n0 = panel_properties_SC['n0']  # zero loss efficiency at normal incidence [-]
    c1 = panel_properties_SC[
        'c1']  # collector heat loss coefficient at zero temperature difference and wind speed [W/m2K]
    c2 = panel_properties_SC['c2']  # temperature difference dependency of the heat loss coefficient [W/m2K2]
    mB0_r = panel_properties_SC['mB0_r']  # nominal flow rate per aperture area [kg/h/m2 aperture]
    mB_max_r = panel_properties_SC['mB_max_r']  # maximum flow rate per aperture area
    mB_min_r = panel_properties_SC['mB_min_r']  # minimum flow rate per aperture area
    C_eff_Jperm2K = panel_properties_SC['C_eff']  # thermal capacitance of module [J/m2K]
    IAM_d = panel_properties_SC['IAM_d']  # incident angle modifier for diffuse radiation [-]
    dP1 = panel_properties_SC['dP1']  # pressure drop [Pa/m2] at zero flow rate
    dP2 = panel_properties_SC['dP2']  # pressure drop [Pa/m2] at nominal flow rate (mB0)
    dP3 = panel_properties_SC['dP3']  # pressure drop [Pa/m2] at maximum flow rate (mB_max)
    dP4 = panel_properties_SC['dP4']  # pressure drop [Pa/m2] at minimum flow rate (mB_min)
    Cp_fluid_JperkgK = panel_properties_SC['Cp_fluid']  # J/kgK
    aperature_area_ratio = panel_properties_SC['aperture_area_ratio']  # aperature area ratio [-]
    area_pv_module = panel_properties_PV['module_length_m'] ** 2
    Nseg = panel_properties_SC['Nseg']
    T_max_C = panel_properties_SC['t_max']
    eff_nom = panel_properties_PV['PV_n']
    Bref = panel_properties_PV['PV_Bref']
    misc_losses = panel_properties_PV['misc_losses']

    aperture_area_m2 = aperature_area_ratio * area_pv_module  # aperture area of each module [m2]
    msc_max_kgpers = mB_max_r * aperture_area_m2 / 3600  # maximum mass flow [kg/s]

    # Do the calculation of every time step for every possible flow condition
    # get states where highly performing values are obtained.
    specific_flows_kgpers = [np.zeros(8760), (np.zeros(8760) + mB0_r) * aperture_area_m2 / 3600,
                             (np.zeros(8760) + mB_max_r) * aperture_area_m2 / 3600,
                             (np.zeros(8760) + mB_min_r) * aperture_area_m2 / 3600, np.zeros(8760),
                             np.zeros(8760)]  # in kg/s
    specific_pressure_losses_Pa = [np.zeros(8760), (np.zeros(8760) + dP2) * aperture_area_m2,
                                   (np.zeros(8760) + dP3) * aperture_area_m2,
                                   (np.zeros(8760) + dP4) * aperture_area_m2, np.zeros(8760), np.zeros(8760)]  # in Pa

    # generate empty lists to store results
    temperature_out = [np.zeros(8760), np.zeros(8760), np.zeros(8760), np.zeros(8760), np.zeros(8760), np.zeros(8760)]
    temperature_in = [np.zeros(8760), np.zeros(8760), np.zeros(8760), np.zeros(8760), np.zeros(8760), np.zeros(8760)]
    supply_out_kW = [np.zeros(8760), np.zeros(8760), np.zeros(8760), np.zeros(8760), np.zeros(8760), np.zeros(8760)]
    supply_losses_kW = [np.zeros(8760), np.zeros(8760), np.zeros(8760), np.zeros(8760), np.zeros(8760), np.zeros(8760)]
    auxiliary_electricity_kW = [np.zeros(8760), np.zeros(8760), np.zeros(8760), np.zeros(8760), np.zeros(8760),
                                np.zeros(8760)]
    temperature_mean = [np.zeros(8760), np.zeros(8760), np.zeros(8760), np.zeros(8760), np.zeros(8760), np.zeros(8760)]
    mcp_kWperK = np.zeros(8760)
    T_module_C = np.zeros(8760)

    # calculate absorbed radiation
    tilt_rad = radians(tilt_angle_deg)
    q_rad_vector = np.vectorize(calc_q_rad)(n0, IAM_b, IAM_d, radiation_Wperm2.I_direct, radiation_Wperm2.I_diffuse,
                                            tilt_rad)  # absorbed solar radiation in W/m2 is a mean of the group
    counter = 0
    Flag = False
    Flag2 = False
    for flow in range(6):
        Mo_seg = 1  # mode of segmented heat loss calculation. only one mode is implemented.
        TIME0 = 0
        DELT = 1  # timestep 1 hour
        delts = DELT * 3600  # convert time step in seconds
        Tfl = np.zeros(3)  # create vector to store value at previous [1] and present [2] time-steps
        DT = np.zeros(3)
        Tabs = np.zeros(3)
        STORED = np.zeros(600)
        TflA = np.zeros(600)
        TflB = np.zeros(600)
        TabsB = np.zeros(600)
        TabsA = np.zeros(600)
        q_gain_Seg = np.zeros(101)  # maximum Iseg = maximum Nseg + 1 = 101

        for time in range(8760):
            #c1_pvt = c1 - eff_nom * Bref * absorbed_radiation_PV_Wperm2[time] #todo: to delete
            c1_pvt = calc_cl_pvt(Bref, absorbed_radiation_PV_Wperm2, c1, eff_nom, time)
            Mfl_kgpers = calc_Mfl_kgpers(DELT, Nseg, STORED, TIME0, Tin_C, specific_flows_kgpers[flow], time, Cp_fluid_JperkgK, C_eff_Jperm2K, aperture_area_m2)



            # calculate average fluid temperature and average absorber temperature at the beginning of the time-step
            Tamb_C = Tamb_vector_C[time]
            q_rad_Wperm2 = q_rad_vector[time]
            Tout_C = calc_Tout_C(Cp_fluid_JperkgK, DT, Mfl_kgpers, Nseg, STORED, Tabs, Tamb_C, Tfl, Tin_C,
                                 aperture_area_m2, c1_pvt, q_rad_Wperm2)

            # calculate q_gain with the guess for DT[1]
            q_gain_Wperm2 = calc_q_gain(Tfl, q_rad_Wperm2, DT, Tin_C, aperture_area_m2, c1_pvt, c2,
                                        Mfl_kgpers, delts, Cp_fluid_JperkgK, C_eff_Jperm2K, Tamb_C)

            Aseg_m2 = aperture_area_m2 / Nseg  # aperture area per segment

            # multi-segment calculation to avoid temperature jump at times of flow rate changes
            Tout_Seg_C = do_multi_segment_calculation(Aseg_m2, C_eff_Jperm2K, Cp_fluid_JperkgK, DT, Mfl_kgpers, Mo_seg,
                                                     Nseg, STORED, Tabs, TabsA, Tamb_C, Tfl, TflA, TflB, Tin_C, Tout_C,
                                                     c1_pvt, c2, delts, q_gain_Seg, q_gain_Wperm2, q_rad_Wperm2)

            # resulting energy output
            q_out_kW = Mfl_kgpers * Cp_fluid_JperkgK * (Tout_Seg_C - Tin_C) / 1000  # [kW]
            Tabs[2] = 0
            # storage of the mean temperature
            for Iseg in range(1, Nseg + 1):
                STORED[200 + Iseg] = TflB[Iseg]
                STORED[400 + Iseg] = TabsB[Iseg]
                Tabs[2] = Tabs[2] + TabsB[Iseg] / Nseg

            # outputs
            temperature_out[flow][time] = Tout_Seg_C
            temperature_in[flow][time] = Tin_C
            supply_out_kW[flow][time] = q_out_kW
            temperature_mean[flow][time] = (Tin_C + Tout_Seg_C) / 2  # Mean absorber temperature at present

            q_gain_Wperm2 = 0
            TavgB = 0
            TavgA = 0
            for Iseg in range(1, Nseg + 1):
                q_gain_Wperm2 = q_gain_Wperm2 + q_gain_Seg * Aseg_m2  # W
                TavgA = TavgA + TflA[Iseg] / Nseg
                TavgB = TavgB + TflB[Iseg] / Nseg

                # # OUT[9] = qgain/Area_a # in W/m2
                # q_mtherm_Wperm2 = (TavgB - TavgA) * C_eff_Jperm2K * aperture_area_m2 / delts
                # q_balance_error = q_gain_Wperm2 - q_mtherm_Wperm2 - q_out_kW

                # OUT[11] = q_mtherm
                # OUT[12] = q_balance_error
        if flow < 4:
            auxiliary_electricity_kW[flow] = vectorize_calc_Eaux_SC(specific_flows_kgpers[flow],
                                                                    specific_pressure_losses_Pa[flow], pipe_lengths,
                                                                    aperture_area_m2)  # in kW
        if flow == 3:
            q1 = supply_out_kW[0]
            q2 = supply_out_kW[1]
            q3 = supply_out_kW[2]
            q4 = supply_out_kW[3]
            E1 = auxiliary_electricity_kW[0]
            E2 = auxiliary_electricity_kW[1]
            E3 = auxiliary_electricity_kW[2]
            E4 = auxiliary_electricity_kW[3]
            specific_flows_kgpers[4], specific_pressure_losses_Pa[4] = calc_optimal_mass_flow(q1, q2, q3, q4, E1, E2,
                                                                                              E3, E4, 0, mB0_r,
                                                                                              mB_max_r, mB_min_r, 0,
                                                                                              dP2, dP3, dP4,
                                                                                              aperture_area_m2)
        if flow == 4:
            auxiliary_electricity_kW[flow] = vectorize_calc_Eaux_SC(specific_flows_kgpers[flow],
                                                                    specific_pressure_losses_Pa[flow], pipe_lengths,
                                                                    aperture_area_m2)  # in kW
            dp5 = specific_pressure_losses_Pa[flow]
            q5 = supply_out_kW[flow]
            m5 = specific_flows_kgpers[flow]
            # set points to zero when load is negative
            specific_flows_kgpers[5], specific_pressure_losses_Pa[5] = calc_optimal_mass_flow_2(m5, q5, dp5)

        if flow == 5:  # optimal mass flow
            supply_losses_kW[flow] = np.vectorize(calc_qloss_network)(specific_flows_kgpers[flow],
                                                                      pipe_lengths['l_ext_mperm2'],
                                                                      aperture_area_m2, temperature_mean[flow],
                                                                      Tamb_vector_C, msc_max_kgpers)
            supply_out_pre = supply_out_kW[flow].copy() + supply_losses_kW[flow].copy()
            auxiliary_electricity_kW[flow] = vectorize_calc_Eaux_SC(specific_flows_kgpers[flow],
                                                                    specific_pressure_losses_Pa[flow], pipe_lengths,
                                                                    aperture_area_m2)  # in kW
            supply_out_total_kW = supply_out_kW + 0.5 * auxiliary_electricity_kW[flow] - supply_losses_kW[flow]
            mcp_kWperK = specific_flows_kgpers[flow] * (Cp_fluid_JperkgK / 1000)  # mcp in kW/c

    turn_off_the_water_circuit_if_total_energy_supply_is_zero(T_module_C, Tcell_PV_C, auxiliary_electricity_kW[flow],
                                                              mcp_kWperK, supply_out_total_kW[5], temperature_in[5],
                                                              temperature_out[5])

    el_output_PV_kW = np.vectorize(calc_PV_power)(absorbed_radiation_PV_Wperm2, T_module_C, eff_nom,
                                                  module_area_per_group_m2,
                                                  Bref, misc_losses)

    # write results into a list
    result = [supply_losses_kW[5], supply_out_total_kW[5], auxiliary_electricity_kW[5], temperature_out[5],
              temperature_in[5], mcp_kWperK,
              el_output_PV_kW]

    return result


@jit(nopython=True)
def calc_cl_pvt(Bref, absorbed_radiation_PV_Wperm2, c1, eff_nom, time):
    c1_pvt = max(0, c1 - eff_nom * Bref * absorbed_radiation_PV_Wperm2[time])  # _[J. Allan et al., 2015] eq.(18)
    return c1_pvt


@jit(nopython=True)
def turn_off_the_water_circuit_if_total_energy_supply_is_zero(T_module_C, Tcell_PV_C, auxiliary_electricity_kW,
                                                              mcp_kWperK, supply_out_total_kW, temperature_in,
                                                              temperature_out):
    for x in range(8760):
        # turn off the water circuit if total energy supply is zero
        if supply_out_total_kW[x] <= 0:
            supply_out_total_kW[x] = 0
            mcp_kWperK[x] = 0
            auxiliary_electricity_kW[x] = 0
            temperature_out[x] = 0
            temperature_in[x] = 0
        # update pv cell temperature with temperatures of the water circuit
        T_module_mean_C = (temperature_out[x] + temperature_in[x]) / 2
        T_module_C[x] = T_module_mean_C if T_module_mean_C > 0 else Tcell_PV_C[x]


@jit(nopython=True)
def do_multi_segment_calculation(Aseg_m2, C_eff_Jperm2K, Cp_fluid_JperkgK, DT, Mfl_kgpers, Mo_seg, Nseg, STORED, Tabs,
                                 TabsA, Tamb_C, Tfl, TflA, TflB, Tin_C, Tout_C, c1_pvt, c2, delts, q_gain_Seg,
                                 q_gain_Wperm2, q_rad_Wperm2):
    Tout_Seg_C = 0.0  # this value will be overwritten after first iteration
    for Iseg in range(1, Nseg + 1):
        # get temperatures of the previous time-step
        TflA[Iseg] = STORED[100 + Iseg]
        TabsA[Iseg] = STORED[300 + Iseg]
        if Iseg > 1:
            Tin_Seg = Tout_Seg_C
        else:
            Tin_Seg = Tin_C
        if Mfl_kgpers > 0 and Mo_seg == 1:  # same heat gain/ losses for all segments
            Tout_Seg_C = ((Mfl_kgpers * Cp_fluid_JperkgK * (Tin_Seg + 273.15)) / Aseg_m2 - (
                    C_eff_Jperm2K * (Tin_Seg + 273.15)) / (2 * delts) + q_gain_Wperm2 +
                         (C_eff_Jperm2K * (TflA[Iseg] + 273.15) / delts)) / (
                                Mfl_kgpers * Cp_fluid_JperkgK / Aseg_m2 + C_eff_Jperm2K / (2 * delts))
            Tout_Seg_C = Tout_Seg_C - 273.15  # in [C]
            TflB[Iseg] = (Tin_Seg + Tout_Seg_C) / 2
        else:  # heat losses based on each segment's inlet and outlet temperatures.
            Tfl[1] = TflA[Iseg]
            Tabs[1] = TabsA[Iseg]
            q_gain_Wperm2 = calc_q_gain(Tfl, q_rad_Wperm2, DT, Tin_Seg, Aseg_m2, c1_pvt, c2,
                                        Mfl_kgpers, delts, Cp_fluid_JperkgK, C_eff_Jperm2K, Tamb_C)
            Tout_Seg_C = Tout_C
            if Mfl_kgpers > 0:
                TflB[Iseg] = (Tin_Seg + Tout_Seg_C) / 2
                Tout_Seg_C = TflA[Iseg] + (q_gain_Wperm2 * delts) / C_eff_Jperm2K
            else:
                TflB[Iseg] = Tout_Seg_C

            # the following lines do not perform meaningful operation, the iterations on DT are performed in calc_q_gain
            # these lines are kept here as a reference to the original model in FORTRAN
            # q_fluid_Wperm2 = (Tout_Seg_C - Tin_Seg) * Mfl_kgpers * Cp_fluid_JperkgK / Aseg_m2
            # q_mtherm_Wperm2 = (TflB[Iseg] - TflA[Iseg]) * C_eff_Jperm2K / delts
            # q_balance_error = q_gain_Wperm2 - q_fluid_Wperm2 - q_mtherm_Wperm2
            # # assert abs(q_balance_error) > 1, "q_balance_error in photovoltaic-thermal calculation"
        q_gain_Seg[Iseg] = q_gain_Wperm2  # in W/m2
    return Tout_Seg_C


@jit(nopython=True)
def calc_Tout_C(Cp_fluid_JperkgK, DT, Mfl_kgpers, Nseg, STORED, Tabs, Tamb_C, Tfl, Tin_C, aperture_area_m2, c1_pvt,
                q_rad_Wperm2):
    Tfl[1] = 0  # mean fluid temperature
    Tabs[1] = 0  # mean absorber temperature
    for Iseg in range(1, Nseg + 1):
        Tfl[1] = Tfl[1] + STORED[100 + Iseg] / Nseg  # mean fluid temperature
        Tabs[1] = Tabs[1] + STORED[300 + Iseg] / Nseg  # mean absorber temperature
    # first guess for Delta T
    if Mfl_kgpers > 0:
        Tout_C = Tin_C + (q_rad_Wperm2 - ((c1_pvt) + 0.5) * (Tin_C - Tamb_C)) / (
                Mfl_kgpers * Cp_fluid_JperkgK / aperture_area_m2)
        Tfl[2] = (Tin_C + Tout_C) / 2  # mean fluid temperature at present time-step
    else:
        # if c1_pvt < 0:
        #     print('c1_pvt: ', c1_pvt)
        Tout_C = Tamb_C + q_rad_Wperm2 / (c1_pvt + 0.5)
        Tfl[2] = Tout_C  # fluid temperature same as output
        # if Tout_C > T_max_C:
        #     print('Tout_C: ',Tout_C, 'c1_pvt: ', c1_pvt, 'q_rad', q_rad_Wperm2)
    DT[1] = Tfl[2] - Tamb_C  # difference between mean absorber temperature and the ambient temperature
    return Tout_C


@jit(nopython=True)
def calc_Mfl_kgpers(DELT, Nseg, STORED, TIME0, Tin_C, specific_flows_kgpers, time, Cp_fluid_JperkgK, C_eff_Jperm2K, aperture_area_m2):
    Mfl_kgpers = specific_flows_kgpers[time]
    if time < TIME0 + DELT / 2:
        for Iseg in range(101, 501):  # 400 points with the data
            STORED[Iseg] = Tin_C
    else:
        for Iseg in range(1, Nseg):  # 400 points with the data
            STORED[100 + Iseg] = STORED[200 + Iseg]
            STORED[300 + Iseg] = STORED[400 + Iseg]

    # calculate stability criteria
    if Mfl_kgpers > 0:
        stability_criteria = Mfl_kgpers * Cp_fluid_JperkgK * Nseg * (DELT * 3600) / (
                C_eff_Jperm2K * aperture_area_m2)
        if stability_criteria <= 0.5:
            print('ERROR: stability criteria', stability_criteria, 'is not reached.',
                  'aperture_area:', aperture_area_m2, 'mass flow:', Mfl_kgpers)

    return Mfl_kgpers


# investment and maintenance costs

def calc_Cinv_PVT(PVT_peak_kW, locator, config, technology=0):
    """
    P_peak in kW
    result in CHF
    technology = 0 represents the first technology when there are multiple technologies.
    FIXME: handle multiple technologies when cost calculations are done
    """
    PVT_peak_W = PVT_peak_kW * 1000  # converting to W from kW
<<<<<<< HEAD
    PVT_cost_data = pd.read_excel(locator.get_supply_systems(config.region), sheet_name="PV")
=======
    PVT_cost_data = pd.read_excel(locator.get_supply_systems(), sheetname="PV")
>>>>>>> 2d053b4b
    technology_code = list(set(PVT_cost_data['code']))
    PVT_cost_data[PVT_cost_data['code'] == technology_code[technology]]
    # if the Q_design is below the lowest capacity available for the technology, then it is replaced by the least
    # capacity for the corresponding technology from the database
    if PVT_peak_W < PVT_cost_data['cap_min'][0]:
        PVT_peak_W = PVT_cost_data['cap_min'][0]
    PVT_cost_data = PVT_cost_data[
        (PVT_cost_data['cap_min'] <= PVT_peak_W) & (PVT_cost_data['cap_max'] > PVT_peak_W)]
    Inv_a = PVT_cost_data.iloc[0]['a']
    Inv_b = PVT_cost_data.iloc[0]['b']
    Inv_c = PVT_cost_data.iloc[0]['c']
    Inv_d = PVT_cost_data.iloc[0]['d']
    Inv_e = PVT_cost_data.iloc[0]['e']
    Inv_IR = (PVT_cost_data.iloc[0]['IR_%']) / 100
    Inv_LT = PVT_cost_data.iloc[0]['LT_yr']
    Inv_OM = PVT_cost_data.iloc[0]['O&M_%'] / 100

    InvC = Inv_a + Inv_b * (PVT_peak_W) ** Inv_c + (Inv_d + Inv_e * PVT_peak_W) * log(PVT_peak_W)

    Capex_a = InvC * (Inv_IR) * (1 + Inv_IR) ** Inv_LT / ((1 + Inv_IR) ** Inv_LT - 1)
    Opex_fixed = Capex_a * Inv_OM
    Capex = InvC

    return Capex_a, Opex_fixed, Capex


def main(config):
    assert os.path.exists(config.scenario), 'Scenario not found: %s' % config.scenario
    locator = cea.inputlocator.InputLocator(scenario=config.scenario)

    print('Running photovoltaic-thermal with scenario = %s' % config.scenario)
    print('Running photovoltaic-thermal with annual-radiation-threshold-kWh/m2 = %s' % config.solar.annual_radiation_threshold)
    print('Running photovoltaic-thermal with panel-on-roof = %s' % config.solar.panel_on_roof)
    print('Running photovoltaic-thermal with panel-on-wall = %s' % config.solar.panel_on_wall)
    print('Running photovoltaic-thermal with solar-window-solstice = %s' % config.solar.solar_window_solstice)
    print('Running photovoltaic-thermal with t-in-pvt = %s' % config.solar.t_in_pvt)
    print('Running photovoltaic-thermal with type-pvpanel = %s' % config.solar.type_pvpanel)

    list_buildings_names = config.solar.buildings
    if not list_buildings_names:
        list_buildings_names = locator.get_zone_building_names()

    hourly_results_per_building = gdf.from_file(locator.get_zone_geometry())
    latitude, longitude = get_lat_lon_projected_shapefile(hourly_results_per_building)

    # weather hourly_results_per_building
    weather_data = epwreader.epw_reader(config.weather)
    date_local = solar_equations.calc_datetime_local_from_weather_file(weather_data, latitude, longitude)
    print('reading weather hourly_results_per_building done.')

    building_count = len(list_buildings_names)
    number_of_processes = config.get_number_of_processes()
    if number_of_processes > 1:
        print("Using %i CPU's" % number_of_processes)
        pool = multiprocessing.Pool(number_of_processes)
        pool.map(calc_PVT_wrapper, izip(repeat(locator, building_count),
                                       repeat(config, building_count),
                                       repeat(latitude, building_count),
                                       repeat(longitude, building_count),
                                       repeat(weather_data, building_count),
                                       repeat(date_local, building_count),
                                       list_buildings_names))
        # locator, config, latitude, longitude, weather_data, date_local, building_name
    else:
        print("Using single process")
        map(calc_PVT_wrapper, izip(repeat(locator, building_count),
                                  repeat(config, building_count),
                                  repeat(latitude, building_count),
                                  repeat(longitude, building_count),
                                  repeat(weather_data, building_count),
                                  repeat(date_local, building_count),
                                  list_buildings_names))

    # aggregate results from all buildings
    aggregated_annual_results = {}
    for i, building in enumerate(list_buildings_names):
        hourly_results_per_building = pd.read_csv(locator.PVT_results(building))
        if i == 0:
            aggregated_hourly_results_df = hourly_results_per_building
            temperature_sup = []
            temperature_re = []
            temperature_sup.append(hourly_results_per_building['T_PVT_sup_C'])
            temperature_re.append(hourly_results_per_building['T_PVT_re_C'])
        else:
            aggregated_hourly_results_df = aggregated_hourly_results_df + hourly_results_per_building
            temperature_sup.append(hourly_results_per_building['T_PVT_sup_C'])
            temperature_re.append(hourly_results_per_building['T_PVT_re_C'])

        annual_energy_production = hourly_results_per_building.filter(like='_kWh').sum()
        panel_area_per_building = hourly_results_per_building.filter(like='_m2').iloc[0]
        building_annual_results = annual_energy_production.append(panel_area_per_building)
        aggregated_annual_results[building] = building_annual_results

    # save hourly results
    aggregated_hourly_results_df['T_PVT_sup_C'] = pd.DataFrame(temperature_sup).mean(axis=0)
    aggregated_hourly_results_df['T_PVT_re_C'] = pd.DataFrame(temperature_re).mean(axis=0)
    aggregated_hourly_results_df = aggregated_hourly_results_df[aggregated_hourly_results_df.columns.drop(aggregated_hourly_results_df.filter(like='Tout', axis=1).columns)]  # drop columns with Tout
    aggregated_hourly_results_df = aggregated_hourly_results_df.set_index('Date')
    aggregated_hourly_results_df.to_csv(locator.PVT_totals(), index=True, float_format='%.2f', na_rep='nan')
    # save annual results
    aggregated_annual_results_df = pd.DataFrame(aggregated_annual_results).T
    aggregated_annual_results_df.to_csv(locator.PVT_total_buildings(), index=True, float_format='%.2f')


if __name__ == '__main__':
    main(cea.config.Configuration())<|MERGE_RESOLUTION|>--- conflicted
+++ resolved
@@ -620,11 +620,7 @@
     FIXME: handle multiple technologies when cost calculations are done
     """
     PVT_peak_W = PVT_peak_kW * 1000  # converting to W from kW
-<<<<<<< HEAD
-    PVT_cost_data = pd.read_excel(locator.get_supply_systems(config.region), sheet_name="PV")
-=======
-    PVT_cost_data = pd.read_excel(locator.get_supply_systems(), sheetname="PV")
->>>>>>> 2d053b4b
+    PVT_cost_data = pd.read_excel(locator.get_supply_systems(), sheet_name="PV")
     technology_code = list(set(PVT_cost_data['code']))
     PVT_cost_data[PVT_cost_data['code'] == technology_code[technology]]
     # if the Q_design is below the lowest capacity available for the technology, then it is replaced by the least

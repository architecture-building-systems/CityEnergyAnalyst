--- conflicted
+++ resolved
@@ -21,11 +21,8 @@
     G. Happle   BuildingPropsThermalLoads   27.05.2016
     """
 
-<<<<<<< HEAD
-    def __init__(self, locator, gv, use_daysim_radiation, override_variables=False):
-=======
-    def __init__(self, locator, gv, use_daysim_radiation, region):
->>>>>>> ce4c5d1e
+    def __init__(self, locator, gv, use_daysim_radiation, region, override_variables=False):
+
         """
         Read building properties from input shape files and construct a new BuildingProperties object.
 
@@ -40,6 +37,9 @@
 
         :param region: region from config
         :type region: str
+
+        :param override_variables: override_variables from config
+        :type override_variables: str
 
         :returns: object of type BuildingProperties
         :rtype: BuildingProperties

--- conflicted
+++ resolved
@@ -1,7 +1,3 @@
-<<<<<<< HEAD
-THE CITY ENERGY ANALYST
-=======================
-=======
 .. image:: https://static1.squarespace.com/static/587d65bdbebafb893ba24447/t/587d845d29687f2d2febee75/1492591264954/?format=1500w
     :height: 50 px
     :width: 150 px
@@ -9,7 +5,6 @@
     :alt: City Energy Analyst (CEA) logo
     :align: left
     :target: https://www.cityenergyanalyst.com
->>>>>>> f3e68c99
 
 This is the repository of the `City Energy Analyst <https://www.cityenergyanalyst.com/>`_
 

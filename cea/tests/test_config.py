--- conflicted
+++ resolved
@@ -52,42 +52,6 @@
         config = pickle.loads(pickle.dumps(config))
         self.assertEquals(config.scenario, config.general.scenario)
 
-<<<<<<< HEAD
-    def test_setting_weather(self):
-        config = cea.config.Configuration()
-        self.assertEquals(config.weather, config.general.weather)
-        config.weather = 'Brussels_1990_2010_TMY'
-        self.assertEquals(config.weather, config.general.weather)
-        self.assert_(config.weather.endswith('Brussels_1990_2010_TMY.epw'), config.weather)
-
-    def test_setting_weather_pickling(self):
-        config = cea.config.Configuration()
-        self.assertEquals(config.weather, config.general.weather)
-        config.weather = 'Brussels_1990_2010_TMY'
-        config = pickle.loads(pickle.dumps(config))
-        self.assertEquals(config.weather, config.general.weather)
-        self.assert_(config.weather.endswith('Brussels_1990_2010_TMY.epw'))
-
-    def test_weather_apply_parameters(self):
-        config = cea.config.Configuration()
-        self.assertEquals(config.weather, config.general.weather)
-        config.apply_command_line_args(['--weather', 'Brussels_1990_2010_TMY'], ['general'])
-        self.assertEquals(config.weather, config.general.weather)
-        self.assert_(config.weather.endswith('Brussels_1990_2010_TMY.epw'))
-        config = pickle.loads(pickle.dumps(config))
-        self.assertEquals(config.weather, config.general.weather)
-
-    def test_weather_apply_parameters_pickle_first(self):
-        config = cea.config.Configuration()
-        self.assertEquals(config.weather, config.general.weather)
-        config = pickle.loads(pickle.dumps(config))
-        config.apply_command_line_args(['--weather', 'Brussels_1990_2010_TMY'], ['general'])
-        self.assertEquals(config.weather, config.general.weather)
-        self.assert_(config.weather.endswith('Brussels_1990_2010_TMY.epw'))
-        self.assertEquals(config.weather, config.general.weather)
-=======
->>>>>>> 0f7d1ac2
-
 
 if __name__ == "__main__":
     unittest.main()
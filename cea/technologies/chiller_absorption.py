"""
Absorption chillers
"""
from __future__ import division
import cea.config
import cea.globalvar
import cea.inputlocator
import pandas as pd
import numpy as np
from math import log, ceil
from sympy import *
from cea.constants import HEAT_CAPACITY_OF_WATER_JPERKGK

__author__ = "Shanshan Hsieh"
__copyright__ = "Copyright 2015, Architecture and Building Systems - ETH Zurich"
__credits__ = ["Shanshan Hsieh"]
__license__ = "MIT"
__version__ = "0.1"
__maintainer__ = "Daren Thomas"
__email__ = "cea@arch.ethz.ch"
__status__ = "Production"


# technical model

def calc_chiller_main(mdot_chw_kgpers, T_chw_sup_K, T_chw_re_K, T_hw_in_C, T_ground_K, ACH_type, Qc_nom_W, locator, config):
    """
    This model calculates the operation conditions of the absorption chiller given the chilled water loads in
    evaporators and the hot water inlet temperature in the generator (desorber).
    This is an empiral model using characteristic equation method developed by _[Kuhn A. & Ziegler F., 2005].
    The parameters of each absorption chiller can be derived from experiments or performance curves from manufacturer's
    catalog, more details are described in _[Puig-Arnavat M. et al, 2010].
    Assumptions: constant external flow rates (chilled water at the evaporator, cooling water at the condensor and
    absorber, hot water at the generator).
    :param mdot_chw_kgpers: required chilled water flow rate
    :type mdot_chw_kgpers: float
    :param T_chw_sup_K: required chilled water supply temperature (outlet from the evaporator)
    :type T_chw_sup_K: float
    :param T_chw_re_K: required chilled water return temperature (inlet to the evaporator)
    :type T_chw_re_K: float
    :param T_hw_in_C: hot water inlet temperature to the generator
    :type T_hw_in_C: float
    :param T_ground_K: ground temperature
    :type T_ground_K: float
    :param Qc_nom_W: nominal chiller capacity
    :param locator: locator class
    :return:
    ..[Kuhn A. & Ziegler F., 2005] Operational results of a 10kW absorption chiller and adaptation of the characteristic
    equation. In: Proceedings of the interantional conference solar air confitioning. Bad Staffelstein, Germany: 2005.
    ..[Puig-Arnavat M. et al, 2010] Analysis and parameter identification for characteristic equations of single- and
    double-effect absorption chillers by means of multivariable regression. Int J Refrig: 2010.
    """

    # create a dict of input operating conditions
    input_conditions = {'T_chw_sup_K': T_chw_sup_K, 'T_chw_re_K': T_chw_re_K, 'T_hw_in_C': T_hw_in_C,
                        'T_ground_K': T_ground_K}
    mcp_chw_WperK = mdot_chw_kgpers * HEAT_CAPACITY_OF_WATER_JPERKGK
    input_conditions['q_chw_W'] = mcp_chw_WperK * (T_chw_re_K - T_chw_sup_K) if mdot_chw_kgpers != 0 else 0

    if input_conditions['q_chw_W'] == 0:
        wdot_W = 0
        q_cw_W = 0
        q_hw_W = 0
        T_hw_out_C = np.nan
        EER = 0
    else:
        # read chiller operation parameters from database
        chiller_prop = pd.read_excel(locator.get_supply_systems(config.region), sheetname="Absorption_chiller",
                                     usecols=['type', 'cap_min', 'cap_max', 'code', 'el_W', 's_e', 'r_e', 's_g',
                                              'r_g', 'a_e', 'e_e', 'a_g', 'e_g', 'm_cw', 'm_hw'])
        chiller_prop = chiller_prop[chiller_prop['type'] == ACH_type]
        input_conditions['q_chw_W'] = chiller_prop['cap_min'].values if input_conditions['q_chw_W'] < chiller_prop[
            'cap_min'].values.min() else input_conditions['q_chw_W']  # minimum load

        max_chiller_size = max(chiller_prop['cap_max'].values)

        if input_conditions['q_chw_W'] <= max_chiller_size:
            # solve operating conditions at given input conditions
            chiller_prop = chiller_prop[(chiller_prop['cap_min'] <= input_conditions['q_chw_W']) & (
                    chiller_prop['cap_max'] > input_conditions[
                'q_chw_W'])]  # keep properties of the associated capacity
            operating_conditions = calc_operating_conditions(chiller_prop, input_conditions)
            wdot_W = chiller_prop['el_W']  # TODO: check if change with capacity
            q_cw_W = operating_conditions['q_cw_W']  # to W
            q_hw_W = operating_conditions['q_hw_W']  # to W
            T_hw_out_C = operating_conditions['T_hw_out_C']
            EER = input_conditions['q_chw_W'] / (q_hw_W + wdot_W)
        else:
            number_of_chillers = int(ceil(input_conditions['q_chw_W'] / max_chiller_size))
            Q_nom_each_chiller = input_conditions['q_chw_W'] / number_of_chillers
            input_conditions['q_chw_W'] = Q_nom_each_chiller
            chiller_prop = chiller_prop[(chiller_prop['cap_min'] <= input_conditions['q_chw_W']) & (
                    chiller_prop['cap_max'] > input_conditions[
                'q_chw_W'])]  # keep properties of the associated capacity
            operating_conditions = calc_operating_conditions(chiller_prop, input_conditions)
            wdot_W = chiller_prop['el_W'] * number_of_chillers  # TODO: check if change with capacity
            q_cw_W = operating_conditions['q_cw_W'] * number_of_chillers  # to W
            q_hw_W = operating_conditions['q_hw_W'] * number_of_chillers  # to W
            T_hw_out_C = operating_conditions['T_hw_out_C']
            EER = input_conditions['q_chw_W'] * number_of_chillers / (q_hw_W + wdot_W)

    if input_conditions['q_chw_W'] != 0:
        if T_hw_out_C < 0:
            print (T_hw_out_C)

    chiller_operation = {'wdot_W': wdot_W, 'q_cw_W': q_cw_W, 'q_hw_W': q_hw_W, 'T_hw_out_C': T_hw_out_C,
                         'q_chw_W': input_conditions['q_chw_W'], 'EER': EER}

    return chiller_operation


def calc_operating_conditions(chiller_prop, input_conditions):
    """
    Calculates chiller operating conditions at given input conditions by solving the characteristic equations and the
    energy balance equations. This method is adapted from _[Kuhn A. & Ziegler F., 2005].
    :param chiller_prop: parameters in the characteristic equations and the external flow rates.
    :type chiller_prop: dict
    :param input_conditions:
    :type input_conditions: dict
    :return: a dict with operating conditions of the chilled water, cooling water and hot water loops in a absorption
<<<<<<< HEAD
        chiller.

=======
    chiller.
>>>>>>> b3e47b6f
    ..[Kuhn A. & Ziegler F., 2005] Operational results of a 10kW absorption chiller and adaptation of the characteristic
    equation. In: Proceedings of the interantional conference solar air confitioning. Bad Staffelstein, Germany: 2005.

    """
    # external water circuits (e: chilled water, ac: cooling water, d: hot water)
    T_cw_in_C = input_conditions['T_ground_K'] - 273.0  # condenser water inlet temperature
    T_chw_in_C = input_conditions['T_chw_re_K'] - 273.0  # inlet to the evaporator
    T_chw_out_C = input_conditions['T_chw_sup_K'] - 273.0  # outlet from the evaporator
    q_chw_kW = input_conditions['q_chw_W'] / 1000  # cooling load ata the evaporator
    m_cw_kgpers = chiller_prop['m_cw']  # external flow rate of cooling water at the condensor and absorber
    m_hw_kgpers = chiller_prop['m_hw']  # external flow rate of hot water at the generator
    mcp_cw_kWperK = m_cw_kgpers * HEAT_CAPACITY_OF_WATER_JPERKGK/1000
    mcp_hw_kWperK = m_hw_kgpers * HEAT_CAPACITY_OF_WATER_JPERKGK/1000

    # variables to solve
    T_hw_out_C, T_cw_out_C, q_hw_kW = symbols('T_hw_out_C T_cw_out_C q_hw_kW')

    # characteristic temperature differences
    T_hw_mean_C = (input_conditions['T_hw_in_C'] + T_hw_out_C) / 2
    T_cw_mean_C = (T_cw_in_C + T_cw_out_C) / 2
    T_chw_mean_C = (T_chw_in_C + T_chw_out_C) / 2
    ddt_e = T_hw_mean_C + chiller_prop['a_e'].values[0] * T_cw_mean_C + chiller_prop['e_e'].values[0] * T_chw_mean_C
    ddt_g = T_hw_mean_C + chiller_prop['a_g'].values[0] * T_cw_mean_C + chiller_prop['e_g'].values[0] * T_chw_mean_C

    # systems of equations to solve
    eq_e = chiller_prop['s_e'].values[0] * ddt_e + chiller_prop['r_e'].values[0] - q_chw_kW
    eq_g = chiller_prop['s_g'].values[0] * ddt_g + chiller_prop['r_g'].values[0] - q_hw_kW
    eq_bal_g = (input_conditions['T_hw_in_C'] - T_hw_out_C) - q_hw_kW / mcp_hw_kWperK

    # solve the system of equations with sympy
    eq_sys = [eq_e, eq_g, eq_bal_g]
    unknown_variables = (T_hw_out_C, T_cw_out_C, q_hw_kW)
    (T_hw_out_C, T_cw_out_C, q_hw_kW) = tuple(*linsolve(eq_sys, unknown_variables))

    # calculate results
    q_cw_kW = q_hw_kW + q_chw_kW  # approximation
    T_hw_out_C = input_conditions['T_hw_in_C'] - q_hw_kW / mcp_hw_kWperK
    T_cw_out_C = T_cw_in_C + q_cw_kW / mcp_cw_kWperK  # TODO: set upper bound of the chiller operation

    return {'T_hw_out_C': T_hw_out_C, 'T_cw_out_C': T_cw_out_C, 'q_chw_W': q_chw_kW * 1000, 'q_hw_W': q_hw_kW * 1000,
            'q_cw_W': q_cw_kW * 1000}


# Investment costs

def calc_Cinv(qcold_W, locator, ACH_type, config):
    """
    Annualized investment costs for the vapor compressor chiller
    :type qcold_W : float
    :param qcold_W: peak cooling demand in [W]
    :param gV: globalvar.py
    :returns InvCa: annualized chiller investment cost in CHF/a
    :rtype InvCa: float
    """
    Capex_a = 0
    Opex_fixed = 0
    if qcold_W > 0:
        Absorption_chiller_cost_data = pd.read_excel(locator.get_supply_systems(config.region), sheetname="Absorption_chiller",
                                  usecols=['type', 'code', 'cap_min', 'cap_max', 'a', 'b', 'c', 'd', 'e', 'IR_%',
                                           'LT_yr', 'O&M_%'])
        Absorption_chiller_cost_data = Absorption_chiller_cost_data[Absorption_chiller_cost_data['type'] == ACH_type]
        max_chiller_size = max(Absorption_chiller_cost_data['cap_max'].values)

        qcold_W = Absorption_chiller_cost_data['cap_min'].values.min() if qcold_W < Absorption_chiller_cost_data[
            'cap_min'].values.min() else qcold_W  # minimum technology size


        if qcold_W <= max_chiller_size:

            Absorption_chiller_cost_data = Absorption_chiller_cost_data[
                (Absorption_chiller_cost_data['cap_min'] <= qcold_W) & (
                        Absorption_chiller_cost_data[
                            'cap_max'] > qcold_W)]  # keep properties of the associated capacity
            Inv_a = Absorption_chiller_cost_data.iloc[0]['a']
            Inv_b = Absorption_chiller_cost_data.iloc[0]['b']
            Inv_c = Absorption_chiller_cost_data.iloc[0]['c']
            Inv_d = Absorption_chiller_cost_data.iloc[0]['d']
            Inv_e = Absorption_chiller_cost_data.iloc[0]['e']
            Inv_IR = (Absorption_chiller_cost_data.iloc[0]['IR_%']) / 100
            Inv_LT = Absorption_chiller_cost_data.iloc[0]['LT_yr']
            Inv_OM = Absorption_chiller_cost_data.iloc[0]['O&M_%'] / 100

            InvC = Inv_a + Inv_b * (qcold_W) ** Inv_c + (Inv_d + Inv_e * qcold_W) * log(qcold_W)
            Capex_a = InvC * (Inv_IR) * (1 + Inv_IR) ** Inv_LT / ((1 + Inv_IR) ** Inv_LT - 1)
            Opex_fixed = Capex_a * Inv_OM
        else:
            number_of_chillers = int(ceil(qcold_W / max_chiller_size))
            Q_nom_each_chiller = qcold_W / number_of_chillers
            for i in range(number_of_chillers):
                Absorption_chiller_cost_data = Absorption_chiller_cost_data[
                    (Absorption_chiller_cost_data['cap_min'] <= Q_nom_each_chiller) & (
                            Absorption_chiller_cost_data[
                                'cap_max'] > Q_nom_each_chiller)]  # keep properties of the associated capacity
                Inv_a = Absorption_chiller_cost_data.iloc[0]['a']
                Inv_b = Absorption_chiller_cost_data.iloc[0]['b']
                Inv_c = Absorption_chiller_cost_data.iloc[0]['c']
                Inv_d = Absorption_chiller_cost_data.iloc[0]['d']
                Inv_e = Absorption_chiller_cost_data.iloc[0]['e']
                Inv_IR = (Absorption_chiller_cost_data.iloc[0]['IR_%']) / 100
                Inv_LT = Absorption_chiller_cost_data.iloc[0]['LT_yr']
                Inv_OM = Absorption_chiller_cost_data.iloc[0]['O&M_%'] / 100

                InvC = Inv_a + Inv_b * (Q_nom_each_chiller) ** Inv_c + (Inv_d + Inv_e * Q_nom_each_chiller) * log(Q_nom_each_chiller)
                Capex_a1 = InvC * (Inv_IR) * (1 + Inv_IR) ** Inv_LT / ((1 + Inv_IR) ** Inv_LT - 1)
                Capex_a = Capex_a + Capex_a1
                Opex_fixed = Opex_fixed + Capex_a1 * Inv_OM

    return Capex_a, Opex_fixed


def main(config):
    """
    run the whole preprocessing routine
    """
    gv = cea.globalvar.GlobalVariables()
    locator = cea.inputlocator.InputLocator(scenario=config.scenario)
    mdot_chw_kgpers = 35
    T_chw_sup_K = 7 + 273.0
    T_chw_re_K = 14 + 273.0
    T_hw_in_C = 98
    T_ground_K = 300
    building_name = 'B01'
    Qc_nom_W = 10000
    ACH_type = 'single'
    chiller_operation = calc_chiller_main(mdot_chw_kgpers, T_chw_sup_K, T_chw_re_K, T_hw_in_C, T_ground_K, ACH_type,
                                          Qc_nom_W, locator, config)
    print chiller_operation

    print 'test_decentralized_buildings_cooling() succeeded'


if __name__ == '__main__':
    main(cea.config.Configuration())
<|MERGE_RESOLUTION|>--- conflicted
+++ resolved
@@ -118,15 +118,9 @@
     :param input_conditions:
     :type input_conditions: dict
     :return: a dict with operating conditions of the chilled water, cooling water and hot water loops in a absorption
-<<<<<<< HEAD
-        chiller.
-
-=======
     chiller.
->>>>>>> b3e47b6f
     ..[Kuhn A. & Ziegler F., 2005] Operational results of a 10kW absorption chiller and adaptation of the characteristic
     equation. In: Proceedings of the interantional conference solar air confitioning. Bad Staffelstein, Germany: 2005.
-
     """
     # external water circuits (e: chilled water, ac: cooling water, d: hot water)
     T_cw_in_C = input_conditions['T_ground_K'] - 273.0  # condenser water inlet temperature

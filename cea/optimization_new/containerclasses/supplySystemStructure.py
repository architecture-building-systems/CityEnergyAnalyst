"""
SupplySystemStructure Class:
defines what type of components can be installed in each of the supply system's component categories,
specifications of the system structure including:
- types of installed components
- maximum capacities of components
- activation order of the components
- passive components required for base energy carrier conversion

THE SUPPLY SYSTEM STRUCTURE WILL ALWAYS FOLLOW THIS GENERALISED SYSTEM LAYOUT:
 _________       ___________________       _______________       __________       ___________
| source | ---> | secondary/supply | ---> | primary/main | ---> | storage | ---> | consumer |
‾‾‾‾‾‾‾‾‾       ‾‾‾‾‾‾‾‾‾‾‾‾‾‾‾‾‾‾‾       ‾‾‾‾‾‾‾‾‾‾‾‾‾‾‾       ‾‾‾‾‾‾‾‾‾‾       ‾‾‾‾‾‾‾‾‾‾‾
                                                 ↓
                  ______________       _____________________
                 | environment | <--- | tertiary/rejection |
                 ‾‾‾‾‾‾‾‾‾‾‾‾‾‾       ‾‾‾‾‾‾‾‾‾‾‾‾‾‾‾‾‾‾‾‾‾
"""

__author__ = "Mathias Niffeler"
__copyright__ = "Copyright 2023, Cooling Singapore"
__credits__ = ["Mathias Niffeler"]
__license__ = "MIT"
__version__ = "0.1"
__maintainer__ = "NA"
__email__ = "mathias.niffeler@sec.ethz.ch"
__status__ = "Production"


import warnings
import pandas as pd
from cea.optimization_new.containerclasses.energyCarrier import EnergyCarrier
from cea.optimization_new.containerclasses.energyFlow import EnergyFlow
from cea.optimization_new.component import ActiveComponent, PassiveComponent
from cea.optimization_new.helpercalsses.optimization.capacityIndicator import CapacityIndicator, CapacityIndicatorVector


class SupplySystemStructure(object):
    _system_type = ''
    _main_final_energy_carrier = EnergyCarrier()
    _infinite_energy_carriers = []
    _releasable_environmental_energy_carriers = []
    _releasable_grid_based_energy_carriers = []
    _active_component_classes = []
    _full_component_activation_order = ()

    def __init__(self, max_supply_flow=EnergyFlow(), available_potentials=None, user_component_selection=None):
        self.maximum_supply = max_supply_flow

        # set energy potential parameters
        if available_potentials:
            self.available_potentials = available_potentials
        else:
            self._available_potentials = {}
        self._used_potentials = {}

        # structure defining parameters
        if user_component_selection:
            self.user_component_selection = user_component_selection
        else:
            self.user_component_selection = {}
        self._activation_order = {'primary': (), 'secondary': (), 'tertiary': ()}
        self._component_selection_by_ec = {'primary': {}, 'secondary': {}, 'tertiary': {}}
        self._passive_component_selection = {}
        self._max_cap_active_components = {'primary': {}, 'secondary': {}, 'tertiary': {}}
        self._max_cap_passive_components = {'primary': {}, 'secondary': {}, 'tertiary': {}}
        self._dependencies = {'primary': {}, 'secondary': {}, 'tertiary': {}}

        # capacity indicator structure
        self.capacity_indicators = CapacityIndicatorVector()

    @property
    def system_type(self):
        return self._system_type

    @system_type.setter
    def system_type(self, new_system_type):
        if not (new_system_type in ['cooling', 'heating']):
            raise TypeError("The indicated system type is invalid. The only two types currently allowed are 'heating'"
                            "and 'cooling'.")
        else:
            self._system_type = new_system_type

    @property
    def main_final_energy_carrier(self):
        return self._main_final_energy_carrier

    @main_final_energy_carrier.setter
    def main_final_energy_carrier(self, new_main_fec):
        if not isinstance(new_main_fec, EnergyCarrier):
            raise TypeError("The main final energy carrier of the supply system needs to be of type EnergyCarrier.")
        else:
            self._main_final_energy_carrier = new_main_fec

    @property
    def infinite_energy_carriers(self):
        return self._infinite_energy_carriers

    @property
    def releasable_environmental_energy_carriers(self):
        return self._releasable_environmental_energy_carriers

    @property
    def releasable_grid_based_energy_carriers(self):
        return self._releasable_grid_based_energy_carriers

    @property
    def releasable_energy_carriers(self):
        return self._releasable_environmental_energy_carriers + self._releasable_grid_based_energy_carriers

    @property
    def active_component_classes(self):
        return self._active_component_classes

    @property
    def maximum_supply(self):
        return self._maximum_supply

    @maximum_supply.setter
    def maximum_supply(self, new_maximum_supply):
        if isinstance(new_maximum_supply, (int, float)):
            self._maximum_supply = EnergyFlow(input_category='primary', output_category='consumer',
                                              energy_carrier_code=self.main_final_energy_carrier.code,
                                              energy_flow_profile=pd.Series([new_maximum_supply]))
        elif isinstance(new_maximum_supply, EnergyFlow):
            if not new_maximum_supply.energy_carrier:
                self._maximum_supply = EnergyFlow(input_category=None, output_category=None,
                                                  energy_carrier_code=None,
                                                  energy_flow_profile=pd.Series([0.0]))
            elif not (new_maximum_supply.energy_carrier.code == self.main_final_energy_carrier.code):
                raise TypeError("There seems to be a mismatch between the energy carrier required from the supply "
                                "system and the energy carrier that can be provided.")
            elif not (new_maximum_supply.profile.size == 1 and
                      new_maximum_supply.input_category == 'primary' and
                      new_maximum_supply.output_category == 'consumer'):
                warnings.warn("The format of the required maximum supply flow was corrected slightly.")
                self._maximum_supply = EnergyFlow(input_category='primary', output_category='consumer',
                                                  energy_carrier_code=self.main_final_energy_carrier.code,
                                                  energy_flow_profile=pd.Series([new_maximum_supply.profile.max()]))
        else:
            self._maximum_supply = new_maximum_supply

    @property
    def available_potentials(self):
        return self._available_potentials

    @available_potentials.setter
    def available_potentials(self, new_available_potentials):
        if not isinstance(new_available_potentials, dict):
            raise TypeError("The available potentials need to be indicated as a dictionary with energy carrier "
                            "codes as keys.")
        elif not all([isinstance(potential, EnergyFlow) for potential in new_available_potentials.values()]):
            raise TypeError("The indicated energy potentials need to be of type EnergyFlow.")
        else:
            self._available_potentials = new_available_potentials

    @property
    def used_potentials(self):
        return self._used_potentials

    @property
    def user_component_selection(self):
        return self._user_component_selection

    @user_component_selection.setter
    def user_component_selection(self, new_user_component_selection):
        if not isinstance(new_user_component_selection, dict):
            raise TypeError("The user component selection needs be of type 'dict'.")
        elif not all([str(key) in ['primary', 'secondary', 'tertiary'] for key in new_user_component_selection.keys()]):
            raise TypeError("The user component selection needs to be classified in the three component categories:"
                            "'primary', 'secondary' and 'tertiary'")
        elif not all([isinstance(selection, list) for selection in new_user_component_selection.values()]):
            raise TypeError("The user component selection for each component category needs to be of type 'list'.")
        elif not all([component in ActiveComponent.code_to_class_mapping.keys()
                      for component_selection in new_user_component_selection.values()
                      for component in component_selection]):
            raise TypeError("Some of the user selected components (i.e. codes) cannot be found in the components "
                            "database. ")
        else:
            self._user_component_selection = new_user_component_selection

    @property
    def activation_order(self):
        return self._activation_order

    @property
    def component_selection_by_ec(self):
        return self._component_selection_by_ec

    @property
    def passive_component_selection(self):
        return self._passive_component_selection

    @property
    def max_cap_active_components(self):
        return self._max_cap_active_components

    @property
    def max_cap_passive_components(self):
        return self._max_cap_passive_components

    @staticmethod
    def _get_infinite_ecs(energy_sources_config, domain):
        """
        Get the codes of all energy carriers which are quasi-infinitely available.
        """
        infinite_energy_carriers = []
        avrg_yearly_temp = domain.weather['drybulb_C'].mean()
        typical_air_ec = EnergyCarrier.temp_to_thermal_ec('air', avrg_yearly_temp)

        if SupplySystemStructure.system_type == 'heating':
            infinite_energy_carriers.extend(EnergyCarrier.get_colder_thermal_ecs(typical_air_ec, 'air',
                                                                                 include_thermal_ec=True))
        elif SupplySystemStructure.system_type == 'cooling':
            infinite_energy_carriers.extend(EnergyCarrier.get_hotter_thermal_ecs(typical_air_ec, 'air',
                                                                                 include_thermal_ec=True))

        if 'power_grid' in energy_sources_config:
            infinite_energy_carriers.extend(EnergyCarrier.get_all_electrical_ecs())
        if 'fossil_fuels' in energy_sources_config:
            infinite_energy_carriers.extend(EnergyCarrier.get_combustible_ecs_of_subtype('fossil'))
        if 'bio_fuels' in energy_sources_config:
            infinite_energy_carriers.extend(EnergyCarrier.get_combustible_ecs_of_subtype('biofuel'))
        return infinite_energy_carriers

    @staticmethod  # TODO: Adapt this method when typical days are introduced
    def _get_releasable_environmental_ecs(domain):
        """
        Get the codes of all energy carriers that can be freely released to the environment.
        """
        avrg_yearly_temp = domain.weather['drybulb_C'].mean()
        typical_air_ec = EnergyCarrier.temp_to_thermal_ec('air', avrg_yearly_temp)

        if SupplySystemStructure.system_type == 'heating':
            releasable_environmental_ecs = EnergyCarrier.get_thermal_ecs_of_subtype('air')
        elif SupplySystemStructure.system_type == 'cooling':
            releasable_environmental_ecs = EnergyCarrier.get_hotter_thermal_ecs(typical_air_ec, 'air',
                                                                                include_thermal_ec=True)
        else:
            raise ValueError('Make sure the energy system type is set before allocating environmental energy carriers.')

        return releasable_environmental_ecs

    @staticmethod
    def _get_releasable_grid_based_ecs():
        """
        Get the codes of all energy carriers that can be freely released to a grid.
        """
        releasable_grid_based_ecs = EnergyCarrier.get_all_electrical_ecs()

        return releasable_grid_based_ecs

    @staticmethod
    def _get_component_priorities(optimisation_config):
        """
        Get the chosen component priorities from the optimisation configurations.
        """
        active_components_list = []
        component_types_list = []

        for technology in optimisation_config.cooling_components:
            active_components_list.append(ActiveComponent.get_subclass(technology))
            component_types_list.append(ActiveComponent.get_types(technology))

        for technology in optimisation_config.heating_components:
            active_components_list.append(ActiveComponent.get_subclass(technology))
            component_types_list.append(ActiveComponent.get_types(technology))

        for technology in optimisation_config.heat_rejection_components:
            active_components_list.append(ActiveComponent.get_subclass(technology))
            component_types_list.append(ActiveComponent.get_types(technology))

        component_types_tuple = tuple([type_code
                                       for component_types in component_types_list
                                       for type_code in component_types])

        return active_components_list, component_types_tuple

    def build(self):
        """
        Select components from the list of available supply system components for each of the placement categories of
        the supply system (i.e. 'primary', 'secondary', 'tertiary') that can meet the maximum demand required of the
        system.
        The selection of all useful components at their maximum useful capacity prescribe the solution space of
        sensible supply systems. This information is therefore saved to define the supply system structure.
        """
        # BUILD PRIMARY COMPONENTS
        # get components that can produce the given system demand
        if self.user_component_selection:
            viable_primary_and_passive_components = {self.maximum_supply.energy_carrier.code:
                                                        self._instantiate_components(
                                                            self.user_component_selection['primary'],
                                                            self.maximum_supply.energy_carrier.code,
                                                            self.maximum_supply.profile.max(),
                                                            'primary', 'consumer')}
        else:
            viable_primary_and_passive_components = {self.maximum_supply.energy_carrier.code:
                                                        self._fetch_viable_components(
                                                            self.maximum_supply.energy_carrier.code,
                                                            self.maximum_supply.profile.max(),
                                                            'primary', 'consumer')}

        # identify dependencies of primary components
        self._determine_dependencies('primary', viable_primary_and_passive_components,
                                     upstream_components=None)

        # operate said components and get the required input energy flows and corresponding output energy flows
        max_primary_demand = {self.maximum_supply.energy_carrier.code: self.maximum_supply}
        max_primary_energy_flows_in, \
        max_primary_energy_flows_out, \
        split_by_primary_component = \
            SupplySystemStructure._extract_max_required_energy_flows(max_primary_demand,
                                                                     viable_primary_and_passive_components)

        # Check if any of the input energy flows can be covered by the energy potential flows
        #   (if so, subtract them from demand)
        remaining_max_primary_energy_flows_in = self._draw_from_potentials(max_primary_energy_flows_in)
        max_secondary_components_demand = self._draw_from_infinite_sources(remaining_max_primary_energy_flows_in)
        max_secondary_components_demand_flow = {ec_code:
                                                    EnergyFlow('secondary', 'primary', ec_code, pd.Series(max_demand))
                                                for ec_code, max_demand in max_secondary_components_demand.items()}

        # BUILD SECONDARY COMPONENTS
        # get the components that can supply the input energy flows to the primary components
        if self.user_component_selection:
            viable_secondary_and_passive_components = {ec_code: self._instantiate_components(
                                                                    self.user_component_selection['secondary'],
                                                                    ec_code, max_flow, 'secondary', 'primary')
                                                       for ec_code, max_flow
                                                       in max_secondary_components_demand.items()}
        else:
            viable_secondary_and_passive_components = {ec_code:
                                                           SupplySystemStructure._fetch_viable_components(ec_code,
                                                                                                          max_flow,
                                                                                                          'secondary',
                                                                                                          'primary')
                                                       for ec_code, max_flow in max_secondary_components_demand.items()}

        # determine dependencies between secondary and primary components
        self._determine_dependencies('secondary', viable_secondary_and_passive_components,
                                     split_by_primary_component['input'])

        # operate all secondary components and get the required input energy flows and corresponding output energy flows
        max_secondary_energy_flows_in, \
        max_secondary_energy_flows_out, \
        split_by_secondary_component = \
            SupplySystemStructure._extract_max_required_energy_flows(max_secondary_components_demand_flow,
                                                                     viable_secondary_and_passive_components)

        # check if any of the outgoing energy-flows can be absorbed by the environment directly
        max_tertiary_demand_from_primary = self._release_to_grids_or_env(max_primary_energy_flows_out)
        max_tertiary_demand_from_secondary = self._release_to_grids_or_env(max_secondary_energy_flows_out)
        all_main_tertiary_ecs = list(set(list(max_tertiary_demand_from_primary.keys()) +
                                         list(max_tertiary_demand_from_secondary.keys())))
        max_tertiary_components_demand = {}
        max_tertiary_demand_flow = {}
        for ec_code in all_main_tertiary_ecs:
            if not (ec_code in max_tertiary_demand_from_primary.keys()):
                max_tertiary_components_demand[ec_code] = max_tertiary_demand_from_secondary[ec_code]
                max_tertiary_demand_flow[ec_code] = EnergyFlow('secondary', 'tertiary', ec_code,
                                                               pd.Series(max_tertiary_demand_from_secondary[ec_code]))
            elif not (ec_code in max_tertiary_demand_from_secondary.keys()):
                max_tertiary_components_demand[ec_code] = max_tertiary_demand_from_primary[ec_code]
                max_tertiary_demand_flow[ec_code] = EnergyFlow('primary', 'tertiary', ec_code,
                                                               pd.Series(max_tertiary_demand_from_primary[ec_code]))
            else:
                max_tertiary_components_demand[ec_code] = max_tertiary_demand_from_primary[ec_code] + \
                                                          max_tertiary_demand_from_secondary[ec_code]
                max_tertiary_demand_flow[ec_code] = EnergyFlow('primary or secondary', 'tertiary', ec_code,
                                                               pd.Series(max_tertiary_demand_from_primary[ec_code] +
                                                                         max_tertiary_demand_from_secondary[ec_code]))

        # BUILD TERTIARY COMPONENTS
        # sum up output energy flows of primary and secondary components and find components that can reject them
        #   (i.e. tertiary components)
        if self.user_component_selection:
            viable_tertiary_and_passive_cmpts = {ec_code: self._instantiate_components(
                                                            self.user_component_selection['tertiary'],
                                                            ec_code, max_flow, 'tertiary', 'primary')
                                                 for ec_code, max_flow
                                                 in max_tertiary_components_demand.items()}
        else:
            viable_tertiary_and_passive_cmpts = {ec_code:
                                                     SupplySystemStructure._fetch_viable_components(ec_code,
                                                                                                    max_flow,
                                                                                                    'tertiary',
                                                                                                    'primary or secondary')
                                                 for ec_code, max_flow in max_tertiary_components_demand.items()}

        # determine dependencies between secondary and primary components
        maximum_outputs = (max_primary_energy_flows_out, max_secondary_energy_flows_out)
        shares_of_outputs = (split_by_primary_component, split_by_secondary_component)
        split_by_component = SupplySystemStructure._combine_energy_flow_shares('output', maximum_outputs,
                                                                               shares_of_outputs)
        self._determine_dependencies('tertiary', viable_tertiary_and_passive_cmpts,
                                     split_by_component['output'])

        # operate said components and get the required input energy flows and corresponding output energy flows
        max_tertiary_energy_flows_in, \
        max_tertiary_energy_flows_out, \
        split_by_tertiary_component = \
            SupplySystemStructure._extract_max_required_energy_flows(max_tertiary_demand_flow,
                                                                     viable_tertiary_and_passive_cmpts)

        # check if the necessary *infinite* energy sources and sinks are available (e.g. gas & electricity grids, air, water bodies)
        required_external_secondary_inputs = self._draw_from_potentials(max_secondary_energy_flows_in)
        required_external_tertiary_inputs = self._draw_from_potentials(max_tertiary_energy_flows_in)
        unmet_inputs = {**self._draw_from_infinite_sources(required_external_secondary_inputs),
                        **self._draw_from_infinite_sources(required_external_tertiary_inputs)}

        unreleasable_outputs = {**self._release_to_grids_or_env(max_secondary_energy_flows_out),
                                **self._release_to_grids_or_env(max_tertiary_energy_flows_out)}

        if unmet_inputs:
            raise ValueError(f'The following energy carriers could potentially not be supplied to the supply system, '
                             f'the selected system structure is therefore infeasible: '
                             f'{list(unmet_inputs.keys())}')
        elif unreleasable_outputs:
            raise ValueError(f'The following energy carriers could potentially not be released to a grid or the '
                             f'environment, the selected system structure is therefore infeasible: '
                             f'{list(unreleasable_outputs.keys())}')

        # save supply system structure in object variables
        self._set_system_structure('primary', viable_primary_and_passive_components)
        self._set_system_structure('secondary', viable_secondary_and_passive_components)
        self._set_system_structure('tertiary', viable_tertiary_and_passive_cmpts)

        # create capacity indicator vector structure
        component_categories = [category for category, components in self.max_cap_active_components.items()
                                for _ in components]
        component_codes = [code for category, components in self.max_cap_active_components.items()
                           for code in components.keys()]
        component_main_ecs = [component.main_energy_carrier.code
                              for category, components in self.max_cap_active_components.items()
                              for code, component in components.items()]
        capacity_indicators_list = [CapacityIndicator(category, code, energy_carrier) for category, code, energy_carrier
                                    in zip(component_categories, component_codes, component_main_ecs)]
        self.capacity_indicators = CapacityIndicatorVector(capacity_indicators_list, self._dependencies)

        return self.capacity_indicators

    @staticmethod
    def _instantiate_components(component_codes, demand_energy_carrier, component_capacity, component_placement,
                                demand_origin):
        """
        Instantiate components taken from list of component codes, that meet a given set of positional requirements,
        i.e. the components:
            a. need to be able to produce a given demand energy carrier
            b. neet to fit in the given supply system placement
            c. need to match a given maximum capacity
        """
        fitting_components = []
        components_fitting_after_passive_conversion = []
        passive_components_dict = {}
        for component_code in component_codes:
            component = ActiveComponent.code_to_class_mapping[component_code](component_code,
                                                                              component_placement,
                                                                              component_capacity)
            if component.main_energy_carrier.code == demand_energy_carrier:
                fitting_components += [component]
            else:
                viable_ecs = SupplySystemStructure._find_convertible_energy_carriers(demand_energy_carrier,
                                                                                     component_placement)
                if component.main_energy_carrier.code in viable_ecs:
                    components_fitting_after_passive_conversion += [component]

        if fitting_components:
            return {'active': fitting_components, 'passive': passive_components_dict}
        elif components_fitting_after_passive_conversion:
            passive_components_dict = \
                SupplySystemStructure._fetch_viable_passive_components(components_fitting_after_passive_conversion,
                                                                       component_placement,
                                                                       component_capacity,
                                                                       demand_energy_carrier,
                                                                       demand_origin)
            return {'active': components_fitting_after_passive_conversion, 'passive': passive_components_dict}
        else:
            raise ValueError(f"None of the components chosen for the {component_placement} category of the supply "
                             f"system, can generate/absorb the required energy carrier {demand_energy_carrier}. "
                             f"Please change the component selection for your supply system.")

    @staticmethod
    def _fetch_viable_components(main_energy_carrier, maximum_demand_energy_flow, component_placement, demand_origin):
        """
        Get a list of all 'active' components that can generate or absorb a given maximum demand of a given
        energy carrier.
        The components are initialised with a capacity matching the maximum demand and placed in the indicated
        location of the subsystem.
        """
        maximum_demand = maximum_demand_energy_flow

        # fetch active components that can cover the maximum energy demand flow
        viable_active_components_list = \
            SupplySystemStructure._fetch_viable_active_components(main_energy_carrier, maximum_demand,
                                                                  component_placement)

        # if not component models could be initialised successfully, try to find alternative energy sources
        necessary_passive_components = {}
        if not viable_active_components_list:
            viable_active_components_list, \
            necessary_passive_components = \
                SupplySystemStructure._find_alternatives(main_energy_carrier, maximum_demand, component_placement,
                                                         demand_origin)
            if not viable_active_components_list:
                raise Exception(f'The available {component_placement} components cannot provide the energy carrier '
                                f'{main_energy_carrier}, nor any of the viable alternative energy carriers. '
                                f'No adequate supply system can therefore be built. \n'
                                f'Please change your component selection!')

        return {'active': viable_active_components_list, 'passive': necessary_passive_components}

    @staticmethod
    def _fetch_viable_active_components(main_energy_carrier, maximum_demand, component_placement):
        """
        Get a list of all 'active' components that can generate or absorb a given maximum demand of a given
        energy carrier.
        The components are initialised with a capacity matching the maximum demand and placed in the indicated
        location of the subsystem.
        """
        if component_placement == 'primary' or component_placement == 'secondary':
            main_side = 'output'  # i.e. component is used for generating a given energy carrier
        elif component_placement == 'tertiary':
            main_side = 'input'  # i.e. component is used for absorbing a given energy carrier
        else:
            raise ValueError(f'Active components can not viably be placed in the following location: '
                             f'{component_placement}')
        # find component models (codes) that can generate/absorb the requested energy carrier
        all_active_component_classes = [component_class for component_class in
                                        SupplySystemStructure._active_component_classes
                                        if component_class.main_side == main_side]
        viable_component_models = [[component_class, component_class.possible_main_ecs[main_energy_carrier]]
                                   for component_class in all_active_component_classes
                                   if main_energy_carrier in component_class.possible_main_ecs.keys()]

        # try initialising component models with a capacity equal to the peak demand
        viable_components_list = []
        for component, component_models in viable_component_models:
            for model_code in component_models:
                try:
                    viable_components_list.append(component(model_code, component_placement, maximum_demand))
                except ValueError:
                    pass

        return viable_components_list

    @staticmethod
    def _find_alternatives(required_energy_carrier_code, maximum_demand, component_placement, demand_origin):
        """
        Check if there are components that can provide the requested energy carrier after passive transformation,
        i.e. temperature change using a heat exchanger or change in voltage using an electrical transformer.
        """
        alternative_ecs = SupplySystemStructure._find_convertible_energy_carriers(required_energy_carrier_code,
                                                                                  component_placement)

        # find out if there are active components that can provide any of the alternative energy carriers
        ecs_with_possible_active_components = list(set([ec_code
                                                        for ec_code in alternative_ecs
                                                        for component_class in
                                                        SupplySystemStructure._active_component_classes
                                                        if ec_code in component_class.possible_main_ecs.keys()]))
        if not ecs_with_possible_active_components:
            return [], {}

        # find out if any of the identified active components can provide the required demand
        pot_alternative_active_components = [component
                                             for ec_code in ecs_with_possible_active_components
                                             for component
                                             in SupplySystemStructure._fetch_viable_active_components(ec_code,
                                                                                                      maximum_demand,
                                                                                                      component_placement)]

        # find and dimension passive components that can supply the active components
        required_passive_components = SupplySystemStructure._fetch_viable_passive_components(
            pot_alternative_active_components,
            component_placement,
            maximum_demand,
            required_energy_carrier_code,
            demand_origin)
        alternative_active_components = [active_component
                                         for active_component in pot_alternative_active_components
                                         if active_component.code in required_passive_components.keys()]

        return alternative_active_components, required_passive_components

    @staticmethod
    def _find_convertible_energy_carriers(required_energy_carrier_code, component_placement):
        """
        Find out which alternative energy carriers could potentially be converted into the required energy carrier
        using passive components.
        """
        required_ec_type = EnergyCarrier(required_energy_carrier_code).type
        if required_ec_type == 'thermal':
            if component_placement == 'tertiary' \
                    or (SupplySystemStructure._system_type == 'cooling' and component_placement == 'primary'):
                convertible_ecs = EnergyCarrier.get_colder_thermal_ecs(required_energy_carrier_code)
            else:
                convertible_ecs = EnergyCarrier.get_hotter_thermal_ecs(required_energy_carrier_code)
        elif required_ec_type == 'electrical':
            convertible_ecs = EnergyCarrier.get_all_other_electrical_ecs(required_energy_carrier_code)
        else:
            raise ValueError(f'There are no ways to convert {required_ec_type} energy carriers using passive '
                             f'components.')
        return convertible_ecs

    @staticmethod
    def _fetch_viable_passive_components(active_components_to_feed, active_component_placement, maximum_demand,
                                         required_energy_carrier_code, demand_origin):
        """
        Get the passive components for a list of active components. The premise of this function is that the
        main energy carriers generated/absorbed by the active components can only satisfy the original demand if
        passive components are used for conversion into the desired energy carrier.
        """
        active_component_ecs = list(set([component.main_energy_carrier.code
                                         for component in active_components_to_feed]))

        # find passive components that can provide the energy carriers generated/absorbed by the active components
        passive_components_for_ec = {alternative_ec:
                                         {component_class:
                                              component_class.conversion_matrix[alternative_ec][
                                                  required_energy_carrier_code]}
                                     for component_class in PassiveComponent.__subclasses__()
                                     for alternative_ec in active_component_ecs
                                     if alternative_ec in component_class.conversion_matrix.columns}

        # try to instantiate appropriate passive components for each the active components
        required_passive_components = {}

        if active_component_placement == 'tertiary':  # i.e. active components are used for absorption/rejection
            placed_before = active_component_placement
            placed_after = demand_origin
            mean_qual_before = EnergyCarrier(required_energy_carrier_code).mean_qual

            for active_component in active_components_to_feed:
                passive_component_list = []
                for passive_component_class, component_models \
                        in passive_components_for_ec[active_component.main_energy_carrier.code].items():
                    for component_model in component_models:
                        try:
                            passive_component_list.append(
                                passive_component_class(component_model, placed_before, placed_after, maximum_demand,
                                                        mean_qual_before,
                                                        active_component.main_energy_carrier.mean_qual))
                        except ValueError:
                            pass
                required_passive_components[active_component.code] = passive_component_list

        else:  # i.e. active components are used for generation
            placed_before = demand_origin
            placed_after = active_component_placement
            mean_qual_after = EnergyCarrier(required_energy_carrier_code).mean_qual

            for active_component in active_components_to_feed:
                passive_component_list = []
                for passive_component_class, component_models \
                        in passive_components_for_ec[active_component.main_energy_carrier.code].items():
                    for component_model in component_models:
                        try:
                            passive_component_list.append(
                                passive_component_class(component_model, placed_before, placed_after, maximum_demand,
                                                        active_component.main_energy_carrier.mean_qual,
                                                        mean_qual_after))
                        except ValueError:
                            continue
                required_passive_components[active_component.code] = passive_component_list

        return required_passive_components

    @staticmethod
    def _extract_max_required_energy_flows(maximum_energy_flows, viable_active_and_passive_components):
        """
        Operate each component in the list of viable component-objects to output (or absorb) the given main energy flow
        and return the maximum necessary input energy flows and maximum resulting output energy flows.
        (example of component-object - <cea.optimization_new.component.AbsorptionChiller>)
        """
        input_and_output_energy_flows = SupplySystemStructure._operate_components(maximum_energy_flows,
                                                                                  viable_active_and_passive_components)

        # separate input and output energy flows
        input_energy_flow_dicts = {component_code: {ef_code: ef.profile if isinstance(ef, EnergyFlow) else ef
                                                    for ef_code, ef in energy_flows[0].items()}
                                   for component_code, energy_flows in input_and_output_energy_flows.items()}
        output_energy_flow_dicts = {component_code: {ef_code: ef.profile if isinstance(ef, EnergyFlow) else ef
                                                     for ef_code, ef in energy_flows[1].items()}
                                    for component_code, energy_flows in input_and_output_energy_flows.items()}

        # get maximum input and output energy flows of all components combined
        input_energy_flow_requirements = SupplySystemStructure._get_maximum_per_energy_carrier(input_energy_flow_dicts)
        output_energy_flow_requirements = SupplySystemStructure._get_maximum_per_energy_carrier(
            output_energy_flow_dicts)

        # calculate the share each component has in the total input/output energy flow
        split_by_component = {
            'input': {ec_code: {component_code: input_energy_flow_dicts[component_code][ec_code].max() /
                                                input_energy_flow_requirements[ec_code]
                                                if isinstance(input_energy_flow_dicts[component_code][ec_code],
                                                              pd.Series)
                                                else input_energy_flow_dicts[component_code][ec_code] /
                                                     input_energy_flow_requirements[ec_code]
                                for component_code in input_energy_flow_dicts.keys()
                                if ec_code in input_energy_flow_dicts[component_code].keys()}
                      for ec_code in input_energy_flow_requirements.keys()},
            'output': {ec_code: {component_code: output_energy_flow_dicts[component_code][ec_code].max() /
                                                 output_energy_flow_requirements[ec_code]
                                                 if isinstance(output_energy_flow_dicts[component_code][ec_code],
                                                               pd.Series)
                                                 else output_energy_flow_dicts[component_code][ec_code] /
                                                      output_energy_flow_requirements[ec_code]
                                 for component_code in output_energy_flow_dicts.keys()
                                 if ec_code in output_energy_flow_dicts[component_code].keys()}
                       for ec_code in output_energy_flow_requirements.keys()}}

        return input_energy_flow_requirements, output_energy_flow_requirements, split_by_component

    @staticmethod
    def _operate_components(maximum_energy_flows, viable_active_and_passive_components):

        input_and_output_energy_flows = {}

        for main_energy_carrier in maximum_energy_flows.keys():
            main_flow = maximum_energy_flows[main_energy_carrier]
            viable_active_components = viable_active_and_passive_components[main_energy_carrier]['active']
            necessary_passive_components = viable_active_and_passive_components[main_energy_carrier]['passive']

            if necessary_passive_components:
                passive_component_demand_flows = {active_component_code: passive_component[0].operate(main_flow)
                                                  for active_component_code, passive_component in
                                                  necessary_passive_components.items()}
                input_and_output_energy_flows = {component.code:
                                                     component.operate(passive_component_demand_flows[component.code])
                                                 for component in viable_active_components}
            else:
                input_and_output_energy_flows = {component.code: component.operate(main_flow)
                                                 for component in viable_active_components}

        return input_and_output_energy_flows

    @staticmethod
    def _get_maximum_per_energy_carrier(component_flow_dicts):
        """
        Extract maximum flow requirement for each energy carrier from a dictionary of component energy flow requirements
        :param component_flow_dicts: dict of dicts, i.e. {component_code: {energy_carrier_code: energy_flow_profile}}.
        """
        energy_flow_requirements_df = pd.DataFrame([[ec_code, energy_flow.max()]
                                                    if isinstance(energy_flow, pd.Series) else [ec_code, energy_flow]
                                                    for component, energy_flow_dict in component_flow_dicts.items()
                                                    for ec_code, energy_flow in energy_flow_dict.items()],
                                                   columns=['EnergyCarrier', 'PeakDemand'])
        energy_carrier_codes = energy_flow_requirements_df['EnergyCarrier'].unique()
        energy_flow_requirements = {ec_code: energy_flow_requirements_df[
            energy_flow_requirements_df['EnergyCarrier'] == ec_code]['PeakDemand'].max()
                                    for ec_code in energy_carrier_codes}
        return energy_flow_requirements

    def _determine_dependencies(self, category, viable_components_by_ec, upstream_components):
        """
        Match the main energy carriers transferred to a given category with their upstream components that dictate how
        large installed capacity of the viable components in the category needs to be. Also match the upstream
        components' share in the total energy flow provided/absorbed by viable component under peak operating
        conditions. This is used to determine interdependencies between upstream and viable components of the respective
        category and set boundaries for capacity indicator values of the viable components.

                e.g. if a boiler is a viable component of the secondary/supply category of a DC plant, find and match
                all primary cooling components that require the heat the boiler provides (e.g. absorption chillers ACH).
                If ACH1 requires 40% of the heat provided by the boiler and ACH2 requires 60% of the heat provided
                by the boiler, then also match the boiler's heat output with ACH1's and ACH2's respective shares in that
                demand. (all of these relations should already be given by 'upstream_components')

        WARNING: This method only works with 'upstream components' that have linear efficiency functions. If new,
                 non-linear efficiency functions were to be introduced, the dependency factor (share) would need to be
                 updated to:
                        dependency_factor = share * peak_load_efficiency / min_efficiency
        """
        if not upstream_components:
            self._dependencies[category].update({ec: {'components': (),
                                                      'factors': ()}
                                                 for ec in viable_components_by_ec.keys()})
        else:
            self._dependencies[category].update({ec: {'components': tuple([upstream_component
                                                                           for upstream_component
                                                                           in upstream_components[ec].keys()]),
                                                      'factors': tuple([share
                                                                        for share
                                                                        in upstream_components[ec].values()])}
                                                 for ec in viable_components_by_ec.keys()})

    @staticmethod
    def _combine_energy_flow_shares(side = 'output', maximum_flows = (), shares = ()):
        """
        Combine the maximum energy flows of a component with the shares of upstream components that dictate how large
        the component's installed capacity needs to be.
        """
        combined_energy_flow_shares = {'input': {}, 'output': {}}
        all_ec_codes = set([code for max_flows_of_cat in maximum_flows for code in max_flows_of_cat.keys()])
        combined_maximum_flows = {energy_carrier:
                                      sum([max_flows_of_cat[energy_carrier]
                                           if energy_carrier in max_flows_of_cat.keys() else 0
                                           for max_flows_of_cat in maximum_flows])
                                  for energy_carrier in all_ec_codes}

        if side in ['input', 'output']:
            for max_flows_in_cat, shares_in_cat in zip(maximum_flows, shares):
                for ec_code, components_share in shares_in_cat[side].items():
                    if ec_code not in combined_energy_flow_shares[side].keys():
                        combined_energy_flow_shares[side][ec_code] = {component:
                                                                          share * max_flows_in_cat[ec_code] /
                                                                          combined_maximum_flows[ec_code]
                                                                      for component, share in components_share.items()}
                    else:
                        combined_energy_flow_shares[side][ec_code].update({component:
                                                                               share * max_flows_in_cat[ec_code] /
                                                                               combined_maximum_flows[ec_code]
                                                                           for component, share
                                                                           in components_share.items()})
        else:
            raise ValueError('Invalid side argument. Must be either "input" or "output".')

        return combined_energy_flow_shares


    def _draw_from_potentials(self, required_energy_flows, reset=False):
        """
        Check if there are available local energy potentials that can provide the required energy flow.
        """
        if reset:
            self._used_potentials = {}

        if isinstance(required_energy_flows, EnergyFlow):
            required_energy_flows = {required_energy_flows.energy_carrier.code: required_energy_flows}

        remaining_potentials = {ec_code: self.available_potentials[ec_code] - self._used_potentials[ec_code]
                                if ec_code in self._used_potentials.keys() else self.available_potentials[ec_code]
                                for ec_code in self.available_potentials.keys()}

        min_potentials = {ec_code: remaining_potentials[ec_code].profile.min()
                          if ec_code in remaining_potentials.keys() else 0.0
                          for ec_code in required_energy_flows.keys()}
        insufficient_potential = {ec_code: min_potentials[ec_code] < required_energy_flows[ec_code]
                                  for ec_code in min_potentials.keys()}
        new_required_energy_flow = {ec_code: required_energy_flows[ec_code] - min_potentials[ec_code]
                                    for ec_code in required_energy_flows.keys()
                                    if insufficient_potential}
        for ec_code in min_potentials.keys():
            if ec_code in self._used_potentials.keys():
                self._used_potentials[ec_code] += min_potentials[ec_code]
            elif ec_code in self.available_potentials.keys():
                self._used_potentials[ec_code] = \
                    EnergyFlow('source', 'secondary', ec_code,
                               pd.Series([min_potentials[ec_code]] * EnergyFlow.time_frame))

        return new_required_energy_flow

    @staticmethod
    def _draw_from_infinite_sources(required_energy_flows):
        """
        Check if there are available external energy sources (e.g. power or gas grid) that can provide the required
        energy flow. If so, remove the respective flows from the dataframe of required energy flows.
        """
        if isinstance(required_energy_flows, EnergyFlow):
            required_energy_flows = {required_energy_flows.energy_carrier.code: required_energy_flows}

        new_required_energy_flow = {ec_code: flow for ec_code, flow in required_energy_flows.items()
                                    if ec_code not in SupplySystemStructure().infinite_energy_carriers}

        return new_required_energy_flow

    @staticmethod
    def _release_to_grids_or_env(energy_flows_to_release):
        """
        Check if the energy flow that needs to be released to the environment or the relevant grids can sensibly be
        released.
        """
        if isinstance(energy_flows_to_release, EnergyFlow):
            energy_flows_to_release = {energy_flows_to_release.energy_carrier.code: energy_flows_to_release}

        remaining_energy_flows_to_release = {ec_code: flow for ec_code, flow in energy_flows_to_release.items()
                                             if ec_code not in SupplySystemStructure().releasable_energy_carriers}

        return remaining_energy_flows_to_release

    def _set_system_structure(self, component_category, viable_active_and_passive_components_dict):
        """
        Set all object variables defining the supply system structure of the chosen component category, based a
        dictionary that list all active components providing each of the required energy carriers and their
        corresponding necessary passive components, i.e.:
            {'EnergyCarrier.code': ([<ActiveComponent_1>, <ActiveComponent_2>],
                                    {'ActiveComponent_1.code': [<PassiveComponent_1>, <PassiveComponent_2>]})
            ...}
        """
        for ec_code, act_and_psv_cmpts in viable_active_and_passive_components_dict.items():
            self._component_selection_by_ec[component_category][ec_code] = [component.code for component in
                                                                            act_and_psv_cmpts['active']]
            self._max_cap_active_components[component_category].update({active_component.code: active_component
                                                                        for active_component
                                                                        in act_and_psv_cmpts['active']})
            self._passive_component_selection.update(act_and_psv_cmpts['passive'])
            self._max_cap_passive_components[component_category].update({active_component:
                                                                             {passive_component.code: passive_component
                                                                              for passive_component
                                                                              in passive_components}
                                                                         for active_component, passive_components
                                                                         in act_and_psv_cmpts['passive'].items()})
        self._activation_order[component_category] = [code
                                                      for component_type in
                                                      SupplySystemStructure._full_component_activation_order
                                                      for code in
                                                      self._max_cap_active_components[component_category].keys()
                                                      if code == component_type]
        return

    @staticmethod
    def initialize_class_variables(domain):
        """
        Depending on the type of network (district cooling or district heating), determine the energy carriers and
        types of components that can be used/installed in different spots of the supply system.
        More specifically, determine which energy carriers and components can be used to:
            A. meet the network's demand (main)
            B. supply necessary inputs to the components of category A
            C. reject 'waste energy' generated by other components in the supply system.

        :param domain: domain for which these potential components and energy carriers need to be defined
        :type domain: <cea.optimization_new.domain>-Domain object
        """
        # Set main energy carrier based on type of network-optimisation
        config = domain.config
        network_type = config.optimization_new.network_type
        if network_type == 'DH':
            SupplySystemStructure.main_final_energy_carrier = EnergyCarrier('T30W')
            SupplySystemStructure.system_type = 'heating'
        elif network_type == 'DC':
            SupplySystemStructure.main_final_energy_carrier = EnergyCarrier('T10W')
            SupplySystemStructure.system_type = 'cooling'
        else:
            raise ValueError("The only accepted values for the network type are 'DH' and 'DC'.")

        SupplySystemStructure._infinite_energy_carriers \
<<<<<<< HEAD
            = SupplySystemStructure._get_infinite_ecs(config.optimization_new.available_energy_sources, domain)
        SupplySystemStructure._releasable_energy_carriers \
            = SupplySystemStructure._get_releasable_ecs(domain)
=======
            = SupplySystemStructure._get_infinite_ecs(config.optimization_new.available_energy_sources)
        SupplySystemStructure._releasable_environmental_energy_carriers \
            = SupplySystemStructure._get_releasable_environmental_ecs(domain)
        SupplySystemStructure._releasable_grid_based_energy_carriers \
            = SupplySystemStructure._get_releasable_grid_based_ecs()
>>>>>>> 56b48ec8
        SupplySystemStructure._active_component_classes, \
        SupplySystemStructure._full_component_activation_order \
            = SupplySystemStructure._get_component_priorities(config.optimization_new)<|MERGE_RESOLUTION|>--- conflicted
+++ resolved
@@ -933,17 +933,11 @@
             raise ValueError("The only accepted values for the network type are 'DH' and 'DC'.")
 
         SupplySystemStructure._infinite_energy_carriers \
-<<<<<<< HEAD
             = SupplySystemStructure._get_infinite_ecs(config.optimization_new.available_energy_sources, domain)
-        SupplySystemStructure._releasable_energy_carriers \
-            = SupplySystemStructure._get_releasable_ecs(domain)
-=======
-            = SupplySystemStructure._get_infinite_ecs(config.optimization_new.available_energy_sources)
         SupplySystemStructure._releasable_environmental_energy_carriers \
             = SupplySystemStructure._get_releasable_environmental_ecs(domain)
         SupplySystemStructure._releasable_grid_based_energy_carriers \
             = SupplySystemStructure._get_releasable_grid_based_ecs()
->>>>>>> 56b48ec8
         SupplySystemStructure._active_component_classes, \
         SupplySystemStructure._full_component_activation_order \
             = SupplySystemStructure._get_component_priorities(config.optimization_new)
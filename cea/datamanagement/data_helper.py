--- conflicted
+++ resolved
@@ -263,13 +263,9 @@
     Ns_list = []
     Es_list = []
     for building in prop_architecture_df.index:
-<<<<<<< HEAD
         Hs = 0
         Ns = 0
         Es = 0
-=======
-        Hs = 0.0
->>>>>>> 64d6dadb
         for use in list_uses:
             # if the use is present in the building, find the building archetype properties for that use
             if prop_architecture_df[use][building] > 0.0:

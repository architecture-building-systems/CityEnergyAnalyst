--- conflicted
+++ resolved
@@ -85,26 +85,8 @@
     # SIZE THE COLD STORAGE TANK
     if master_to_slave_vars.Storage_cooling_size_W > 0.0:
         Qc_tank_discharge_peak_W = master_to_slave_vars.Storage_cooling_size_W
-<<<<<<< HEAD
-        Qc_tank_charge_max_W = (Qc_VCC_max_W + Qc_ACH_max_W) * 0.8  # assume reduced capacity when Tsup is lower
-        peak_hour = np.argmax(Q_cooling_req_W)
-        mdot_DCN_peak_kgpers = mdot_kgpers[peak_hour]
-        T_sup_DCN_peak_K = mdot_kgpers[peak_hour]
-        T_re_DCN_peak_K = mdot_kgpers[peak_hour]
-
-        area_HEX_tank_discharege_m2, \
-        UA_HEX_tank_discharge_WperK, \
-        area_HEX_tank_charge_m2, \
-        UA_HEX_tank_charge_WperK, \
-        V_tank_m3 = storage_tank.calc_storage_tank_properties(mdot_DCN_peak_kgpers, T_sup_DCN_peak_K, T_re_DCN_peak_K,
-                                                              Qc_tank_charge_max_W,
-                                                              Qc_tank_discharge_peak_W,
-                                                              peak_hour,
-                                                              master_to_slave_vars)
-=======
         Qc_tank_charging_peak_W = (Qc_VCC_nom_W + Qc_ACH_nom_W) * 0.8  # assume reduced capacity when Tsup is lower
         V_tank_m3 = storage_tank.calc_storage_tank_properties(Qc_tank_discharge_peak_W)
->>>>>>> 8f5041da
     else:
         Qc_tank_discharge_peak_W = 0
         Qc_tank_charging_peak_W = 0
@@ -142,16 +124,13 @@
     ############# Output results
     network_costs_USD = network_features.pipesCosts_DCN_USD * DCN_barcode.count(
         '1') / master_to_slave_vars.num_total_buildings
-    network_costs_a_USD = network_costs_USD * PIPEINTERESTRATE * (1 + PIPEINTERESTRATE) ** PIPELIFETIME / (
-            (1 + PIPEINTERESTRATE) ** PIPELIFETIME - 1)
-    costs_a_USD = network_costs_a_USD
-    GHG_tonCO2 = 0
-    prim_MJoil = 0
-
-    nBuild = int(np.shape(arrayData)[0])
+    network_costs_a_USD = network_costs_USD * PIPEINTERESTRATE *\
+                          (1 + PIPEINTERESTRATE) ** PIPELIFETIME / (
+                                  (1 + PIPEINTERESTRATE) ** PIPELIFETIME - 1)
+
     if reduced_timesteps_flag == False:
         start_t = 0
-        stop_t = int(np.shape(DCN_operation_parameters)[0])
+        stop_t = int(HOURS_IN_YEAR)
     else:
         # timesteps in May
         start_t = 2880

from __future__ import print_function

"""
photovoltaic
"""

from __future__ import division

import os
import time
import numpy as np
import pandas as pd
from scipy import interpolate
import fiona
import cea.globalvar
import cea.inputlocator
from math import *
from cea.utilities import dbfreader
from cea.utilities import epwreader
from cea.utilities import solar_equations
import cea.config

__author__ = "Jimeno A. Fonseca"
__copyright__ = "Copyright 2016, Architecture and Building Systems - ETH Zurich"
__credits__ = ["Jimeno A. Fonseca, Shanshan Hsieh"]
__license__ = "MIT"
__version__ = "0.1"
__maintainer__ = "Daren Thomas"
__email__ = "cea@arch.ethz.ch"
__status__ = "Production"


def calc_PV(locator, radiation_path, metadata_csv, latitude, longitude, weather_path, building_name):
    """
    This function first determines the surface area with sufficient solar radiation, and then calculates the optimal
    tilt angles of panels at each surface location. The panels are categorized into groups by their surface azimuths,
    tilt angles, and global irradiation. In the last, electricity generation from PV panels of each group is calculated.

    :param locator: An InputLocator to locate input files
    :type locator: cea.inputlocator.InputLocator
    :param radiation_path: solar insulation data on all surfaces of each building (path
    :type radiation_path: String
    :param metadata_csv: data of sensor points measuring solar insulation of each building
    :type metadata_csv: .csv
    :param latitude: latitude of the case study location
    :type latitude: float
    :param longitude: longitude of the case study location
    :type longitude: float
    :param weather_path: path to the weather data file of the case study location
    :type weather_path: .epw
    :param building_name: list of building names in the case study
    :type building_name: Series
    :return: Building_PV.csv with PV generation potential of each building, Building_sensors.csv with sensor data of
             each PV panel.
    """
    settings = cea.config.Configuration().solar

    t0 = time.clock()

    # weather data
    weather_data = epwreader.epw_reader(weather_path)
    print('reading weather data done')

    # solar properties
    solar_properties = solar_equations.calc_sun_properties(latitude, longitude, weather_data, settings.date_start,
                                                           settings.solar_window_solstice)
    print('calculating solar properties done')

    # calculate properties of PV panel
    panel_properties = calc_properties_PV_db(locator.get_supply_systems_cost(), settings.type_pvpanel)
    print('gathering properties of PV panel')

    # select sensor point with sufficient solar radiation
    max_yearly_radiation, min_yearly_production, sensors_rad_clean, sensors_metadata_clean = \
        solar_equations.filter_low_potential(weather_data, radiation_path, metadata_csv, settings.min_radiation,
                                             settings.panel_on_roof, settings.panel_on_wall)

    print('filtering low potential sensor points done')

    if not sensors_metadata_clean.empty:
        # calculate optimal angle and tilt for panels
        sensors_metadata_cat = solar_equations.optimal_angle_and_tilt(sensors_metadata_clean, latitude, solar_properties,
                                                                      max_yearly_radiation, panel_properties)
        print('calculating optimal tile angle and separation done')

        # group the sensors with the same tilt, surface azimuth, and total radiation
        number_groups, hourlydata_groups, number_points, prop_observers = solar_equations.calc_groups(sensors_rad_clean,
                                                                                                      sensors_metadata_cat)

        print('generating groups of sensor points done')

        results, final = calc_pv_generation(hourlydata_groups, number_groups, number_points, prop_observers,
                                            weather_data, solar_properties, latitude, panel_properties)


        final.to_csv(locator.PV_results(building_name=building_name), index=True, float_format='%.2f')  # print PV generation potential
        sensors_metadata_cat.to_csv(locator.PV_metadata_results(building_name=building_name), index=True, float_format='%.2f')  # print selected metadata of the selected sensors

        print('done - time elapsed: %.2f seconds' % (time.clock() - t0))
    else:  # This loop is activated when a building has not sufficient solar potential
        Final = pd.DataFrame(
            {'E_PV_gen_kWh': 0, 'Area_PV_m2': 0, 'radiation_kWh': 0}, index=range(8760))
        Final.to_csv(locator.PV_results(building_name= building_name), index=True, float_format='%.2f')
        sensors_metadata_cat = pd.DataFrame(
            {'AREA_m2': 0, 'BUILDING': 0, 'TYPE': 0, 'Xcoor': 0, 'Xdir': 0,
             'Ycoor': 0, 'Ydir': 0, 'Zcoor': 0, 'Zdir': 0, 'total_rad_Whm2': 0,
             'tilt_deg': 0, 'B_deg': 0, 'array_spacing_m': 0, 'surface_azimuth_deg': 0,
             'area_installed_module_m2': 0, 'CATteta_z': 0, 'CATB': 0, 'CATGB': 0}, index=range(2))
        sensors_metadata_cat.to_csv(locator.PV_metadata_results(building_name=building_name), index=True,
                                    float_format='%.2f')

    return


# =========================
# PV electricity generation
# =========================

def calc_pv_generation(hourly_radiation, number_groups, number_points, prop_observers, weather_data, solar_properties,
                       latitude, panel_properties):
    """
    To calculate the electricity generated from PV panels.
    :param hourly_radiation: mean hourly radiation of sensors in each group [Wh/m2]
    :type hourly_radiation: dataframe
    :param number_groups: number of groups of sensor points
    :type number_groups: float
    :param number_points: number of sensor points in each group
    :type number_points: float
    :param prop_observers: mean values of sensor properties of each group of sensors
    :type prop_observers: dataframe
    :param weather_data: weather data read from the epw file
    :type weather_data: dataframe
    :param g: declination
    :type g: float
    :param Sz: zenith angle
    :type Sz: float
    :param Az: solar azimuth

    :param ha: hour angle
    :param latitude: latitude of the case study location
    :return:
    """

    # convert degree to radians
    lat = radians(latitude)
    g_rad = np.radians(solar_properties.g)
    ha_rad = np.radians(solar_properties.ha)
    Sz_rad = np.radians(solar_properties.Sz)
    Az_rad = np.radians(solar_properties.Az)

    result = list(range(number_groups))
    list_groups_area = list(range(number_groups))
    Sum_PV_kWh = np.zeros(8760)
    Sum_radiation_kWh = np.zeros(8760)

    n = 1.526 # refractive index of glass
    Pg = 0.2  # ground reflectance
    K = 0.4   # glazing extinction coefficient
    eff_nom = panel_properties['PV_n']
    NOCT = panel_properties['PV_noct']
    Bref = panel_properties['PV_Bref']
    a0 = panel_properties['PV_a0']
    a1 = panel_properties['PV_a1']
    a2 = panel_properties['PV_a2']
    a3 = panel_properties['PV_a3']
    a4 = panel_properties['PV_a4']
    L = panel_properties['PV_th']
    misc_losses = panel_properties['misc_losses'] # cabling, resistances etc..

    for group in range(number_groups):
        # read panel properties of each group
        teta_z_deg = prop_observers.loc[group, 'surface_azimuth_deg']
        area_per_group_m2 = prop_observers.loc[group, 'total_area_module_m2']
        tilt_angle_deg = prop_observers.loc[group, 'B_deg']
        # degree to radians
        tilt_rad = radians(tilt_angle_deg) #tilt angle
        teta_z_deg = radians(teta_z_deg) #surface azimuth

        # read radiation data of each group
        radiation = pd.DataFrame({'I_sol':hourly_radiation[group]})
        radiation['I_diffuse'] = weather_data.ratio_diffhout.fillna(0)*radiation.I_sol  #calculate diffuse radiation
        radiation['I_direct'] = radiation['I_sol'] - radiation['I_diffuse']   #calculat direct radaition

        #calculate effective indicent angles necessary
        teta_vector = np.vectorize(solar_equations.calc_angle_of_incidence)(g_rad, lat, ha_rad, tilt_rad, teta_z_deg)
        teta_ed, teta_eg  = calc_diffuseground_comp(tilt_rad)

        results = np.vectorize(calc_Sm_PV)(weather_data.drybulb_C, radiation.I_sol, radiation.I_direct,
                                           radiation.I_diffuse, tilt_rad, Sz_rad, teta_vector, teta_ed, teta_eg, n, Pg,
                                           K, NOCT, a0, a1, a2, a3, a4, L)
        result[group] = np.vectorize(calc_PV_power)(results[0], results[1], eff_nom, area_per_group_m2, Bref,
                                                    misc_losses)
        list_groups_area[group] = area_per_group_m2
        Sum_PV_kWh = Sum_PV_kWh + result[group] # in kWh
        Sum_radiation_kWh = Sum_radiation_kWh + radiation['I_sol']*area_per_group_m2/1000 # kWh

    Final = pd.DataFrame(
        {'E_PV_gen_kWh': Sum_PV_kWh, 'Area_PV_m2': sum(list_groups_area), 'radiation_kWh': Sum_radiation_kWh})

    return result, Final


def calc_angle_of_incidence(g, lat, ha, tilt, teta_z):
    """
    To calculate angle of incidence from solar vector and surface normal vector.
    (Validated with Sandia pvlib.irrandiance.aoi)
    :param lat: latitude of the loacation of case study [radians]
    :param g: declination of the solar position [radians]
    :param ha: hour angle [radians]
    :param tilt: panel surface tilt angle [radians]
    :param teta_z: panel surface azimuth angle [radians]
    :type lat: float
    :type g: float
    :type ha: float
    :type tilt: float
    :type teta_z: float
    :return teta_B: angle of incidence [radians]
    :rtype teta_B: float
    .. [Sproul, A. B., 2017] Sproul, A.B. (2007). Derivation of the solar geometric relationships using vector analysis.
                             Renewable Energy, 32(7), 1187-1205.
    """
    # surface normal vector
    n_E = sin(tilt)*sin(teta_z)
    n_N = sin(tilt)*cos(teta_z)
    n_Z = cos(tilt)
    # solar vector
    s_E = -cos(g)*sin(ha)
    s_N = sin(g)*cos(lat) - cos(g)*sin(lat)*cos(ha)
    s_Z = cos(g)*cos(lat)*cos(ha) + sin(g)*sin(lat)

    # angle of incidence
    teta_B = acos(n_E*s_E + n_N*s_N + n_Z*s_Z)
    return teta_B

def calc_diffuseground_comp(tilt_radians):
    """
    To calculate reflected radiation and diffuse radiation.

    :param tilt_radians:  surface tilt angle [rad]
    :type tilt_radians: float
    :return teta_ed: effective incidence angle from diffuse radiation [rad]
    :return teta_eg: effective incidence angle from ground-reflected radiation [rad]
    :rtype teta_ed: float
    :rtype teta_eg: float

    :References: Duffie, J. A. and Beckman, W. A. (2013) Radiation Transmission through Glazing: Absorbed Radiation, in
                 Solar Engineering of Thermal Processes, Fourth Edition, John Wiley & Sons, Inc., Hoboken, NJ, USA.
                 doi: 10.1002/9781118671603.ch5
    """
    tilt = degrees(tilt_radians)
    teta_ed = 59.68 - 0.1388 * tilt + 0.001497 * tilt ** 2  # [degrees] (5.4.2)
    teta_eG = 90 - 0.5788 * tilt + 0.002693 * tilt ** 2  # [degrees] (5.4.1)
    return radians(teta_ed), radians(teta_eG)

def calc_Sm_PV(te, I_sol, I_direct, I_diffuse, tilt, Sz, teta, tetaed, tetaeg,
               n, Pg, K, NOCT, a0, a1, a2, a3, a4, L):
    """
    To calculate the absorbed solar radiation on tilted surface.

    :param te: dry bulb temperature [C]
    :param I_sol: total solar radiation [Wh/m2]
    :param I_direct: direct solar radiation [Wh/m2]
    :param I_diffuse: diffuse solar radiation [Wh/m2]
    :param tilt: solar panel tilt angle [rad]
    :param Sz: solar zenith angle [rad]
    :param teta: angle of incidence [rad]
    :param tetaed: effective incidence angle from diffuse radiation [rad]
    :param tetaeg: effective incidence angle from ground-reflected radiation [rad]
    :param n: refractive index of glass
    :param Pg: ground reflectance [-]
    :param K: glazing extinction coefficient
    :param NOCT: normal operting cell temperature [C]
    :param a0: constant for PV material
    :param a1: constant for PV material
    :param a2: constant for PV material
    :param a3: constant for PV material
    :param a4: constant for PV material
    :param L: glazing thickness [m]
    :type te: float
    :type I_sol: float
    :type I_direct: float
    :type I_diffuse: float
    :type tilt: float
    :type Sz: float
    :type teta: float
    :type tetaed: float
    :type tetaeg: float
    :type n: float
    :type Pg: float
    :type K: float
    :type NOCT: float
    :type a0: float
    :type a1: float
    :type a2: float
    :type a3: float
    :type a4: float
    :type L: float
    :return S: absorbed solar radiation [Wh/m2]
    :rtype S: float
    :return Tcell: cell temperature [C]
    :rtype Tcell: float

    :References: Duffie, J. A. and Beckman, W. A. (2013) Radiation Transmission through Glazing: Absorbed Radiation, in
                 Solar Engineering of Thermal Processes, Fourth Edition, John Wiley & Sons, Inc., Hoboken, NJ, USA.
                 doi: 10.1002/9781118671603.ch5
    """

    # calcualte ratio of beam radiation on a tilted plane
    # to avoid inconvergence when I_sol = 0
    lim1 = radians(0)
    lim2 = radians(90)
    lim3 = radians(89.999)

    if teta < lim1:
        teta = min(lim3, abs(teta))
    if teta >= lim2:
        teta = lim3

    if Sz < lim1:
        Sz = min(lim3, abs(Sz))
    if Sz >= lim2:
        Sz = lim3

    # Rb: ratio of beam radiation of tilted surface to that on horizontal surface
    if Sz <= radians(85):  # Sz is Zenith angle   # TODO: FIND REFERENCE
        Rb = cos(teta) / cos(Sz)
    else: Rb = 0  # Assume there is no direct radiation when the sun is close to the horizon.

    # calculate air mass modifier
    m = 1 / cos(Sz) # air mass
    M = a0 + a1 * m + a2 * m ** 2 + a3 * m ** 3 + a4 * m ** 4  # air mass modifier

    # incidence angle modifier for direct (beam) radiation
    teta_r = asin(sin(teta) / n)  # refraction angle in radians(aproximation accrding to Soteris A.) (5.1.4)
    Ta_n = exp(-K * L) * (1 - ((n - 1) / (n + 1)) ** 2)
    if teta < radians(90):  # 90 degrees in radians
        part1 = teta_r + teta
        part2 = teta_r - teta
        Ta_B = exp((-K * L) / cos(teta_r)) * (
        1 - 0.5 * ((sin(part2) ** 2) / (sin(part1) ** 2) + (tan(part2) ** 2) / (tan(part1) ** 2)))
        kteta_B = Ta_B / Ta_n
    else:
        kteta_B = 0

    # incidence angle modifier for diffuse radiation
    teta_r = asin(sin(tetaed) / n)  # refraction angle for diffuse radiation [rad]
    part1 = teta_r + tetaed
    part2 = teta_r - tetaed
    Ta_D = exp((-K * L) / cos(teta_r)) * (
    1 - 0.5 * ((sin(part2) ** 2) / (sin(part1) ** 2) + (tan(part2) ** 2) / (tan(part1) ** 2)))
    kteta_D = Ta_D / Ta_n

    # incidence angle modifier for ground-reflected radiation
    teta_r = asin(sin(tetaeg) / n)  # refraction angle for ground-reflected radiation [rad]
    part1 = teta_r + tetaeg
    part2 = teta_r - tetaeg
    Ta_eG = exp((-K * L) / cos(teta_r)) * (
    1 - 0.5 * ((sin(part2) ** 2) / (sin(part1) ** 2) + (tan(part2) ** 2) / (tan(part1) ** 2)))
    kteta_eG = Ta_eG / Ta_n

    # absorbed solar radiation
    S_Wperm2 = M * Ta_n * (kteta_B * I_direct * Rb + kteta_D * I_diffuse * (1 + cos(tilt)) / 2 + kteta_eG * I_sol * Pg * (
    1 - cos(tilt)) / 2)  # [W/m2] (5.12.1)
    if S_Wperm2 <= 0:  # when points are 0 and too much losses
        S_Wperm2 = 0

    # temperature of cell
    Tcell_C = te + S_Wperm2 * (NOCT - 20) / (800)   # assuming linear temperature rise vs radiation according to NOCT condition

    return S_Wperm2, Tcell_C

def calc_PV_power(S, Tcell, eff_nom, areagroup, Bref, misc_losses):
    """
    To calculate the power production of PV panels.

    :param S: absorbed radiation [W/m2]
    :type S: float
    :param Tcell: cell temperature [degree]
    :param eff_nom: nominal efficiency of PV module [-]
    :type eff_nom: float
    :param areagroup: PV module area [m2]
    :type areagroup: float
    :param Bref: cell maximum power temperature coefficient [degree C^(-1)]
    :type Bref: float
    :param misc_losses: expected system loss [-]
    :type misc_losses: float
    :return P: Power production [kW]
    :rtype P: float

    ..[Osterwald, C. R., 1986] Osterwald, C. R. (1986). Translation of device performance measurements to
    reference conditions. Solar Cells, 18, 269-279.
    """
    P = eff_nom*areagroup*S*(1-Bref*(Tcell-25))*(1-misc_losses)/1000
    return P


# ============================
# Optimal angle and tilt
# ============================

def optimal_angle_and_tilt(sensors_metadata_clean, latitude, worst_sh, worst_Az, transmissivity,
                           Max_Isol, module_length):
    """
    This function first determines the optimal tilt angle, row spacing and surface azimuth of panels installed at each
    sensor point. Secondly, the installed PV module areas at each sensor point are calculated. Lastly, all the modules
    are categorized with its surface azimuth, tilt angle, and yearly radiation. The output will then be used to
    calculate the absorbed radiation.

    :param sensors_metadata_clean: data of filtered sensor points measuring solar insulation of each building
    :type sensors_metadata_clean: dataframe
    :param latitude: latitude of the case study location
    :type latitude: float
    :param worst_sh: solar elevation at the worst hour [degree]
    :type worst_sh: float
    :param worst_Az: solar azimuth at the worst hour [degree]
    :type worst_Az: float
    :param transmissivity: transmissivity: clearness index [-]
    :type transmissivity: float
    :param module_length: length of the PV module [m]
    :type module_length: float
    :param Max_Isol: max radiation potential (equals to global horizontal radiation) [Wh/m2/year]
    :type Max_Isol: float

    :returns sensors_metadata_clean: data of filtered sensor points categorized with module tilt angle, array spacing,
     surface azimuth, installed PV module area of each sensor point and the categories
    :rtype sensors_metadata_clean: dataframe

    :Assumptions:
        1) Tilt angle: If the sensor is on tilted roof, the panel will have the same tilt as the roof. If the sensor is on
           a wall, the tilt angle is 90 degree. Tilt angles for flat roof is determined using the method from Quinn et al.
        2) Row spacing: Determine the row spacing by minimizing the shadow according to the solar elevation and azimuth at
           the worst hour of the year. The worst hour is a global variable defined by users.
        3) Surface azimuth (orientation) of panels: If the sensor is on a tilted roof, the orientation of the panel is the
           same as the roof. Sensors on flat roofs are all south facing.
    """
    # calculate panel tilt angle (B) for flat roofs (tilt < 5 degrees), slope roofs and walls.
    optimal_angle_flat = calc_optimal_angle(180, latitude, transmissivity) # assume surface azimuth = 180 (N,E), south facing
    sensors_metadata_clean['tilt']= np.vectorize(acos)(sensors_metadata_clean['Zdir']) #surface tilt angle in rad
    sensors_metadata_clean['tilt'] = np.vectorize(degrees)(sensors_metadata_clean['tilt']) #surface tilt angle in degrees
    sensors_metadata_clean['B'] = np.where(sensors_metadata_clean['tilt'] >= 5, sensors_metadata_clean['tilt'],
                                           degrees(optimal_angle_flat)) # panel tilt angle in degrees

    # calculate spacing and surface azimuth of the panels for flat roofs

    optimal_spacing_flat = calc_optimal_spacing(worst_sh, worst_Az, optimal_angle_flat, module_length)
    sensors_metadata_clean['array_s'] = np.where(sensors_metadata_clean['tilt'] >= 5, 0, optimal_spacing_flat)
    sensors_metadata_clean['surface_azimuth'] = np.vectorize(calc_surface_azimuth)(sensors_metadata_clean['Xdir'],
                                                                                   sensors_metadata_clean['Ydir'],
                                                                                   sensors_metadata_clean['B'])  # degrees

    # calculate the surface area required to install one pv panel on flat roofs with defined tilt angle and array spacing
    surface_area_flat = module_length * (
    sensors_metadata_clean.array_s / 2 + module_length * [cos(optimal_angle_flat)])

    # calculate the pv module area within the area of each sensor point
    sensors_metadata_clean['area_module'] = np.where(sensors_metadata_clean['tilt'] >= 5,
                                                     sensors_metadata_clean.AREA_m2,
                                                     module_length ** 2 * (
                                                     sensors_metadata_clean.AREA_m2 / surface_area_flat))

    # categorize the sensors by surface_azimuth, B, GB
    result = np.vectorize(calc_categoriesroof)(sensors_metadata_clean.surface_azimuth, sensors_metadata_clean.B,
                                               sensors_metadata_clean.total_rad_Whm2, Max_Isol)
    sensors_metadata_clean['CATteta_z'] = result[0]
    sensors_metadata_clean['CATB'] = result[1]
    sensors_metadata_clean['CATGB'] = result[2]
    return sensors_metadata_clean

def calc_optimal_angle(teta_z, latitude, transmissivity):
    """
    To calculate the optimal tilt angle of the solar panels.

    :param teta_z: surface azimuth, 0 degree south (east negative) or 0 degree north (east positive)
    :type teta_z: float
    :param latitude: latitude of the case study site
    :type latitude: float
    :param transmissivity: clearness index [-]
    :type transmissivity: float
    :return abs(b): optimal tilt angle [radians]
    :rtype abs(b): float

    ..[Quinn et al., 2013] S.W.Quinn, B.Lehman.A simple formula for estimating the optimum tilt angles of photovoltaic
    panels. 2013 IEEE 14th Work Control Model Electron, Jun, 2013, pp.1-8
    """
    if transmissivity <= 0.15:
        gKt = 0.977
    elif 0.15 < transmissivity <= 0.7:
        gKt = 1.237 - 1.361 * transmissivity
    else:
        gKt = 0.273
    Tad = 0.98  # transmittance-absorptance product of the diffuse radiation
    Tar = 0.97  # transmittance-absorptance product of the reflected radiation
    Pg = 0.2    # ground reflectance of 0.2
    l = radians(latitude)
    a = radians(teta_z)
    b = atan((cos(a) * tan(l)) * (1 / (1 + ((Tad * gKt - Tar * Pg) / (2 * (1 - gKt))))))  # eq.(11)
    return abs(b)

def calc_optimal_spacing(Sh, Az, tilt_angle, module_length):
    """
    To calculate the optimal spacing between each panel to avoid shading.

    :param Sh: Solar elevation at the worst hour [degree]
    :type Sh: float
    :param Az: Solar Azimuth [degree]
    :type Az: float
    :param tilt_angle: optimal tilt angle for panels on flat surfaces [degree]
    :type tilt_angle: float
    :param module_length: [m]
    :type module_length: float
    :return D: optimal distance in [m]
    :rtype D: float
    """
    h = module_length * sin(tilt_angle)
    D1 = h / tan(radians(Sh))
    D = max(D1 * cos(radians(180 - Az)), D1 * cos(radians(Az - 180)))
    return D

def calc_categoriesroof(teta_z, B, GB, Max_Isol):
    """
    To categorize solar panels by the surface azimuth, tilt angle and yearly radiation.

    :param teta_z: surface azimuth [degree], 0 degree north (east positive, west negative)
    :type teta_z: float
    :param B: solar panel tile angle [degree]
    :type B: float
    :param GB: yearly radiation of sensors [Wh/m2/year]
    :type GB: float
    :param Max_Isol: yearly global horizontal radiation [Wh/m2/year]
    :type Max_Isol: float
    :return CATteta_z: category of surface azimuth
    :rtype CATteta_z: float
    :return CATB: category of tilt angle
    :rtype CATB: float
    :return CATBG: category of yearly radiation
    :rtype CATBG: float
    """
    if -122.5 < teta_z <= -67:
        CATteta_z = 1
    elif -67.0 < teta_z <= -22.5:
        CATteta_z = 3
    elif -22.5 < teta_z <= 22.5:
        CATteta_z = 5
    elif 22.5 < teta_z <= 67:
        CATteta_z = 4
    elif 67.0 <= teta_z <= 122.5:
        CATteta_z = 2
    else:
        CATteta_z = 6
    B = degrees(B)
    if 0 < B <= 5:
        CATB = 1  # flat roof
    elif 5 < B <= 15:
        CATB = 2  # tilted 5-15 degrees
    elif 15 < B <= 25:
        CATB = 3  # tilted 15-25 degrees
    elif 25 < B <= 40:
        CATB = 4  # tilted 25-40 degrees
    elif 40 < B <= 60:
        CATB = 5  # tilted 40-60 degrees
    elif B > 60:
        CATB = 6  # tilted >60 degrees
    else:
        CATB = None
        print('B not in expected range')

    GB_percent = GB / Max_Isol
    if 0 < GB_percent <= 0.25:
        CATGB = 1
    elif 0.25 < GB_percent <= 0.50:
        CATGB = 2
    elif 0.50 < GB_percent <= 0.75:
        CATGB = 3
    elif 0.75 < GB_percent <= 0.90:
        CATGB = 4
    elif 0.90 < GB_percent:
        CATGB = 5
    else:
        CATGB = None
        print('GB not in expected range')

    return CATteta_z, CATB, CATGB

def calc_surface_azimuth(xdir, ydir, B):
    """
    Calculate surface azimuth from the surface normal vector (x,y,z) and tilt angle (B).
    Following the geological sign convention, an azimuth of 0 and 360 degree represents north, 90 degree is east.

    :param xdir: surface normal vector x in (x,y,z) representing east-west direction
    :param ydir: surface normal vector y in (x,y,z) representing north-south direction
    :param B: surface tilt angle in degree
    :type xdir: float
    :type ydir: float
    :type B: float
    :returns surface azimuth: the azimuth of the surface of a solar panel in degree
    :rtype surface_azimuth: float

    """
    B = radians(B)
    teta_z = degrees(asin(xdir / sin(B)))
    # set the surface azimuth with on the sing convention (E,N)=(+,+)
    if xdir < 0:
        if ydir <0:
            surface_azimuth = 180 + teta_z     # (xdir,ydir) = (-,-)
        else: surface_azimuth = 360 + teta_z   # (xdir,ydir) = (-,+)
    elif ydir < 0:
        surface_azimuth = 180 + teta_z         # (xdir,ydir) = (+,-)
    else: surface_azimuth = teta_z             # (xdir,ydir) = (+,+)
    return surface_azimuth  # degree


#============================
#properties of module
#============================
# TODO: Delete when done



def calc_properties_PV_db(database_path, type_PVpanel):
    """
    To assign PV module properties according to panel types.

    :param type_PVpanel: type of PV panel used
    :type type_PVpanel: string
    :return: dict with Properties of the panel taken form the database
    """

    data = pd.read_excel(database_path, sheetname="PV")
    panel_properties = data[data['code'] == type_PVpanel].reset_index().T.to_dict()[0]

    return panel_properties

# investment and maintenance costs
def calc_Cinv_pv(P_peak_kW, locator, technology=0):
    """
    To calculate capital cost of PV modules, assuming 20 year system lifetime.
    :param P_peak: installed capacity of PV module [kW]
    :return InvCa: capital cost of the installed PV module [CHF/Y]
    """
    P_peak = P_peak_kW * 1000  # converting to W from kW
    PV_cost_data = pd.read_excel(locator.get_supply_systems_cost(), sheetname="PV")
    technology_code = list(set(PV_cost_data['code']))
    PV_cost_data[PV_cost_data['code'] == technology_code[technology]]
    # if the Q_design is below the lowest capacity available for the technology, then it is replaced by the least
    # capacity for the corresponding technology from the database
    if P_peak < PV_cost_data['cap_min'][0]:
        P_peak = PV_cost_data['cap_min'][0]
    PV_cost_data = PV_cost_data[
        (PV_cost_data['cap_min'] <= P_peak) & (PV_cost_data['cap_max'] > P_peak)]
    Inv_a = PV_cost_data.iloc[0]['a']
    Inv_b = PV_cost_data.iloc[0]['b']
    Inv_c = PV_cost_data.iloc[0]['c']
    Inv_d = PV_cost_data.iloc[0]['d']
    Inv_e = PV_cost_data.iloc[0]['e']
    Inv_IR = (PV_cost_data.iloc[0]['IR_%']) / 100
    Inv_LT = PV_cost_data.iloc[0]['LT_yr']
    Inv_OM = PV_cost_data.iloc[0]['O&M_%'] / 100

    InvC = Inv_a + Inv_b * (P_peak) ** Inv_c + (Inv_d + Inv_e * P_peak) * log(P_peak)

    Capex_a = InvC * (Inv_IR) * (1 + Inv_IR) ** Inv_LT / ((1 + Inv_IR) ** Inv_LT - 1)
    Opex_fixed = Capex_a * Inv_OM

    return Capex_a, Opex_fixed


# remuneration scheme
def calc_Crem_pv(E_nom):
    """
    Calculates KEV (Kostendeckende Einspeise - Verguetung) for solar PV and PVT.
    Therefore, input the nominal capacity of EACH installation and get the according KEV as return in Rp/kWh

    :param E_nom: Nominal Capacity of solar panels (PV or PVT) [Wh]
    :type E_nom: float
    :return KEV_obtained_in_RpPerkWh: KEV remuneration [Rp/kWh]
    :rtype KEV_obtained_in_RpPerkWh: float
    """

    KEV_regime = [0,
                  0,
                  20.4,
                  20.4,
                  20.4,
                  20.4,
                  20.4,
                  20.4,
                  19.7,
                  19.3,
                  19,
                  18.9,
                  18.7,
                  18.6,
                  18.5,
                  18.1,
                  17.9,
                  17.8,
                  17.8,
                  17.7,
                  17.7,
                  17.7,
                  17.6,
                  17.6]
    P_installed_in_kW = [0,
                         9.99,
                         10,
                         12,
                         15,
                         20,
                         29,
                         30,
                         40,
                         50,
                         60,
                         70,
                         80,
                         90,
                         100,
                         200,
                         300,
                         400,
                         500,
                         750,
                         1000,
                         1500,
                         2000,
                         1000000]
    KEV_interpolated_kW = interpolate.interp1d(P_installed_in_kW, KEV_regime, kind="linear")
    KEV_obtained_in_RpPerkWh = KEV_interpolated_kW(E_nom / 1000.0)
    return KEV_obtained_in_RpPerkWh


<<<<<<< HEAD
def main(config):
    assert os.path.exists(config.scenario), 'Scenario not found: %s' % config.scenario
    locator = cea.inputlocator.InputLocator(scenario=config.scenario)

    print('Running photovoltaic with scenario = %s' % config.scenario)
    print('Running photovoltaic with date-start = %s' % config.solar.date_start)
    print('Running photovoltaic with dpl = %s' % config.solar.dpl)
    print('Running photovoltaic with eff-pumping = %s' % config.solar.eff_pumping)
    print('Running photovoltaic with fcr = %s' % config.solar.fcr)
    print('Running photovoltaic with k-msc-max = %s' % config.solar.k_msc_max)
    print('Running photovoltaic with min-radiation = %s' % config.solar.min_radiation)
    print('Running photovoltaic with panel-on-roof = %s' % config.solar.panel_on_roof)
    print('Running photovoltaic with panel-on-wall = %s' % config.solar.panel_on_wall)
    print('Running photovoltaic with ro = %s' % config.solar.ro)
    print('Running photovoltaic with solar-window-solstice = %s' % config.solar.solar_window_solstice)
    print('Running photovoltaic with t-in-pvt = %s' % config.solar.t_in_pvt)
    print('Running photovoltaic with t-in-sc = %s' % config.solar.t_in_sc)
    print('Running photovoltaic with type-pvpanel = %s' % config.solar.type_pvpanel)
    print('Running photovoltaic with type-scpanel = %s' % config.solar.type_scpanel)

=======
    import cea.config
    config = cea.config.Configuration()
    gv = cea.globalvar.GlobalVariables()
    scenario_path = config.scenario
    locator = cea.inputlocator.InputLocator(scenario_path=scenario_path)
    weather_path = locator.get_default_weather()
>>>>>>> aecf05d7
    list_buildings_names = dbfreader.dbf_to_dataframe(locator.get_building_occupancy())['Name']

    with fiona.open(locator.get_zone_geometry()) as shp:
        longitude = shp.crs['lon_0']
        latitude = shp.crs['lat_0']

    # list_buildings_names =['B026', 'B036', 'B039', 'B043', 'B050'] for missing buildings
    for building in list_buildings_names:
        radiation_path = locator.get_radiation_building(building_name=building)
        radiation_metadata = locator.get_radiation_metadata(building_name= building)
        calc_PV(locator=locator, radiation_path=radiation_path, metadata_csv=radiation_metadata, latitude=latitude,
                longitude=longitude, weather_path=config.weather, building_name=building, )

    for i, building in enumerate(list_buildings_names):
        data = pd.read_csv(locator.PV_results(building))
        if i == 0:
            df = data
        else:
            df = df + data

    df.to_csv(locator.PV_totals(), index=True,float_format='%.2f')


if __name__ == '__main__':
    main(cea.config.Configuration())<|MERGE_RESOLUTION|>--- conflicted
+++ resolved
@@ -729,7 +729,6 @@
     return KEV_obtained_in_RpPerkWh
 
 
-<<<<<<< HEAD
 def main(config):
     assert os.path.exists(config.scenario), 'Scenario not found: %s' % config.scenario
     locator = cea.inputlocator.InputLocator(scenario=config.scenario)
@@ -750,14 +749,6 @@
     print('Running photovoltaic with type-pvpanel = %s' % config.solar.type_pvpanel)
     print('Running photovoltaic with type-scpanel = %s' % config.solar.type_scpanel)
 
-=======
-    import cea.config
-    config = cea.config.Configuration()
-    gv = cea.globalvar.GlobalVariables()
-    scenario_path = config.scenario
-    locator = cea.inputlocator.InputLocator(scenario_path=scenario_path)
-    weather_path = locator.get_default_weather()
->>>>>>> aecf05d7
     list_buildings_names = dbfreader.dbf_to_dataframe(locator.get_building_occupancy())['Name']
 
     with fiona.open(locator.get_zone_geometry()) as shp:

--- conflicted
+++ resolved
@@ -194,10 +194,6 @@
                     SC_ET_input_data_aggregated_kW = SC_ET_input_data_aggregated_kW + SC_ET_input_kW
                 # aggregate data of all buildings
 
-
-
-                
-
                 annual_results_kW = pd.Series()
                 for tech in input_data_dict_kW.keys():
                     annual_results_kW = annual_results_kW.append(input_data_dict_kW[tech].sum(axis=0))
@@ -212,9 +208,8 @@
         return {"data_hourly": input_data_aggregated_kW, "data_yearly": annual_results_all_buildings_kW}
 
     def pv_district_monthly(self):
-<<<<<<< HEAD
         if 'PV' in self.all_tech_analysis_fields:
-            pv_output_path = self.locator.get_timeseries_plots_file("District" + '_photovoltaic_monthly')
+            pv_output_path = self.locator.get_timeseries_plots_file('District_photovoltaic_monthly')
             pv_title = "PV Electricity Potential for District"
             data = self.data_processed["data_hourly"].copy()
             plot = pv_district_monthly(data, self.pv_analysis_fields, pv_title, pv_output_path)
@@ -223,7 +218,7 @@
 
     def pvt_district_monthly(self):
         if 'PVT' in self.all_tech_analysis_fields:
-            pvt_output_path = self.locator.get_timeseries_plots_file("District" + '_photovoltaic_thermal_monthly')
+            pvt_output_path = self.locator.get_timeseries_plots_file('District_photovoltaic_thermal_monthly')
             pvt_title = "PVT Electricity/Thermal Potential in District"
             data = self.data_processed["data_hourly"].copy()
             plot = pvt_district_monthly(data, self.pvt_analysis_fields, pvt_title, pvt_output_path)
@@ -232,7 +227,7 @@
 
     def sc_fp_district_monthly(self):
         if 'SC_FP' in self.all_tech_analysis_fields:
-            sc_output_path = self.locator.get_timeseries_plots_file("District" + '_FP_solar_collector_monthly')
+            sc_output_path = self.locator.get_timeseries_plots_file('District_FP_solar_collector_monthly')
             sc_title = "Flat Plate SC Thermal Potential in District"
             data = self.data_processed["data_hourly"].copy()
             plot = sc_district_monthly(data, self.sc_fp_analysis_fields, sc_title, sc_output_path)
@@ -241,39 +236,13 @@
 
     def sc_et_district_monthly(self):
         if 'SC_ET' in self.all_tech_analysis_fields:
-            sc_output_path = self.locator.get_timeseries_plots_file("District" + '_ET_solar_collector_monthly')
+            sc_output_path = self.locator.get_timeseries_plots_file('District_ET_solar_collector_monthly')
             sc_title = "Evacuated Tube SC Thermal Potential in District"
             data = self.data_processed["data_hourly"].copy()
             plot = sc_district_monthly(data, self.sc_et_analysis_fields, sc_title, sc_output_path)
             print ('Evacuated-tube Solar Collectors results plotted')
-=======
-        pv_output_path = self.locator.get_timeseries_plots_file('District_photovoltaic_monthly')
-        pv_title = "PV Electricity Potential for District"
-        data = self.data_processed["data_hourly"].copy()
-        plot = pv_district_monthly(data, self.pv_analysis_fields, pv_title, pv_output_path)
-        return plot
-
-    def pvt_district_monthly(self):
-        pvt_output_path = self.locator.get_timeseries_plots_file('District_photovoltaic_thermal_monthly')
-        pvt_title = "PVT Electricity/Thermal Potential in District"
-        data = self.data_processed["data_hourly"].copy()
-        plot = pvt_district_monthly(data, self.pvt_analysis_fields, pvt_title, pvt_output_path)
-        return plot
-
-    def sc_fp_district_monthly(self):
-        sc_output_path = self.locator.get_timeseries_plots_file('District_FP_solar_collector_monthly')
-        sc_title = "Flat Plate SC Thermal Potential in District"
-        data = self.data_processed["data_hourly"].copy()
-        plot = sc_district_monthly(data, self.sc_fp_analysis_fields, sc_title, sc_output_path)
-        return plot
-
-    def sc_et_district_monthly(self):
-        sc_output_path = self.locator.get_timeseries_plots_file('District_ET_solar_collector_monthly')
-        sc_title = "Evacuated Tube SC Thermal Potential in District"
-        data = self.data_processed["data_hourly"].copy()
-        plot = sc_district_monthly(data, self.sc_et_analysis_fields, sc_title, sc_output_path)
->>>>>>> 063f5877
-        return plot
+        return plot
+
 
     def all_tech_district_yearly(self):
         all_tech_output_path = self.locator.get_timeseries_plots_file('District_solar_tech_yearly')

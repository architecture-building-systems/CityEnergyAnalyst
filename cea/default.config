--- conflicted
+++ resolved
@@ -658,11 +658,8 @@
 optimization_graphs.type = BooleanParameter
 optimization_graphs.help = true to run the dashboard for graphs related to the solar radiation of buildngs
 
-<<<<<<< HEAD
-generations = 1 2 3 4 5
-=======
+
 generations = 1, 2, 3
->>>>>>> a2c03a98
 generations.type = ListParameter
 generations.help = a list of generations to run the optimization graphs for, leave empty to run the last two checkpoints
 generations.category = Advanced

--- conflicted
+++ resolved
@@ -90,18 +90,6 @@
     """
 
     # CREATE THE INDIVIDUAL BARCODE AND INDIVIDUAL WITH HER COLUMN NAME AS A DICT
-<<<<<<< HEAD
-    DHN_barcode, \
-    DCN_barcode, \
-    individual_with_name_dict, \
-    building_connectivity_dict = individual_to_barcode(individual,
-                                                       building_names_all,
-                                                       building_names_heating,
-                                                       building_names_cooling,
-                                                       column_names_individual,
-                                                       column_names_buildings_heating,
-                                                       column_names_buildings_cooling)
-=======
     DHN_barcode, DCN_barcode,\
     individual_with_name_dict, building_connectivity_dict = individual_to_barcode(individual,
                                                                                   building_names_all,
@@ -110,7 +98,6 @@
                                                                                   column_names_individual,
                                                                                   column_names_buildings_heating,
                                                                                   column_names_buildings_cooling)
->>>>>>> 7afea18f
 
     print("EVALUATING THE NEXT SYSTEM OPTION/INDIVIDUAL")
     print(individual_with_name_dict)
@@ -154,13 +141,9 @@
     district_cooling_fuel_requirements_dispatch, \
     district_cooling_capacity_installed = cooling_main.district_cooling_network(locator,
                                                                                 config,
-<<<<<<< HEAD
                                                                                 master_to_slave_vars,
                                                                                 network_features,
                                                                                 weather_features)
-=======
-                                                                                network_features)
->>>>>>> 7afea18f
 
     # ELECTRICITY CONSUMPTION CALCULATIONS
     print("DISTRICT ELECTRICITY GRID OPERATION")
